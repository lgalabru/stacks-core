--- conflicted
+++ resolved
@@ -63,12 +63,9 @@
 slog-json = { version = "2.3.0", optional = true }
 chrono = "0.4.19"
 libc = "0.2.82"
-<<<<<<< HEAD
 clarity = { package = "clarity", path = "./clarity/." }
 stacks_common = { package = "stacks-common", path = "./stacks-common/." }
-=======
 siphasher = "0.3.7"
->>>>>>> fd3f28de
 
 [target.'cfg(unix)'.dependencies]
 nix = "0.23"
