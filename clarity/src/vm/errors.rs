// Copyright (C) 2013-2020 Blockstack PBC, a public benefit corporation
// Copyright (C) 2020 Stacks Open Internet Foundation
//
// This program is free software: you can redistribute it and/or modify
// it under the terms of the GNU General Public License as published by
// the Free Software Foundation, either version 3 of the License, or
// (at your option) any later version.
//
// This program is distributed in the hope that it will be useful,
// but WITHOUT ANY WARRANTY; without even the implied warranty of
// MERCHANTABILITY or FITNESS FOR A PARTICULAR PURPOSE.  See the
// GNU General Public License for more details.
//
// You should have received a copy of the GNU General Public License
// along with this program.  If not, see <http://www.gnu.org/licenses/>.

<<<<<<< HEAD
use std::error;
use std::error::Error as ErrorTrait;
use std::fmt;

use rusqlite::Error as SqliteError;
use serde_json::Error as SerdeJSONErr;

use crate::types::chainstate::BlockHeaderHash;
=======
>>>>>>> ca9f84be
pub use crate::vm::analysis::errors::CheckErrors;
pub use crate::vm::analysis::errors::{
    check_argument_count, check_arguments_at_least, check_arguments_at_most,
};
use crate::vm::ast::errors::ParseError;
use crate::vm::contexts::StackTrace;
use crate::vm::costs::CostErrors;
use crate::vm::types::{TypeSignature, Value};
<<<<<<< HEAD
=======
use rusqlite::Error as SqliteError;
use serde_json::Error as SerdeJSONErr;
use stacks_common::types::chainstate::BlockHeaderHash;
use std::error;
use std::error::Error as ErrorTrait;
use std::fmt;
>>>>>>> ca9f84be

#[derive(Debug)]
pub struct IncomparableError<T> {
    pub err: T,
}

#[derive(Debug)]
pub enum Error {
    /// UncheckedErrors are errors that *should* be caught by the
    ///   TypeChecker and other check passes. Test executions may
    ///   trigger these errors.
    Unchecked(CheckErrors),
    Interpreter(InterpreterError),
    Runtime(RuntimeErrorType, Option<StackTrace>),
    ShortReturn(ShortReturnType),
}

/// InterpreterErrors are errors that *should never* occur.
/// Test executions may trigger these errors.
#[derive(Debug, PartialEq)]
pub enum InterpreterError {
    BadSender(Value),
    BadSymbolicRepresentation(String),
    InterpreterError(String),
    UninitializedPersistedVariable,
    FailedToConstructAssetTable,
    FailedToConstructEventBatch,
    SqliteError(IncomparableError<SqliteError>),
    BadFileName,
    FailedToCreateDataDirectory,
    MarfFailure(String),
    FailureConstructingTupleWithType,
    FailureConstructingListWithType,
    InsufficientBalance,
    CostContractLoadFailure,
    DBError(String),
}

/// RuntimeErrors are errors that smart contracts are expected
///   to be able to trigger during execution (e.g., arithmetic errors)
#[derive(Debug, PartialEq)]
pub enum RuntimeErrorType {
    Arithmetic(String),
    ArithmeticOverflow,
    ArithmeticUnderflow,
    SupplyOverflow(u128, u128),
    SupplyUnderflow(u128, u128),
    DivisionByZero,
    // error in parsing types
    ParseError(String),
    // error in parsing the AST
    ASTError(ParseError),
    MaxStackDepthReached,
    MaxContextDepthReached,
    ListDimensionTooHigh,
    BadTypeConstruction,
    ValueTooLarge,
    BadBlockHeight(String),
    TransferNonPositiveAmount,
    NoSuchToken,
    NotImplemented,
    NoCallerInContext,
    NoSenderInContext,
    NonPositiveTokenSupply,
    JSONParseError(IncomparableError<SerdeJSONErr>),
    AttemptToFetchInTransientContext,
    BadNameValue(&'static str, String),
    UnknownBlockHeaderHash(BlockHeaderHash),
    BadBlockHash(Vec<u8>),
    UnwrapFailure,
    DefunctPoxContract,
    PoxAlreadyLocked,
}

#[derive(Debug, PartialEq)]
pub enum ShortReturnType {
    ExpectedValue(Value),
    AssertionFailed(Value),
}

pub type InterpreterResult<R> = Result<R, Error>;

impl<T> PartialEq<IncomparableError<T>> for IncomparableError<T> {
    fn eq(&self, _other: &IncomparableError<T>) -> bool {
        false
    }
}

impl PartialEq<Error> for Error {
    fn eq(&self, other: &Error) -> bool {
        match (self, other) {
            (Error::Runtime(x, _), Error::Runtime(y, _)) => x == y,
            (Error::Unchecked(x), Error::Unchecked(y)) => x == y,
            (Error::ShortReturn(x), Error::ShortReturn(y)) => x == y,
            (Error::Interpreter(x), Error::Interpreter(y)) => x == y,
            _ => false,
        }
    }
}

impl fmt::Display for Error {
    fn fmt(&self, f: &mut fmt::Formatter) -> fmt::Result {
        match self {
            Error::Runtime(ref err, ref stack) => {
                write!(f, "{}", err)?;

                if let Some(ref stack_trace) = stack {
                    write!(f, "\n Stack Trace: \n")?;
                    for item in stack_trace.iter() {
                        writeln!(f, "{}", item)?;
                    }
                }
                Ok(())
            }
            _ => write!(f, "{:?}", self),
        }
    }
}

impl fmt::Display for RuntimeErrorType {
    fn fmt(&self, f: &mut fmt::Formatter<'_>) -> std::fmt::Result {
        write!(f, "{:?}", self)
    }
}

impl error::Error for Error {
    fn source(&self) -> Option<&(dyn error::Error + 'static)> {
        None
    }
}

impl error::Error for RuntimeErrorType {
    fn source(&self) -> Option<&(dyn error::Error + 'static)> {
        None
    }
}

impl From<CostErrors> for Error {
    fn from(err: CostErrors) -> Self {
        Error::from(CheckErrors::from(err))
    }
}

impl From<ParseError> for Error {
    fn from(err: ParseError) -> Self {
        Error::from(RuntimeErrorType::ASTError(err))
    }
}

impl From<SerdeJSONErr> for Error {
    fn from(err: SerdeJSONErr) -> Self {
        Error::from(RuntimeErrorType::JSONParseError(IncomparableError { err }))
    }
}

impl From<RuntimeErrorType> for Error {
    fn from(err: RuntimeErrorType) -> Self {
        Error::Runtime(err, None)
    }
}

impl From<CheckErrors> for Error {
    fn from(err: CheckErrors) -> Self {
        Error::Unchecked(err)
    }
}

impl From<ShortReturnType> for Error {
    fn from(err: ShortReturnType) -> Self {
        Error::ShortReturn(err)
    }
}

impl From<InterpreterError> for Error {
    fn from(err: InterpreterError) -> Self {
        Error::Interpreter(err)
    }
}

#[cfg(test)]
impl From<Error> for () {
    fn from(err: Error) -> Self {}
}

impl From<ShortReturnType> for Value {
    fn from(val: ShortReturnType) -> Self {
        match val {
            ShortReturnType::ExpectedValue(v) => v,
            ShortReturnType::AssertionFailed(v) => v,
        }
    }
}

#[cfg(test)]
mod test {
    use super::*;
    use crate::vm::execute;

    #[test]
    #[cfg(feature = "developer-mode")]
    fn error_formats() {
        let t = "(/ 10 0)";
        let expected = "DivisionByZero
 Stack Trace: 
_native_:native_div
";

        assert_eq!(format!("{}", execute(t).unwrap_err()), expected);
    }

    #[test]
    fn equality() {
        assert_eq!(
            Error::ShortReturn(ShortReturnType::ExpectedValue(Value::Bool(true))),
            Error::ShortReturn(ShortReturnType::ExpectedValue(Value::Bool(true)))
        );
        assert_eq!(
            Error::Interpreter(InterpreterError::InterpreterError("".to_string())),
            Error::Interpreter(InterpreterError::InterpreterError("".to_string()))
        );
        assert!(
            Error::ShortReturn(ShortReturnType::ExpectedValue(Value::Bool(true)))
                != Error::Interpreter(InterpreterError::InterpreterError("".to_string()))
        );
    }
}<|MERGE_RESOLUTION|>--- conflicted
+++ resolved
@@ -14,17 +14,6 @@
 // You should have received a copy of the GNU General Public License
 // along with this program.  If not, see <http://www.gnu.org/licenses/>.
 
-<<<<<<< HEAD
-use std::error;
-use std::error::Error as ErrorTrait;
-use std::fmt;
-
-use rusqlite::Error as SqliteError;
-use serde_json::Error as SerdeJSONErr;
-
-use crate::types::chainstate::BlockHeaderHash;
-=======
->>>>>>> ca9f84be
 pub use crate::vm::analysis::errors::CheckErrors;
 pub use crate::vm::analysis::errors::{
     check_argument_count, check_arguments_at_least, check_arguments_at_most,
@@ -33,15 +22,12 @@
 use crate::vm::contexts::StackTrace;
 use crate::vm::costs::CostErrors;
 use crate::vm::types::{TypeSignature, Value};
-<<<<<<< HEAD
-=======
 use rusqlite::Error as SqliteError;
 use serde_json::Error as SerdeJSONErr;
 use stacks_common::types::chainstate::BlockHeaderHash;
 use std::error;
 use std::error::Error as ErrorTrait;
 use std::fmt;
->>>>>>> ca9f84be
 
 #[derive(Debug)]
 pub struct IncomparableError<T> {
