// Copyright (C) 2013-2020 Blockstack PBC, a public benefit corporation
// Copyright (C) 2020 Stacks Open Internet Foundation
//
// This program is free software: you can redistribute it and/or modify
// it under the terms of the GNU General Public License as published by
// the Free Software Foundation, either version 3 of the License, or
// (at your option) any later version.
//
// This program is distributed in the hope that it will be useful,
// but WITHOUT ANY WARRANTY; without even the implied warranty of
// MERCHANTABILITY or FITNESS FOR A PARTICULAR PURPOSE.  See the
// GNU General Public License for more details.
//
// You should have received a copy of the GNU General Public License
// along with this program.  If not, see <http://www.gnu.org/licenses/>.

use std::collections::{HashMap, VecDeque};
use std::convert::{TryFrom, TryInto};

use serde_json;
use stacks_common::address::AddressHashMode;
use stacks_common::consts::{
    BITCOIN_REGTEST_FIRST_BLOCK_HASH, BITCOIN_REGTEST_FIRST_BLOCK_HEIGHT,
    BITCOIN_REGTEST_FIRST_BLOCK_TIMESTAMP, FIRST_BURNCHAIN_CONSENSUS_HASH, FIRST_STACKS_BLOCK_HASH,
    MINER_REWARD_MATURITY,
};
use stacks_common::types::chainstate::{
    BlockHeaderHash, BurnchainHeaderHash, ConsensusHash, SortitionId, StacksAddress, StacksBlockId,
    VRFSeed,
};
use stacks_common::types::{
    Address, StacksEpoch as GenericStacksEpoch, StacksEpochId, PEER_VERSION_EPOCH_2_0,
};
use stacks_common::util::hash::{to_hex, Hash160, Sha256Sum, Sha512Trunc256Sum};

use super::clarity_store::SpecialCaseHandler;
use super::key_value_wrapper::ValueResult;
use crate::vm::analysis::{AnalysisDatabase, ContractAnalysis};
use crate::vm::ast::ASTRules;
use crate::vm::contracts::Contract;
use crate::vm::costs::{CostOverflowingMath, ExecutionCost};
use crate::vm::database::structures::{
    ClarityDeserializable, ClaritySerializable, ContractMetadata, DataMapMetadata,
    DataVariableMetadata, FungibleTokenMetadata, NonFungibleTokenMetadata, STXBalance,
    STXBalanceSnapshot, SimmedBlock,
};
use crate::vm::database::{ClarityBackingStore, RollbackWrapper};
use crate::vm::errors::{
    CheckErrors, Error, IncomparableError, InterpreterError, InterpreterResult as Result,
    RuntimeErrorType,
};
use crate::vm::representations::ClarityName;
use crate::vm::types::serialization::{SerializationError, NONE_SERIALIZATION_LEN};
use crate::vm::types::{
    byte_len_of_serialization, OptionalData, PrincipalData, QualifiedContractIdentifier,
    SequenceData, StandardPrincipalData, TupleData, TupleTypeSignature, TypeSignature, Value, NONE,
};

pub const STORE_CONTRACT_SRC_INTERFACE: bool = true;

pub type StacksEpoch = GenericStacksEpoch<ExecutionCost>;

#[repr(u8)]
pub enum StoreType {
    DataMap = 0x00,
    Variable = 0x01,
    FungibleToken = 0x02,
    CirculatingSupply = 0x03,
    NonFungibleToken = 0x04,
    DataMapMeta = 0x05,
    VariableMeta = 0x06,
    FungibleTokenMeta = 0x07,
    NonFungibleTokenMeta = 0x08,
    Contract = 0x09,
    SimmedBlock = 0x10,
    SimmedBlockHeight = 0x11,
    Nonce = 0x12,
    STXBalance = 0x13,
    PoxSTXLockup = 0x14,
    PoxUnlockHeight = 0x15,
}

pub struct ClarityDatabase<'a> {
    pub store: RollbackWrapper<'a>,
    headers_db: &'a dyn HeadersDB,
    burn_state_db: &'a dyn BurnStateDB,
}

pub trait HeadersDB {
    fn get_stacks_block_header_hash_for_block(
        &self,
        id_bhh: &StacksBlockId,
    ) -> Option<BlockHeaderHash>;
    fn get_burn_header_hash_for_block(&self, id_bhh: &StacksBlockId)
        -> Option<BurnchainHeaderHash>;
    fn get_consensus_hash_for_block(&self, id_bhh: &StacksBlockId) -> Option<ConsensusHash>;
    fn get_vrf_seed_for_block(&self, id_bhh: &StacksBlockId) -> Option<VRFSeed>;
    fn get_burn_block_time_for_block(&self, id_bhh: &StacksBlockId) -> Option<u64>;
    fn get_burn_block_height_for_block(&self, id_bhh: &StacksBlockId) -> Option<u32>;
    fn get_miner_address(&self, id_bhh: &StacksBlockId) -> Option<StacksAddress>;
    fn get_burnchain_tokens_spent_for_block(&self, id_bhh: &StacksBlockId) -> Option<u128>;
    fn get_burnchain_tokens_spent_for_winning_block(&self, id_bhh: &StacksBlockId) -> Option<u128>;
    fn get_tokens_earned_for_block(&self, id_bhh: &StacksBlockId) -> Option<u128>;
}

pub trait BurnStateDB {
    fn get_v1_unlock_height(&self) -> u32;
    fn get_v2_unlock_height(&self) -> u32;
    fn get_v3_unlock_height(&self) -> u32;
    fn get_pox_3_activation_height(&self) -> u32;
    fn get_pox_4_activation_height(&self) -> u32;

    /// Returns the *burnchain block height* for the `sortition_id` is associated with.
    fn get_burn_block_height(&self, sortition_id: &SortitionId) -> Option<u32>;

    /// Returns the height of the burnchain when the Stacks chain started running.
    fn get_burn_start_height(&self) -> u32;

    fn get_pox_prepare_length(&self) -> u32;
    fn get_pox_reward_cycle_length(&self) -> u32;
    fn get_pox_rejection_fraction(&self) -> u64;

    /// Returns the burnchain header hash for the given burn block height, as queried from the given SortitionId.
    ///
    /// Returns Some if `self.get_burn_start_height() <= height < self.get_burn_block_height(sorition_id)`, and None otherwise.
    fn get_burn_header_hash(
        &self,
        height: u32,
        sortition_id: &SortitionId,
    ) -> Option<BurnchainHeaderHash>;

    /// Lookup a `SortitionId` keyed to a `ConsensusHash`.
    ///
    /// Returns None if no block found.
    fn get_sortition_id_from_consensus_hash(
        &self,
        consensus_hash: &ConsensusHash,
    ) -> Option<SortitionId>;

    /// The epoch is defined as by a start and end height. This returns
    /// the epoch enclosing `height`.
    fn get_stacks_epoch(&self, height: u32) -> Option<StacksEpoch>;
    fn get_stacks_epoch_by_epoch_id(&self, epoch_id: &StacksEpochId) -> Option<StacksEpoch>;

    fn get_ast_rules(&self, height: u32) -> ASTRules;

    /// Get the PoX payout addresses for a given burnchain block
    fn get_pox_payout_addrs(
        &self,
        height: u32,
        sortition_id: &SortitionId,
    ) -> Option<(Vec<TupleData>, u128)>;
}

impl HeadersDB for &dyn HeadersDB {
    fn get_stacks_block_header_hash_for_block(
        &self,
        id_bhh: &StacksBlockId,
    ) -> Option<BlockHeaderHash> {
        (*self).get_stacks_block_header_hash_for_block(id_bhh)
    }
    fn get_burn_header_hash_for_block(&self, bhh: &StacksBlockId) -> Option<BurnchainHeaderHash> {
        (*self).get_burn_header_hash_for_block(bhh)
    }
    fn get_consensus_hash_for_block(&self, id_bhh: &StacksBlockId) -> Option<ConsensusHash> {
        (*self).get_consensus_hash_for_block(id_bhh)
    }
    fn get_vrf_seed_for_block(&self, bhh: &StacksBlockId) -> Option<VRFSeed> {
        (*self).get_vrf_seed_for_block(bhh)
    }
    fn get_burn_block_time_for_block(&self, bhh: &StacksBlockId) -> Option<u64> {
        (*self).get_burn_block_time_for_block(bhh)
    }
    fn get_burn_block_height_for_block(&self, bhh: &StacksBlockId) -> Option<u32> {
        (*self).get_burn_block_height_for_block(bhh)
    }
    fn get_miner_address(&self, bhh: &StacksBlockId) -> Option<StacksAddress> {
        (*self).get_miner_address(bhh)
    }
    fn get_burnchain_tokens_spent_for_block(&self, id_bhh: &StacksBlockId) -> Option<u128> {
        (*self).get_burnchain_tokens_spent_for_block(id_bhh)
    }
    fn get_burnchain_tokens_spent_for_winning_block(&self, id_bhh: &StacksBlockId) -> Option<u128> {
        (*self).get_burnchain_tokens_spent_for_winning_block(id_bhh)
    }
    fn get_tokens_earned_for_block(&self, id_bhh: &StacksBlockId) -> Option<u128> {
        (*self).get_tokens_earned_for_block(id_bhh)
    }
}

impl BurnStateDB for &dyn BurnStateDB {
    fn get_v1_unlock_height(&self) -> u32 {
        (*self).get_v1_unlock_height()
    }

    fn get_v2_unlock_height(&self) -> u32 {
        (*self).get_v2_unlock_height()
    }

    fn get_v3_unlock_height(&self) -> u32 {
        (*self).get_v3_unlock_height()
    }

    fn get_pox_3_activation_height(&self) -> u32 {
        (*self).get_pox_3_activation_height()
    }

    fn get_pox_4_activation_height(&self) -> u32 {
        (*self).get_pox_4_activation_height()
    }

    fn get_burn_block_height(&self, sortition_id: &SortitionId) -> Option<u32> {
        (*self).get_burn_block_height(sortition_id)
    }

    fn get_sortition_id_from_consensus_hash(
        &self,
        consensus_hash: &ConsensusHash,
    ) -> Option<SortitionId> {
        (*self).get_sortition_id_from_consensus_hash(consensus_hash)
    }

    fn get_burn_start_height(&self) -> u32 {
        (*self).get_burn_start_height()
    }

    fn get_burn_header_hash(
        &self,
        height: u32,
        sortition_id: &SortitionId,
    ) -> Option<BurnchainHeaderHash> {
        (*self).get_burn_header_hash(height, sortition_id)
    }

    fn get_stacks_epoch(&self, height: u32) -> Option<StacksEpoch> {
        (*self).get_stacks_epoch(height)
    }

    fn get_pox_prepare_length(&self) -> u32 {
        (*self).get_pox_prepare_length()
    }

    fn get_pox_reward_cycle_length(&self) -> u32 {
        (*self).get_pox_reward_cycle_length()
    }

    fn get_pox_rejection_fraction(&self) -> u64 {
        (*self).get_pox_rejection_fraction()
    }
    fn get_stacks_epoch_by_epoch_id(&self, epoch_id: &StacksEpochId) -> Option<StacksEpoch> {
        (*self).get_stacks_epoch_by_epoch_id(epoch_id)
    }

    fn get_ast_rules(&self, height: u32) -> ASTRules {
        (*self).get_ast_rules(height)
    }

    fn get_pox_payout_addrs(
        &self,
        height: u32,
        sortition_id: &SortitionId,
    ) -> Option<(Vec<TupleData>, u128)> {
        (*self).get_pox_payout_addrs(height, sortition_id)
    }
}

pub struct NullHeadersDB {}
pub struct NullBurnStateDB {
    epoch: StacksEpochId,
}

pub const NULL_HEADER_DB: NullHeadersDB = NullHeadersDB {};
pub const NULL_BURN_STATE_DB: NullBurnStateDB = NullBurnStateDB {
    epoch: StacksEpochId::Epoch20,
};

impl HeadersDB for NullHeadersDB {
    fn get_burn_header_hash_for_block(
        &self,
        id_bhh: &StacksBlockId,
    ) -> Option<BurnchainHeaderHash> {
        if *id_bhh == StacksBlockId::new(&FIRST_BURNCHAIN_CONSENSUS_HASH, &FIRST_STACKS_BLOCK_HASH)
        {
            #[allow(clippy::unwrap_used)]
            let first_block_hash =
                BurnchainHeaderHash::from_hex(BITCOIN_REGTEST_FIRST_BLOCK_HASH).unwrap();
            Some(first_block_hash)
        } else {
            None
        }
    }
    fn get_vrf_seed_for_block(&self, _bhh: &StacksBlockId) -> Option<VRFSeed> {
        None
    }
    fn get_stacks_block_header_hash_for_block(
        &self,
        id_bhh: &StacksBlockId,
    ) -> Option<BlockHeaderHash> {
        if *id_bhh == StacksBlockId::new(&FIRST_BURNCHAIN_CONSENSUS_HASH, &FIRST_STACKS_BLOCK_HASH)
        {
            Some(FIRST_STACKS_BLOCK_HASH)
        } else {
            None
        }
    }
    fn get_consensus_hash_for_block(&self, _id_bhh: &StacksBlockId) -> Option<ConsensusHash> {
        None
    }
    fn get_burn_block_time_for_block(&self, id_bhh: &StacksBlockId) -> Option<u64> {
        if *id_bhh == StacksBlockId::new(&FIRST_BURNCHAIN_CONSENSUS_HASH, &FIRST_STACKS_BLOCK_HASH)
        {
            Some(BITCOIN_REGTEST_FIRST_BLOCK_TIMESTAMP as u64)
        } else {
            None
        }
    }
    fn get_burn_block_height_for_block(&self, id_bhh: &StacksBlockId) -> Option<u32> {
        if *id_bhh == StacksBlockId::new(&FIRST_BURNCHAIN_CONSENSUS_HASH, &FIRST_STACKS_BLOCK_HASH)
        {
            Some(BITCOIN_REGTEST_FIRST_BLOCK_HEIGHT as u32)
        } else {
            Some(1)
        }
    }
    fn get_miner_address(&self, _id_bhh: &StacksBlockId) -> Option<StacksAddress> {
        None
    }
    fn get_burnchain_tokens_spent_for_block(&self, _id_bhh: &StacksBlockId) -> Option<u128> {
        None
    }
    fn get_burnchain_tokens_spent_for_winning_block(
        &self,
        _id_bhh: &StacksBlockId,
    ) -> Option<u128> {
        None
    }
    fn get_tokens_earned_for_block(&self, _id_bhh: &StacksBlockId) -> Option<u128> {
        None
    }
}

#[allow(clippy::panic)]
impl BurnStateDB for NullBurnStateDB {
    fn get_burn_block_height(&self, _sortition_id: &SortitionId) -> Option<u32> {
        None
    }

    fn get_burn_start_height(&self) -> u32 {
        0
    }

    fn get_sortition_id_from_consensus_hash(
        &self,
        _consensus_hash: &ConsensusHash,
    ) -> Option<SortitionId> {
        None
    }

    fn get_burn_header_hash(
        &self,
        _height: u32,
        _sortition_id: &SortitionId,
    ) -> Option<BurnchainHeaderHash> {
        None
    }

    fn get_stacks_epoch(&self, _height: u32) -> Option<StacksEpoch> {
        Some(StacksEpoch {
            epoch_id: self.epoch,
            start_height: 0,
            end_height: u64::MAX,
            block_limit: ExecutionCost::max_value(),
            network_epoch: PEER_VERSION_EPOCH_2_0,
        })
    }
    fn get_stacks_epoch_by_epoch_id(&self, _epoch_id: &StacksEpochId) -> Option<StacksEpoch> {
        self.get_stacks_epoch(0)
    }

    fn get_v1_unlock_height(&self) -> u32 {
        u32::MAX
    }

    fn get_v2_unlock_height(&self) -> u32 {
        u32::MAX
    }

    fn get_v3_unlock_height(&self) -> u32 {
        u32::MAX
    }

    fn get_pox_3_activation_height(&self) -> u32 {
        u32::MAX
    }

    fn get_pox_4_activation_height(&self) -> u32 {
        u32::MAX
    }

    fn get_pox_prepare_length(&self) -> u32 {
        panic!("NullBurnStateDB should not return PoX info");
    }

    fn get_pox_reward_cycle_length(&self) -> u32 {
        panic!("NullBurnStateDB should not return PoX info");
    }

    fn get_pox_rejection_fraction(&self) -> u64 {
        panic!("NullBurnStateDB should not return PoX info");
    }
    fn get_pox_payout_addrs(
        &self,
        _height: u32,
        _sortition_id: &SortitionId,
    ) -> Option<(Vec<TupleData>, u128)> {
        None
    }

    fn get_ast_rules(&self, _height: u32) -> ASTRules {
        ASTRules::Typical
    }
}

impl<'a> ClarityDatabase<'a> {
    pub fn new(
        store: &'a mut dyn ClarityBackingStore,
        headers_db: &'a dyn HeadersDB,
        burn_state_db: &'a dyn BurnStateDB,
    ) -> ClarityDatabase<'a> {
        ClarityDatabase {
            store: RollbackWrapper::new(store),
            headers_db,
            burn_state_db,
        }
    }

    pub fn new_with_rollback_wrapper(
        store: RollbackWrapper<'a>,
        headers_db: &'a dyn HeadersDB,
        burn_state_db: &'a dyn BurnStateDB,
    ) -> ClarityDatabase<'a> {
        ClarityDatabase {
            store,
            headers_db,
            burn_state_db,
        }
    }

    pub fn initialize(&mut self) {}

    pub fn is_stack_empty(&self) -> bool {
        self.store.depth() == 0
    }

    /// Nest the key-value wrapper instance
    pub fn begin(&mut self) {
        self.store.nest();
    }

    /// Commit current key-value wrapper layer
    pub fn commit(&mut self) -> Result<()> {
        self.store.commit().map_err(|e| e.into())
    }

    /// Drop current key-value wrapper layer
    pub fn roll_back(&mut self) -> Result<()> {
        self.store.rollback().map_err(|e| e.into())
    }

    pub fn set_block_hash(
        &mut self,
        bhh: StacksBlockId,
        query_pending_data: bool,
    ) -> Result<StacksBlockId> {
        self.store.set_block_hash(bhh, query_pending_data)
    }

    pub fn put<T: ClaritySerializable>(&mut self, key: &str, value: &T) -> Result<()> {
        self.store.put(&key, &value.serialize())
    }

    /// Like `put()`, but returns the serialized byte size of the stored value
    pub fn put_with_size<T: ClaritySerializable>(&mut self, key: &str, value: &T) -> Result<u64> {
        let serialized = value.serialize();
        self.store.put(&key, &serialized)?;
        Ok(byte_len_of_serialization(&serialized))
    }

    pub fn get<T>(&mut self, key: &str) -> Result<Option<T>>
    where
        T: ClarityDeserializable<T>,
    {
        self.store.get::<T>(key)
    }

    pub fn put_value(&mut self, key: &str, value: Value, epoch: &StacksEpochId) -> Result<()> {
        self.put_value_with_size(key, value, epoch)?;
        Ok(())
    }

    pub fn put_value_with_size(
        &mut self,
        key: &str,
        value: Value,
        epoch: &StacksEpochId,
    ) -> Result<u64> {
        let sanitize = epoch.value_sanitizing();
        let mut pre_sanitized_size = None;

        let serialized = if sanitize {
            let value_size = value
                .serialized_size()
                .map_err(|e| InterpreterError::Expect(e.to_string()))?
                as u64;

            let (sanitized_value, did_sanitize) =
                Value::sanitize_value(epoch, &TypeSignature::type_of(&value)?, value)
                    .ok_or_else(|| CheckErrors::CouldNotDetermineType)?;
            // if data needed to be sanitized *charge* for the unsanitized cost
            if did_sanitize {
                pre_sanitized_size = Some(value_size);
            }
            sanitized_value.serialize_to_vec()?
        } else {
            value.serialize_to_vec()?
        };

        let size = serialized.len() as u64;
        let hex_serialized = to_hex(serialized.as_slice());
        self.store.put(&key, &hex_serialized)?;

        Ok(pre_sanitized_size.unwrap_or(size))
    }

    pub fn get_value(
        &mut self,
        key: &str,
        expected: &TypeSignature,
        epoch: &StacksEpochId,
    ) -> Result<Option<ValueResult>> {
        self.store
            .get_value(key, expected, epoch)
            .map_err(|e| InterpreterError::DBError(e.to_string()).into())
    }

    pub fn get_with_proof<T>(&mut self, key: &str) -> Result<Option<(T, Vec<u8>)>>
    where
        T: ClarityDeserializable<T>,
    {
        self.store.get_with_proof(key)
    }

    pub fn make_key_for_trip(
        contract_identifier: &QualifiedContractIdentifier,
        data: StoreType,
        var_name: &str,
    ) -> String {
        format!("vm::{}::{}::{}", contract_identifier, data as u8, var_name)
    }

    pub fn make_metadata_key(data: StoreType, var_name: &str) -> String {
        format!("vm-metadata::{}::{}", data as u8, var_name)
    }

    fn clarity_state_epoch_key() -> &'static str {
        "vm-epoch::epoch-version"
    }

    pub fn make_key_for_quad(
        contract_identifier: &QualifiedContractIdentifier,
        data: StoreType,
        var_name: &str,
        key_value: &str,
    ) -> String {
        format!(
            "vm::{}::{}::{}::{}",
            contract_identifier, data as u8, var_name, key_value
        )
    }

    pub fn insert_contract_hash(
        &mut self,
        contract_identifier: &QualifiedContractIdentifier,
        contract_content: &str,
    ) -> Result<()> {
        let hash = Sha512Trunc256Sum::from_data(contract_content.as_bytes());
        self.store
            .prepare_for_contract_metadata(contract_identifier, hash)?;
        // insert contract-size
        let key = ClarityDatabase::make_metadata_key(StoreType::Contract, "contract-size");
        self.insert_metadata(contract_identifier, &key, &(contract_content.len() as u64))?;

        // insert contract-src
        if STORE_CONTRACT_SRC_INTERFACE {
            let key = ClarityDatabase::make_metadata_key(StoreType::Contract, "contract-src");
            self.insert_metadata(contract_identifier, &key, &contract_content.to_string())?;
        }
        Ok(())
    }

    pub fn get_contract_src(
        &mut self,
        contract_identifier: &QualifiedContractIdentifier,
    ) -> Option<String> {
        let key = ClarityDatabase::make_metadata_key(StoreType::Contract, "contract-src");
        self.fetch_metadata(contract_identifier, &key)
            .ok()
            .flatten()
    }

    pub fn set_metadata(
        &mut self,
        contract_identifier: &QualifiedContractIdentifier,
        key: &str,
        data: &str,
    ) -> Result<()> {
        self.store
            .insert_metadata(contract_identifier, key, data)
            .map_err(|e| e.into())
    }

    fn insert_metadata<T: ClaritySerializable>(
        &mut self,
        contract_identifier: &QualifiedContractIdentifier,
        key: &str,
        data: &T,
    ) -> Result<()> {
        if self.store.has_metadata_entry(contract_identifier, key) {
            Err(InterpreterError::Expect(format!(
                "Metadata entry '{}' already exists for contract: {}",
                key, contract_identifier
            ))
            .into())
        } else {
            self.store
                .insert_metadata(contract_identifier, key, &data.serialize())
                .map_err(|e| e.into())
        }
    }

    fn fetch_metadata<T>(
        &mut self,
        contract_identifier: &QualifiedContractIdentifier,
        key: &str,
    ) -> Result<Option<T>>
    where
        T: ClarityDeserializable<T>,
    {
        let x_opt = self.store.get_metadata(contract_identifier, key)?;
        match x_opt {
            None => Ok(None),
            Some(x) => T::deserialize(&x).map(|out| Some(out)),
        }
    }

    pub fn fetch_metadata_manual<T>(
        &mut self,
        at_height: u32,
        contract_identifier: &QualifiedContractIdentifier,
        key: &str,
    ) -> Result<Option<T>>
    where
        T: ClarityDeserializable<T>,
    {
        let x_opt = self
            .store
            .get_metadata_manual(at_height, contract_identifier, key)?;
        match x_opt {
            None => Ok(None),
            Some(x) => T::deserialize(&x).map(|out| Some(out)),
        }
    }

    // load contract analysis stored by an analysis_db instance.
    //   in unit testing, where the interpreter is invoked without
    //   an analysis pass, this function will fail to find contract
    //   analysis data
    pub fn load_contract_analysis(
        &mut self,
        contract_identifier: &QualifiedContractIdentifier,
    ) -> Result<Option<ContractAnalysis>> {
        let x_opt = self
            .store
            .get_metadata(contract_identifier, AnalysisDatabase::storage_key())
            // treat NoSuchContract error thrown by get_metadata as an Option::None --
            //    the analysis will propagate that as a CheckError anyways.
            .ok();
        match x_opt.flatten() {
            None => Ok(None),
            Some(x) => ContractAnalysis::deserialize(&x).map(|out| Some(out)),
        }
    }

    pub fn get_contract_size(
        &mut self,
        contract_identifier: &QualifiedContractIdentifier,
    ) -> Result<u64> {
        let key = ClarityDatabase::make_metadata_key(StoreType::Contract, "contract-size");
        let contract_size: u64 =
            self.fetch_metadata(contract_identifier, &key)?
                .ok_or_else(|| {
                    InterpreterError::Expect(
            "Failed to read non-consensus contract metadata, even though contract exists in MARF."
        .into())
                })?;
        let key = ClarityDatabase::make_metadata_key(StoreType::Contract, "contract-data-size");
        let data_size: u64 = self
            .fetch_metadata(contract_identifier, &key)?
            .ok_or_else(|| {
                InterpreterError::Expect(
            "Failed to read non-consensus contract metadata, even though contract exists in MARF."
        .into())
            })?;

        // u64 overflow is _checked_ on insert into contract-data-size
        Ok(data_size + contract_size)
    }

    /// used for adding the memory usage of `define-constant` variables.
    pub fn set_contract_data_size(
        &mut self,
        contract_identifier: &QualifiedContractIdentifier,
        data_size: u64,
    ) -> Result<()> {
        let key = ClarityDatabase::make_metadata_key(StoreType::Contract, "contract-size");
        let contract_size: u64 =
            self.fetch_metadata(contract_identifier, &key)?
                .ok_or_else(|| {
                    InterpreterError::Expect(
            "Failed to read non-consensus contract metadata, even though contract exists in MARF."
        .into())
                })?;
        contract_size.cost_overflow_add(data_size)?;

        let key = ClarityDatabase::make_metadata_key(StoreType::Contract, "contract-data-size");
        self.insert_metadata(contract_identifier, &key, &data_size)?;
        Ok(())
    }

    pub fn insert_contract(
        &mut self,
        contract_identifier: &QualifiedContractIdentifier,
        contract: Contract,
    ) -> Result<()> {
        let key = ClarityDatabase::make_metadata_key(StoreType::Contract, "contract");
        self.insert_metadata(contract_identifier, &key, &contract)?;
        Ok(())
    }

    pub fn has_contract(&mut self, contract_identifier: &QualifiedContractIdentifier) -> bool {
        let key = ClarityDatabase::make_metadata_key(StoreType::Contract, "contract");
        self.store.has_metadata_entry(contract_identifier, &key)
    }

    pub fn get_contract(
        &mut self,
        contract_identifier: &QualifiedContractIdentifier,
    ) -> Result<Contract> {
        let key = ClarityDatabase::make_metadata_key(StoreType::Contract, "contract");
        let mut data: Contract = self.fetch_metadata(contract_identifier, &key)?
            .ok_or_else(|| InterpreterError::Expect(
                "Failed to read non-consensus contract metadata, even though contract exists in MARF."
                .into()))?;
        data.canonicalize_types(&self.get_clarity_epoch_version()?);
        Ok(data)
    }

    pub fn ustx_liquid_supply_key() -> &'static str {
        "_stx-data::ustx_liquid_supply"
    }

    /// Returns the epoch version currently applied in the stored Clarity state.
    /// Since Clarity did not exist in stacks 1.0, the lowest valid epoch ID is stacks 2.0.
    /// The instantiation of subsequent epochs may bump up the epoch version in the clarity DB if
    /// Clarity is updated in that epoch.
    pub fn get_clarity_epoch_version(&mut self) -> Result<StacksEpochId> {
        let out = match self.get(Self::clarity_state_epoch_key())? {
            Some(x) => u32::try_into(x).map_err(|_| {
                InterpreterError::Expect("Bad Clarity epoch version in stored Clarity state".into())
            })?,
            None => StacksEpochId::Epoch20,
        };
        Ok(out)
    }

    /// Should be called _after_ all of the epoch's initialization has been invoked
    pub fn set_clarity_epoch_version(&mut self, epoch: StacksEpochId) -> Result<()> {
        self.put(Self::clarity_state_epoch_key(), &(epoch as u32))
    }

    /// Returns the _current_ total liquid ustx
    pub fn get_total_liquid_ustx(&mut self) -> Result<u128> {
        Ok(self
            .get_value(
                ClarityDatabase::ustx_liquid_supply_key(),
                &TypeSignature::UIntType,
                &StacksEpochId::latest(),
            )
            .map_err(|_| {
                InterpreterError::Expect(
                    "FATAL: failed to load ustx_liquid_supply Clarity key".into(),
                )
            })?
            .map(|v| v.value.expect_u128())
            .transpose()?
            .unwrap_or(0))
    }

    fn set_ustx_liquid_supply(&mut self, set_to: u128) -> Result<()> {
        self.put_value(
            ClarityDatabase::ustx_liquid_supply_key(),
            Value::UInt(set_to),
            // okay to pin epoch, because ustx_liquid_supply does not need to sanitize
            &StacksEpochId::Epoch21,
        )
        .map_err(|_| {
            InterpreterError::Expect("FATAL: Failed to store STX liquid supply".into()).into()
        })
    }

    pub fn increment_ustx_liquid_supply(&mut self, incr_by: u128) -> Result<()> {
        let current = self.get_total_liquid_ustx()?;
        let next = current.checked_add(incr_by).ok_or_else(|| {
            error!("Overflowed `ustx-liquid-supply`");
            RuntimeErrorType::ArithmeticOverflow
        })?;
        self.set_ustx_liquid_supply(next)?;
        Ok(())
    }

    pub fn decrement_ustx_liquid_supply(&mut self, decr_by: u128) -> Result<()> {
        let current = self.get_total_liquid_ustx()?;
        let next = current.checked_sub(decr_by).ok_or_else(|| {
            error!("`stx-burn?` accepted that reduces `ustx-liquid-supply` below 0");
            RuntimeErrorType::ArithmeticUnderflow
        })?;
        self.set_ustx_liquid_supply(next)?;
        Ok(())
    }

    pub fn destroy(self) -> RollbackWrapper<'a> {
        self.store
    }

    pub fn is_in_regtest(&self) -> bool {
        cfg!(test)
    }
}

// Get block information

impl<'a> ClarityDatabase<'a> {
    /// Returns the ID of a *Stacks* block, by a *Stacks* block height.
    ///
    /// Fails if `block_height` >= the "currently" under construction Stacks block height.
    pub fn get_index_block_header_hash(&mut self, block_height: u32) -> Result<StacksBlockId> {
        self.store
            .get_block_header_hash(block_height)
            // the caller is responsible for ensuring that the block_height given
            //  is < current_block_height, so this should _always_ return a value.
            .ok_or_else(|| {
                InterpreterError::Expect(
                    "Block header hash must return for provided block height".into(),
                )
                .into()
            })
    }

    /// This is the height we are currently constructing. It comes from the MARF.
    pub fn get_current_block_height(&mut self) -> u32 {
        self.store.get_current_block_height()
    }

    /// Return the height for PoX v1 -> v2 auto unlocks
    ///   from the burn state db
    pub fn get_v1_unlock_height(&self) -> u32 {
        self.burn_state_db.get_v1_unlock_height()
    }

    /// Return the height for PoX 3 activation from the burn state db
    pub fn get_pox_3_activation_height(&self) -> u32 {
        self.burn_state_db.get_pox_3_activation_height()
    }

    /// Return the height for PoX 4 activation from the burn state db
    pub fn get_pox_4_activation_height(&self) -> u32 {
        self.burn_state_db.get_pox_4_activation_height()
    }

    /// Return the height for PoX v2 -> v3 auto unlocks
    ///   from the burn state db
    pub fn get_v2_unlock_height(&mut self) -> Result<u32> {
        if self.get_clarity_epoch_version()? >= StacksEpochId::Epoch22 {
            Ok(self.burn_state_db.get_v2_unlock_height())
        } else {
            Ok(u32::MAX)
        }
    }

    /// Return the height for PoX v3 -> v4 auto unlocks
    ///   from the burn state db
    pub fn get_v3_unlock_height(&mut self) -> Result<u32> {
        if self.get_clarity_epoch_version()? >= StacksEpochId::Epoch24 {
            Ok(self.burn_state_db.get_v3_unlock_height())
        } else {
            Ok(u32::MAX)
        }
    }

    /// Get the last-known burnchain block height.
    /// Note that this is _not_ the burnchain height in which this block was mined!
    /// This is the burnchain block height of the parent of the Stacks block at the current Stacks
    /// block height (i.e. that returned by `get_index_block_header_hash` for
    /// `get_current_block_height`).
    pub fn get_current_burnchain_block_height(&mut self) -> Result<u32> {
        let cur_stacks_height = self.store.get_current_block_height();
        let last_mined_bhh = if cur_stacks_height == 0 {
            return Ok(self.burn_state_db.get_burn_start_height());
        } else {
            self.get_index_block_header_hash(cur_stacks_height.checked_sub(1).ok_or_else(
                || {
                    InterpreterError::Expect(
                        "BUG: cannot eval burn-block-height in boot code".into(),
                    )
                },
            )?)?
        };

        self.get_burnchain_block_height(&last_mined_bhh)
            .ok_or_else(|| {
                InterpreterError::Expect(format!(
                    "Block header hash '{}' must return for provided stacks block height {}",
                    &last_mined_bhh, cur_stacks_height
                ))
                .into()
            })
    }

    pub fn get_block_header_hash(&mut self, block_height: u32) -> Result<BlockHeaderHash> {
        let id_bhh = self.get_index_block_header_hash(block_height)?;
        self.headers_db
            .get_stacks_block_header_hash_for_block(&id_bhh)
            .ok_or_else(|| InterpreterError::Expect("Failed to get block data.".into()).into())
    }

    pub fn get_block_time(&mut self, block_height: u32) -> Result<u64> {
        let id_bhh = self.get_index_block_header_hash(block_height)?;
        self.headers_db
            .get_burn_block_time_for_block(&id_bhh)
            .ok_or_else(|| InterpreterError::Expect("Failed to get block data.".into()).into())
    }

    pub fn get_burnchain_block_header_hash(
        &mut self,
        block_height: u32,
    ) -> Result<BurnchainHeaderHash> {
        let id_bhh = self.get_index_block_header_hash(block_height)?;
        self.headers_db
            .get_burn_header_hash_for_block(&id_bhh)
            .ok_or_else(|| InterpreterError::Expect("Failed to get block data.".into()).into())
    }

    /// 1. Get the current Stacks tip height (which is in the process of being evaluated)
    /// 2. Get the parent block's StacksBlockId, which is SHA512-256(consensus_hash, block_hash).
    ///    This is the highest Stacks block in this fork whose consensus hash is known.
    /// 3. Resolve the parent StacksBlockId to its consensus hash
    /// 4. Resolve the consensus hash to the associated SortitionId
    fn get_sortition_id_for_stacks_tip(&mut self) -> Result<Option<SortitionId>> {
        let current_stacks_height = self.get_current_block_height();

        if current_stacks_height < 1 {
            // we are in the Stacks genesis block
            return Ok(None);
        }

        // this is the StacksBlockId of the last block evaluated in this fork
        let parent_id_bhh = self.get_index_block_header_hash(current_stacks_height - 1)?;

        // infallible, since we always store the consensus hash with the StacksBlockId in the
        // headers DB
        let consensus_hash = self
            .headers_db
            .get_consensus_hash_for_block(&parent_id_bhh)
            .ok_or_else(|| {
                InterpreterError::Expect(format!(
                    "FATAL: no consensus hash found for StacksBlockId {}",
                    &parent_id_bhh
                ))
            })?;

        // infallible, since every sortition has a consensus hash
        let sortition_id = self
            .burn_state_db
            .get_sortition_id_from_consensus_hash(&consensus_hash)
            .ok_or_else(|| {
                InterpreterError::Expect(format!(
                    "FATAL: no SortitionID found for consensus hash {}",
                    &consensus_hash
                ))
            })?;

        Ok(Some(sortition_id))
    }

    /// Fetch the burnchain block header hash for a given burnchain height.
    /// Because the burnchain can fork, we need to resolve the burnchain hash from the
    /// currently-evaluated Stacks chain tip.
    ///
    /// This way, the `BurnchainHeaderHash` returned is guaranteed to be on the burnchain fork
    /// that holds the currently-evaluated Stacks fork (even if it's not the canonical burnchain
    /// fork).
    pub fn get_burnchain_block_header_hash_for_burnchain_height(
        &mut self,
        burnchain_block_height: u32,
    ) -> Result<Option<BurnchainHeaderHash>> {
        let sortition_id = match self.get_sortition_id_for_stacks_tip()? {
            Some(x) => x,
            None => return Ok(None),
        };
        Ok(self
            .burn_state_db
            .get_burn_header_hash(burnchain_block_height, &sortition_id))
    }

    /// Get the PoX reward addresses and per-address payout for a given burnchain height.  Because the burnchain can fork,
    /// we need to resolve the PoX addresses from the currently-evaluated Stacks chain tip.
    pub fn get_pox_payout_addrs_for_burnchain_height(
        &mut self,
        burnchain_block_height: u32,
    ) -> Result<Option<(Vec<TupleData>, u128)>> {
        let sortition_id = match self.get_sortition_id_for_stacks_tip()? {
            Some(x) => x,
            None => return Ok(None),
        };
        Ok(self
            .burn_state_db
            .get_pox_payout_addrs(burnchain_block_height, &sortition_id))
    }

    pub fn get_burnchain_block_height(&mut self, id_bhh: &StacksBlockId) -> Option<u32> {
        self.headers_db.get_burn_block_height_for_block(id_bhh)
    }

    pub fn get_block_vrf_seed(&mut self, block_height: u32) -> Result<VRFSeed> {
        let id_bhh = self.get_index_block_header_hash(block_height)?;
        self.headers_db
            .get_vrf_seed_for_block(&id_bhh)
            .ok_or_else(|| InterpreterError::Expect("Failed to get block data.".into()).into())
    }

    pub fn get_miner_address(&mut self, block_height: u32) -> Result<StandardPrincipalData> {
        let id_bhh = self.get_index_block_header_hash(block_height)?;
        Ok(self
            .headers_db
            .get_miner_address(&id_bhh)
            .ok_or_else(|| InterpreterError::Expect("Failed to get block data.".into()))?
            .into())
    }

    pub fn get_miner_spend_winner(&mut self, block_height: u32) -> Result<u128> {
        if block_height == 0 {
            return Ok(0);
        }

        let id_bhh = self.get_index_block_header_hash(block_height)?;
        Ok(self
            .headers_db
            .get_burnchain_tokens_spent_for_winning_block(&id_bhh)
            .ok_or_else(|| {
                InterpreterError::Expect(
                    "FATAL: no winning burnchain token spend record for block".into(),
                )
            })?
            .into())
    }

    pub fn get_miner_spend_total(&mut self, block_height: u32) -> Result<u128> {
        if block_height == 0 {
            return Ok(0);
        }

        let id_bhh = self.get_index_block_header_hash(block_height)?;
        Ok(self
            .headers_db
            .get_burnchain_tokens_spent_for_block(&id_bhh)
            .ok_or_else(|| {
                InterpreterError::Expect(
                    "FATAL: no total burnchain token spend record for block".into(),
                )
            })?
            .into())
    }

    pub fn get_block_reward(&mut self, block_height: u32) -> Result<Option<u128>> {
        if block_height == 0 {
            return Ok(None);
        }

        let cur_height: u64 = self.get_current_block_height().into();

        // reward for the *child* of this block must have matured, since that determines the
        // streamed tx fee reward portion
        if ((block_height + 1) as u64) + MINER_REWARD_MATURITY >= cur_height {
            return Ok(None);
        }

        let id_bhh = self.get_index_block_header_hash(block_height)?;
        let reward: u128 = self
            .headers_db
            .get_tokens_earned_for_block(&id_bhh)
            .map(|x| x.into())
            .ok_or_else(|| {
                InterpreterError::Expect("FATAL: matured block has no recorded reward".into())
            })?;

        Ok(Some(reward))
    }

    pub fn get_stx_btc_ops_processed(&mut self) -> Result<u64> {
        Ok(self
            .get("vm_pox::stx_btc_ops::processed_blocks")?
            .unwrap_or(0))
    }

    pub fn set_stx_btc_ops_processed(&mut self, processed: u64) -> Result<()> {
        self.put("vm_pox::stx_btc_ops::processed_blocks", &processed)
    }
}

// poison-microblock

impl<'a> ClarityDatabase<'a> {
    pub fn make_microblock_pubkey_height_key(pubkey_hash: &Hash160) -> String {
        format!("microblock-pubkey-hash::{}", pubkey_hash)
    }

    pub fn make_microblock_poison_key(height: u32) -> String {
        format!("microblock-poison::{}", height)
    }

    pub fn insert_microblock_pubkey_hash_height(
        &mut self,
        pubkey_hash: &Hash160,
        height: u32,
    ) -> Result<()> {
        let key = ClarityDatabase::make_microblock_pubkey_height_key(pubkey_hash);
        let value = format!("{}", &height);
        self.put(&key, &value)
    }

    pub fn get_cc_special_cases_handler(&self) -> Option<SpecialCaseHandler> {
        self.store.get_cc_special_cases_handler()
    }

    pub fn insert_microblock_poison(
        &mut self,
        height: u32,
        reporter: &StandardPrincipalData,
        seq: u16,
    ) -> Result<()> {
        let key = ClarityDatabase::make_microblock_poison_key(height);
        let value = Value::Tuple(
            TupleData::from_data(vec![
                (
<<<<<<< HEAD
                    ClarityName::from("reporter"),
                    Value::Principal(PrincipalData::Standard(reporter.clone())),
                ),
                (ClarityName::from("sequence"), Value::UInt(seq as u128)),
=======
                    ClarityName::try_from("reporter").map_err(|_| {
                        InterpreterError::Expect("BUG: valid string representation".into())
                    })?,
                    Value::Principal(PrincipalData::Standard(reporter.clone())),
                ),
                (
                    ClarityName::try_from("sequence").map_err(|_| {
                        InterpreterError::Expect("BUG: valid string representation".into())
                    })?,
                    Value::UInt(seq as u128),
                ),
>>>>>>> 074fd76e
            ])
            .map_err(|_| InterpreterError::Expect("BUG: valid tuple representation".into()))?,
        );
        let mut value_bytes = vec![];
        value.serialize_write(&mut value_bytes).map_err(|_| {
            InterpreterError::Expect("BUG: valid tuple representation did not serialize".into())
        })?;

        let value_str = to_hex(&value_bytes);
        self.put(&key, &value_str)
    }

    pub fn get_microblock_pubkey_hash_height(
        &mut self,
        pubkey_hash: &Hash160,
    ) -> Result<Option<u32>> {
        let key = ClarityDatabase::make_microblock_pubkey_height_key(pubkey_hash);
        self.get(&key)?
            .map(|height_str: String| {
                height_str.parse::<u32>().map_err(|_| {
                    InterpreterError::Expect(
                        "BUG: inserted non-u32 as height of microblock pubkey hash".into(),
                    )
                    .into()
                })
            })
            .transpose()
    }

    /// Returns (who-reported-the-poison-microblock, sequence-of-microblock-fork)
    pub fn get_microblock_poison_report(
        &mut self,
        height: u32,
    ) -> Result<Option<(StandardPrincipalData, u16)>> {
        let key = ClarityDatabase::make_microblock_poison_key(height);
        self.get(&key)?
            .map(|reporter_hex_str: String| {
                let reporter_value = Value::try_deserialize_hex_untyped(&reporter_hex_str)
                    .map_err(|_| {
                        InterpreterError::Expect(
                            "BUG: failed to decode serialized poison-microblock reporter".into(),
                        )
                    })?;
                let tuple_data = reporter_value.expect_tuple()?;
                let reporter_value = tuple_data
                    .get("reporter")
                    .map_err(|_| {
                        InterpreterError::Expect(
                            "BUG: poison-microblock report has no 'reporter'".into(),
                        )
                    })?
                    .to_owned();
                let seq_value = tuple_data
                    .get("sequence")
                    .map_err(|_| {
                        InterpreterError::Expect(
                            "BUG: poison-microblock report has no 'sequence'".into(),
                        )
                    })?
                    .to_owned();

                let reporter_principal = reporter_value.expect_principal()?;
                let seq_u128 = seq_value.expect_u128()?;

                let seq: u16 = seq_u128
                    .try_into()
                    .map_err(|_| InterpreterError::Expect("BUG: seq exceeds u16 max".into()))?;
                if let PrincipalData::Standard(principal_data) = reporter_principal {
                    Ok((principal_data, seq))
                } else {
                    return Err(InterpreterError::Expect(
                        "BUG: poison-microblock report principal is not a standard principal"
                            .into(),
                    )
                    .into());
                }
            })
            .transpose()
    }
}

// this is used so that things like load_map, load_var, load_nft, etc.
//   will throw NoSuchFoo errors instead of NoSuchContract errors.
fn map_no_contract_as_none<T>(res: Result<Option<T>>) -> Result<Option<T>> {
    res.or_else(|e| match e {
        Error::Unchecked(CheckErrors::NoSuchContract(_)) => Ok(None),
        x => Err(x),
    })
}

// Variable Functions...
impl<'a> ClarityDatabase<'a> {
    pub fn create_variable(
        &mut self,
        contract_identifier: &QualifiedContractIdentifier,
        variable_name: &str,
        value_type: TypeSignature,
    ) -> Result<DataVariableMetadata> {
        let variable_data = DataVariableMetadata { value_type };
        let key = ClarityDatabase::make_metadata_key(StoreType::VariableMeta, variable_name);

        self.insert_metadata(contract_identifier, &key, &variable_data)?;
        Ok(variable_data)
    }

    pub fn load_variable(
        &mut self,
        contract_identifier: &QualifiedContractIdentifier,
        variable_name: &str,
    ) -> Result<DataVariableMetadata> {
        let key = ClarityDatabase::make_metadata_key(StoreType::VariableMeta, variable_name);

        map_no_contract_as_none(self.fetch_metadata(contract_identifier, &key))?
            .ok_or(CheckErrors::NoSuchDataVariable(variable_name.to_string()).into())
    }

    #[cfg(any(test, feature = "testing"))]
    pub fn set_variable_unknown_descriptor(
        &mut self,
        contract_identifier: &QualifiedContractIdentifier,
        variable_name: &str,
        value: Value,
    ) -> Result<Value> {
        let descriptor = self.load_variable(contract_identifier, variable_name)?;
        self.set_variable(
            contract_identifier,
            variable_name,
            value,
            &descriptor,
            &StacksEpochId::latest(),
        )
        .map(|data| data.value)
    }

    pub fn set_variable(
        &mut self,
        contract_identifier: &QualifiedContractIdentifier,
        variable_name: &str,
        value: Value,
        variable_descriptor: &DataVariableMetadata,
        epoch: &StacksEpochId,
    ) -> Result<ValueResult> {
        if !variable_descriptor
            .value_type
            .admits(&self.get_clarity_epoch_version()?, &value)?
        {
            return Err(
                CheckErrors::TypeValueError(variable_descriptor.value_type.clone(), value).into(),
            );
        }

        let key = ClarityDatabase::make_key_for_trip(
            contract_identifier,
            StoreType::Variable,
            variable_name,
        );

        let size = self.put_value_with_size(&key, value, epoch)?;

        Ok(ValueResult {
            value: Value::Bool(true),
            serialized_byte_len: size,
        })
    }

    pub fn lookup_variable_unknown_descriptor(
        &mut self,
        contract_identifier: &QualifiedContractIdentifier,
        variable_name: &str,
        epoch: &StacksEpochId,
    ) -> Result<Value> {
        let descriptor = self.load_variable(contract_identifier, variable_name)?;
        self.lookup_variable(contract_identifier, variable_name, &descriptor, epoch)
    }

    pub fn lookup_variable(
        &mut self,
        contract_identifier: &QualifiedContractIdentifier,
        variable_name: &str,
        variable_descriptor: &DataVariableMetadata,
        epoch: &StacksEpochId,
    ) -> Result<Value> {
        let key = ClarityDatabase::make_key_for_trip(
            contract_identifier,
            StoreType::Variable,
            variable_name,
        );

        let result = self.get_value(&key, &variable_descriptor.value_type, epoch)?;

        match result {
            None => Ok(Value::none()),
            Some(data) => Ok(data.value),
        }
    }

    /// Same as lookup_variable, but returns the byte-size of the looked up
    ///  Clarity value as well as the value.
    pub fn lookup_variable_with_size(
        &mut self,
        contract_identifier: &QualifiedContractIdentifier,
        variable_name: &str,
        variable_descriptor: &DataVariableMetadata,
        epoch: &StacksEpochId,
    ) -> Result<ValueResult> {
        let key = ClarityDatabase::make_key_for_trip(
            contract_identifier,
            StoreType::Variable,
            variable_name,
        );

        let result = self.get_value(&key, &variable_descriptor.value_type, epoch)?;

        match result {
            None => Ok(ValueResult {
                value: Value::none(),
                serialized_byte_len: *NONE_SERIALIZATION_LEN,
            }),
            Some(data) => Ok(data),
        }
    }
}

// Data Map Functions
impl<'a> ClarityDatabase<'a> {
    pub fn create_map(
        &mut self,
        contract_identifier: &QualifiedContractIdentifier,
        map_name: &str,
        key_type: TypeSignature,
        value_type: TypeSignature,
    ) -> Result<DataMapMetadata> {
        let data = DataMapMetadata {
            key_type,
            value_type,
        };

        let key = ClarityDatabase::make_metadata_key(StoreType::DataMapMeta, map_name);
        self.insert_metadata(contract_identifier, &key, &data)?;

        Ok(data)
    }

    pub fn load_map(
        &mut self,
        contract_identifier: &QualifiedContractIdentifier,
        map_name: &str,
    ) -> Result<DataMapMetadata> {
        let key = ClarityDatabase::make_metadata_key(StoreType::DataMapMeta, map_name);

        map_no_contract_as_none(self.fetch_metadata(contract_identifier, &key))?
            .ok_or(CheckErrors::NoSuchMap(map_name.to_string()).into())
    }

    pub fn make_key_for_data_map_entry(
        contract_identifier: &QualifiedContractIdentifier,
        map_name: &str,
        key_value: &Value,
    ) -> Result<String> {
        Ok(ClarityDatabase::make_key_for_data_map_entry_serialized(
            contract_identifier,
            map_name,
            &key_value.serialize_to_hex()?,
        ))
    }

    fn make_key_for_data_map_entry_serialized(
        contract_identifier: &QualifiedContractIdentifier,
        map_name: &str,
        key_value_serialized: &str,
    ) -> String {
        ClarityDatabase::make_key_for_quad(
            contract_identifier,
            StoreType::DataMap,
            map_name,
            key_value_serialized,
        )
    }

    pub fn fetch_entry_unknown_descriptor(
        &mut self,
        contract_identifier: &QualifiedContractIdentifier,
        map_name: &str,
        key_value: &Value,
        epoch: &StacksEpochId,
    ) -> Result<Value> {
        let descriptor = self.load_map(contract_identifier, map_name)?;
        self.fetch_entry(contract_identifier, map_name, key_value, &descriptor, epoch)
    }

    /// Returns a Clarity optional type wrapping a found or not found result
    pub fn fetch_entry(
        &mut self,
        contract_identifier: &QualifiedContractIdentifier,
        map_name: &str,
        key_value: &Value,
        map_descriptor: &DataMapMetadata,
        epoch: &StacksEpochId,
    ) -> Result<Value> {
        if !map_descriptor
            .key_type
            .admits(&self.get_clarity_epoch_version()?, key_value)?
        {
            return Err(CheckErrors::TypeValueError(
                map_descriptor.key_type.clone(),
                (*key_value).clone(),
            )
            .into());
        }

        let key =
            ClarityDatabase::make_key_for_data_map_entry(contract_identifier, map_name, key_value)?;

        let stored_type = TypeSignature::new_option(map_descriptor.value_type.clone())?;
        let result = self.get_value(&key, &stored_type, epoch)?;

        match result {
            None => Ok(Value::none()),
            Some(data) => Ok(data.value),
        }
    }

    pub fn fetch_entry_with_size(
        &mut self,
        contract_identifier: &QualifiedContractIdentifier,
        map_name: &str,
        key_value: &Value,
        map_descriptor: &DataMapMetadata,
        epoch: &StacksEpochId,
    ) -> Result<ValueResult> {
        if !map_descriptor
            .key_type
            .admits(&self.get_clarity_epoch_version()?, key_value)?
        {
            return Err(CheckErrors::TypeValueError(
                map_descriptor.key_type.clone(),
                (*key_value).clone(),
            )
            .into());
        }

        let key_serialized = key_value.serialize_to_hex()?;
        let key = ClarityDatabase::make_key_for_data_map_entry_serialized(
            contract_identifier,
            map_name,
            &key_serialized,
        );

        let stored_type = TypeSignature::new_option(map_descriptor.value_type.clone())?;
        let result = self.get_value(&key, &stored_type, epoch)?;

        match result {
            None => Ok(ValueResult {
                value: Value::none(),
                serialized_byte_len: byte_len_of_serialization(&key_serialized),
            }),
            Some(ValueResult {
                value,
                serialized_byte_len,
            }) => Ok(ValueResult {
                value,
                serialized_byte_len: serialized_byte_len
                    .checked_add(byte_len_of_serialization(&key_serialized))
                    .ok_or_else(|| {
                        InterpreterError::Expect("Overflowed Clarity key/value size".into())
                    })?,
            }),
        }
    }

    pub fn set_entry(
        &mut self,
        contract_identifier: &QualifiedContractIdentifier,
        map_name: &str,
        key: Value,
        value: Value,
        map_descriptor: &DataMapMetadata,
        epoch: &StacksEpochId,
    ) -> Result<ValueResult> {
        self.inner_set_entry(
            contract_identifier,
            map_name,
            key,
            value,
            false,
            map_descriptor,
            epoch,
        )
    }

    pub fn set_entry_unknown_descriptor(
        &mut self,
        contract_identifier: &QualifiedContractIdentifier,
        map_name: &str,
        key: Value,
        value: Value,
        epoch: &StacksEpochId,
    ) -> Result<Value> {
        let descriptor = self.load_map(contract_identifier, map_name)?;
        self.set_entry(
            contract_identifier,
            map_name,
            key,
            value,
            &descriptor,
            epoch,
        )
        .map(|data| data.value)
    }

    pub fn insert_entry_unknown_descriptor(
        &mut self,
        contract_identifier: &QualifiedContractIdentifier,
        map_name: &str,
        key: Value,
        value: Value,
        epoch: &StacksEpochId,
    ) -> Result<Value> {
        let descriptor = self.load_map(contract_identifier, map_name)?;
        self.insert_entry(
            contract_identifier,
            map_name,
            key,
            value,
            &descriptor,
            epoch,
        )
        .map(|data| data.value)
    }

    pub fn insert_entry(
        &mut self,
        contract_identifier: &QualifiedContractIdentifier,
        map_name: &str,
        key: Value,
        value: Value,
        map_descriptor: &DataMapMetadata,
        epoch: &StacksEpochId,
    ) -> Result<ValueResult> {
        self.inner_set_entry(
            contract_identifier,
            map_name,
            key,
            value,
            true,
            map_descriptor,
            epoch,
        )
    }

    fn data_map_entry_exists(
        &mut self,
        key: &str,
        expected_value: &TypeSignature,
        epoch: &StacksEpochId,
    ) -> Result<bool> {
        match self.get_value(key, expected_value, epoch)? {
            None => Ok(false),
            Some(value) => Ok(value.value != Value::none()),
        }
    }

    #[allow(clippy::too_many_arguments)]
    fn inner_set_entry(
        &mut self,
        contract_identifier: &QualifiedContractIdentifier,
        map_name: &str,
        key_value: Value,
        value: Value,
        return_if_exists: bool,
        map_descriptor: &DataMapMetadata,
        epoch: &StacksEpochId,
    ) -> Result<ValueResult> {
        if !map_descriptor
            .key_type
            .admits(&self.get_clarity_epoch_version()?, &key_value)?
        {
            return Err(
                CheckErrors::TypeValueError(map_descriptor.key_type.clone(), key_value).into(),
            );
        }
        if !map_descriptor
            .value_type
            .admits(&self.get_clarity_epoch_version()?, &value)?
        {
            return Err(
                CheckErrors::TypeValueError(map_descriptor.value_type.clone(), value).into(),
            );
        }

        let key_serialized = key_value.serialize_to_hex()?;
        let key_serialized_byte_len = byte_len_of_serialization(&key_serialized);
        let key = ClarityDatabase::make_key_for_quad(
            contract_identifier,
            StoreType::DataMap,
            map_name,
            &key_serialized,
        );
        let stored_type = TypeSignature::new_option(map_descriptor.value_type.clone())?;

        if return_if_exists && self.data_map_entry_exists(&key, &stored_type, epoch)? {
            return Ok(ValueResult {
                value: Value::Bool(false),
                serialized_byte_len: key_serialized_byte_len,
            });
        }

        let placed_value = Value::some(value)?;
        let placed_size = self.put_value_with_size(&key, placed_value, epoch)?;

        Ok(ValueResult {
            value: Value::Bool(true),
            serialized_byte_len: key_serialized_byte_len
                .checked_add(placed_size)
                .ok_or_else(|| {
                    InterpreterError::Expect("Overflowed Clarity key/value size".into())
                })?,
        })
    }

    pub fn delete_entry(
        &mut self,
        contract_identifier: &QualifiedContractIdentifier,
        map_name: &str,
        key_value: &Value,
        map_descriptor: &DataMapMetadata,
        epoch: &StacksEpochId,
    ) -> Result<ValueResult> {
        if !map_descriptor
            .key_type
            .admits(&self.get_clarity_epoch_version()?, key_value)?
        {
            return Err(CheckErrors::TypeValueError(
                map_descriptor.key_type.clone(),
                (*key_value).clone(),
            )
            .into());
        }

        let key_serialized = key_value.serialize_to_hex()?;
        let key_serialized_byte_len = byte_len_of_serialization(&key_serialized);
        let key = ClarityDatabase::make_key_for_quad(
            contract_identifier,
            StoreType::DataMap,
            map_name,
            &key_serialized,
        );
        let stored_type = TypeSignature::new_option(map_descriptor.value_type.clone())?;
        if !self.data_map_entry_exists(&key, &stored_type, epoch)? {
            return Ok(ValueResult {
                value: Value::Bool(false),
                serialized_byte_len: key_serialized_byte_len,
            });
        }

        self.put_value(&key, Value::none(), epoch)?;

        Ok(ValueResult {
            value: Value::Bool(true),
            serialized_byte_len: key_serialized_byte_len
                .checked_add(*NONE_SERIALIZATION_LEN)
                .ok_or_else(|| {
                    InterpreterError::Expect("Overflowed Clarity key/value size".into())
                })?,
        })
    }
}

// Asset Functions

impl<'a> ClarityDatabase<'a> {
    pub fn create_fungible_token(
        &mut self,
        contract_identifier: &QualifiedContractIdentifier,
        token_name: &str,
        total_supply: &Option<u128>,
    ) -> Result<FungibleTokenMetadata> {
        let data = FungibleTokenMetadata {
            total_supply: *total_supply,
        };

        let key = ClarityDatabase::make_metadata_key(StoreType::FungibleTokenMeta, token_name);
        self.insert_metadata(contract_identifier, &key, &data)?;

        // total supply _is_ included in the consensus hash
        let supply_key = ClarityDatabase::make_key_for_trip(
            contract_identifier,
            StoreType::CirculatingSupply,
            token_name,
        );
        self.put(&supply_key, &(0_u128))?;

        Ok(data)
    }

    pub fn load_ft(
        &mut self,
        contract_identifier: &QualifiedContractIdentifier,
        token_name: &str,
    ) -> Result<FungibleTokenMetadata> {
        let key = ClarityDatabase::make_metadata_key(StoreType::FungibleTokenMeta, token_name);

        map_no_contract_as_none(self.fetch_metadata(contract_identifier, &key))?
            .ok_or(CheckErrors::NoSuchFT(token_name.to_string()).into())
    }

    pub fn create_non_fungible_token(
        &mut self,
        contract_identifier: &QualifiedContractIdentifier,
        token_name: &str,
        key_type: &TypeSignature,
    ) -> Result<NonFungibleTokenMetadata> {
        let data = NonFungibleTokenMetadata {
            key_type: key_type.clone(),
        };
        let key = ClarityDatabase::make_metadata_key(StoreType::NonFungibleTokenMeta, token_name);
        self.insert_metadata(contract_identifier, &key, &data)?;

        Ok(data)
    }

    fn load_nft(
        &mut self,
        contract_identifier: &QualifiedContractIdentifier,
        token_name: &str,
    ) -> Result<NonFungibleTokenMetadata> {
        let key = ClarityDatabase::make_metadata_key(StoreType::NonFungibleTokenMeta, token_name);

        map_no_contract_as_none(self.fetch_metadata(contract_identifier, &key))?
            .ok_or(CheckErrors::NoSuchNFT(token_name.to_string()).into())
    }

    pub fn checked_increase_token_supply(
        &mut self,
        contract_identifier: &QualifiedContractIdentifier,
        token_name: &str,
        amount: u128,
        descriptor: &FungibleTokenMetadata,
    ) -> Result<()> {
        let key = ClarityDatabase::make_key_for_trip(
            contract_identifier,
            StoreType::CirculatingSupply,
            token_name,
        );
        let current_supply: u128 = self.get(&key)?.ok_or_else(|| {
            InterpreterError::Expect("ERROR: Clarity VM failed to track token supply.".into())
        })?;

        let new_supply = current_supply
            .checked_add(amount)
            .ok_or(RuntimeErrorType::ArithmeticOverflow)?;

        if let Some(total_supply) = descriptor.total_supply {
            if new_supply > total_supply {
                return Err(RuntimeErrorType::SupplyOverflow(new_supply, total_supply).into());
            }
        }

        self.put(&key, &new_supply)
    }

    pub fn checked_decrease_token_supply(
        &mut self,
        contract_identifier: &QualifiedContractIdentifier,
        token_name: &str,
        amount: u128,
    ) -> Result<()> {
        let key = ClarityDatabase::make_key_for_trip(
            contract_identifier,
            StoreType::CirculatingSupply,
            token_name,
        );
        let current_supply: u128 = self.get(&key)?.ok_or_else(|| {
            InterpreterError::Expect("ERROR: Clarity VM failed to track token supply.".into())
        })?;

        if amount > current_supply {
            return Err(RuntimeErrorType::SupplyUnderflow(current_supply, amount).into());
        }

        let new_supply = current_supply - amount;

        self.put(&key, &new_supply)
    }

    pub fn get_ft_balance(
        &mut self,
        contract_identifier: &QualifiedContractIdentifier,
        token_name: &str,
        principal: &PrincipalData,
        descriptor: Option<&FungibleTokenMetadata>,
    ) -> Result<u128> {
        if descriptor.is_none() {
            self.load_ft(contract_identifier, token_name)?;
        }

        let key = ClarityDatabase::make_key_for_quad(
            contract_identifier,
            StoreType::FungibleToken,
            token_name,
            &principal.serialize(),
        );

        let result = self.get(&key)?;
        match result {
            None => Ok(0),
            Some(balance) => Ok(balance),
        }
    }

    pub fn set_ft_balance(
        &mut self,
        contract_identifier: &QualifiedContractIdentifier,
        token_name: &str,
        principal: &PrincipalData,
        balance: u128,
    ) -> Result<()> {
        let key = ClarityDatabase::make_key_for_quad(
            contract_identifier,
            StoreType::FungibleToken,
            token_name,
            &principal.serialize(),
        );
        self.put(&key, &balance)
    }

    pub fn get_ft_supply(
        &mut self,
        contract_identifier: &QualifiedContractIdentifier,
        token_name: &str,
    ) -> Result<u128> {
        let key = ClarityDatabase::make_key_for_trip(
            contract_identifier,
            StoreType::CirculatingSupply,
            token_name,
        );
        let supply = self.get(&key)?.ok_or_else(|| {
            InterpreterError::Expect("ERROR: Clarity VM failed to track token supply.".into())
        })?;
        Ok(supply)
    }

    pub fn get_nft_owner(
        &mut self,
        contract_identifier: &QualifiedContractIdentifier,
        asset_name: &str,
        asset: &Value,
        key_type: &TypeSignature,
    ) -> Result<PrincipalData> {
        if !key_type.admits(&self.get_clarity_epoch_version()?, asset)? {
            return Err(CheckErrors::TypeValueError(key_type.clone(), (*asset).clone()).into());
        }

        let key = ClarityDatabase::make_key_for_quad(
            contract_identifier,
            StoreType::NonFungibleToken,
            asset_name,
            &asset.serialize_to_hex()?,
        );

        let epoch = self.get_clarity_epoch_version()?;
        let value: Option<ValueResult> = self.get_value(
            &key,
            &TypeSignature::new_option(TypeSignature::PrincipalType)
                .map_err(|_| InterpreterError::Expect("Unexpected type failure".into()))?,
            &epoch,
        )?;
        let owner = match value {
            Some(owner) => owner.value.expect_optional()?,
            None => return Err(RuntimeErrorType::NoSuchToken.into()),
        };

        let principal = match owner {
            Some(value) => value.expect_principal()?,
            None => return Err(RuntimeErrorType::NoSuchToken.into()),
        };

        Ok(principal)
    }

    pub fn get_nft_key_type(
        &mut self,
        contract_identifier: &QualifiedContractIdentifier,
        asset_name: &str,
    ) -> Result<TypeSignature> {
        let descriptor = self.load_nft(contract_identifier, asset_name)?;
        Ok(descriptor.key_type)
    }

    pub fn set_nft_owner(
        &mut self,
        contract_identifier: &QualifiedContractIdentifier,
        asset_name: &str,
        asset: &Value,
        principal: &PrincipalData,
        key_type: &TypeSignature,
        epoch: &StacksEpochId,
    ) -> Result<()> {
        if !key_type.admits(&self.get_clarity_epoch_version()?, asset)? {
            return Err(CheckErrors::TypeValueError(key_type.clone(), (*asset).clone()).into());
        }

        let key = ClarityDatabase::make_key_for_quad(
            contract_identifier,
            StoreType::NonFungibleToken,
            asset_name,
            &asset.serialize_to_hex()?,
        );

        let value = Value::some(Value::Principal(principal.clone()))?;
        self.put_value(&key, value, epoch)?;

        Ok(())
    }

    pub fn burn_nft(
        &mut self,
        contract_identifier: &QualifiedContractIdentifier,
        asset_name: &str,
        asset: &Value,
        key_type: &TypeSignature,
        epoch: &StacksEpochId,
    ) -> Result<()> {
        if !key_type.admits(&self.get_clarity_epoch_version()?, asset)? {
            return Err(CheckErrors::TypeValueError(key_type.clone(), (*asset).clone()).into());
        }

        let key = ClarityDatabase::make_key_for_quad(
            contract_identifier,
            StoreType::NonFungibleToken,
            asset_name,
            &asset.serialize_to_hex()?,
        );

        self.put_value(&key, Value::none(), epoch)?;
        Ok(())
    }
}

// load/store STX token state and account nonces
impl<'a> ClarityDatabase<'a> {
    fn make_key_for_account(principal: &PrincipalData, data: StoreType) -> String {
        format!("vm-account::{}::{}", principal, data as u8)
    }

    pub fn make_key_for_account_balance(principal: &PrincipalData) -> String {
        ClarityDatabase::make_key_for_account(principal, StoreType::STXBalance)
    }

    pub fn make_key_for_account_nonce(principal: &PrincipalData) -> String {
        ClarityDatabase::make_key_for_account(principal, StoreType::Nonce)
    }

    pub fn make_key_for_account_stx_locked(principal: &PrincipalData) -> String {
        ClarityDatabase::make_key_for_account(principal, StoreType::PoxSTXLockup)
    }

    pub fn make_key_for_account_unlock_height(principal: &PrincipalData) -> String {
        ClarityDatabase::make_key_for_account(principal, StoreType::PoxUnlockHeight)
    }

    pub fn get_stx_balance_snapshot<'conn>(
        &'conn mut self,
        principal: &PrincipalData,
    ) -> Result<STXBalanceSnapshot<'a, 'conn>> {
        let stx_balance = self.get_account_stx_balance(principal)?;
        let cur_burn_height = u64::from(self.get_current_burnchain_block_height()?);

        test_debug!("Balance of {} (raw={},locked={},unlock-height={},current-height={}) is {} (has_unlockable_tokens_at_burn_block={})",
            principal,
            stx_balance.amount_unlocked(),
            stx_balance.amount_locked(),
            stx_balance.unlock_height(),
            cur_burn_height,
            stx_balance.get_available_balance_at_burn_block(cur_burn_height, self.get_v1_unlock_height(), self.get_v2_unlock_height()?, self.get_v3_unlock_height()?)?,
            stx_balance.has_unlockable_tokens_at_burn_block(cur_burn_height, self.get_v1_unlock_height(), self.get_v2_unlock_height()?, self.get_v3_unlock_height()?));

        Ok(STXBalanceSnapshot::new(
            principal,
            stx_balance,
            cur_burn_height,
            self,
        ))
    }

    pub fn get_stx_balance_snapshot_genesis<'conn>(
        &'conn mut self,
        principal: &PrincipalData,
    ) -> Result<STXBalanceSnapshot<'a, 'conn>> {
        let stx_balance = self.get_account_stx_balance(principal)?;
        let cur_burn_height = 0;

        test_debug!("Balance of {} (raw={},locked={},unlock-height={},current-height={}) is {} (has_unlockable_tokens_at_burn_block={})",
            principal,
            stx_balance.amount_unlocked(),
            stx_balance.amount_locked(),
            stx_balance.unlock_height(),
            cur_burn_height,
            stx_balance.get_available_balance_at_burn_block(cur_burn_height, self.get_v1_unlock_height(), self.get_v2_unlock_height()?, self.get_v3_unlock_height()?)?,
            stx_balance.has_unlockable_tokens_at_burn_block(cur_burn_height, self.get_v1_unlock_height(), self.get_v2_unlock_height()?, self.get_v3_unlock_height()?));

        Ok(STXBalanceSnapshot::new(
            principal,
            stx_balance,
            cur_burn_height,
            self,
        ))
    }

    pub fn get_account_stx_balance(&mut self, principal: &PrincipalData) -> Result<STXBalance> {
        let key = ClarityDatabase::make_key_for_account_balance(principal);
        debug!("Fetching account balance"; "principal" => %principal.to_string());
        let result = self.get(&key)?;
        Ok(match result {
            None => STXBalance::zero(),
            Some(balance) => balance,
        })
    }

    pub fn get_account_nonce(&mut self, principal: &PrincipalData) -> Result<u64> {
        let key = ClarityDatabase::make_key_for_account_nonce(principal);
        let result = self.get(&key)?;
        Ok(match result {
            None => 0,
            Some(nonce) => nonce,
        })
    }

    pub fn set_account_nonce(&mut self, principal: &PrincipalData, nonce: u64) -> Result<()> {
        let key = ClarityDatabase::make_key_for_account_nonce(principal);
        self.put(&key, &nonce)
    }
}

// access burnchain state
impl<'a> ClarityDatabase<'a> {
    pub fn get_burn_block_height(&self, sortition_id: &SortitionId) -> Option<u32> {
        self.burn_state_db.get_burn_block_height(sortition_id)
    }

    /// This function obtains the stacks epoch version, which is based on the burn block height.
    /// Valid epochs include stacks 1.0, 2.0, 2.05, and so on.
    pub fn get_stacks_epoch(&self, height: u32) -> Option<StacksEpoch> {
        self.burn_state_db.get_stacks_epoch(height)
    }
}<|MERGE_RESOLUTION|>--- conflicted
+++ resolved
@@ -1162,24 +1162,10 @@
         let value = Value::Tuple(
             TupleData::from_data(vec![
                 (
-<<<<<<< HEAD
                     ClarityName::from("reporter"),
                     Value::Principal(PrincipalData::Standard(reporter.clone())),
                 ),
                 (ClarityName::from("sequence"), Value::UInt(seq as u128)),
-=======
-                    ClarityName::try_from("reporter").map_err(|_| {
-                        InterpreterError::Expect("BUG: valid string representation".into())
-                    })?,
-                    Value::Principal(PrincipalData::Standard(reporter.clone())),
-                ),
-                (
-                    ClarityName::try_from("sequence").map_err(|_| {
-                        InterpreterError::Expect("BUG: valid string representation".into())
-                    })?,
-                    Value::UInt(seq as u128),
-                ),
->>>>>>> 074fd76e
             ])
             .map_err(|_| InterpreterError::Expect("BUG: valid tuple representation".into()))?,
         );
