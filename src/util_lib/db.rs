--- conflicted
+++ resolved
@@ -283,14 +283,6 @@
     Ok(x as i64)
 }
 
-<<<<<<< HEAD
-pub fn opt_u64_to_sql(x: Option<u64>) -> Result<Option<i64>, Error> {
-    match x {
-        Some(x) => match u64_to_sql(x) {
-            Ok(x) => Ok(Some(x)),
-            Err(e) => Err(e),
-        },
-=======
 pub fn u64_opt_to_sql(x: Option<u64>) -> Result<Option<i64>, Error> {
     match x {
         Some(num) => {
@@ -299,7 +291,6 @@
             }
             Ok(Some(num as i64))
         }
->>>>>>> 4f6d7d41
         None => Ok(None),
     }
 }
