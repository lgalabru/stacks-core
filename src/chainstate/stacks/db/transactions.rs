--- conflicted
+++ resolved
@@ -189,11 +189,7 @@
                     let amount_sent = amount_transferred.checked_add(amount_burned).expect("FATAL: sent waaaaay too much STX");
 
                     if !condition_code.check(*amount_sent_condition as u128, amount_sent) {
-<<<<<<< HEAD
                         info!("Post-condition check failure on STX owned by {}: {:?} {:?} {}", account_principal, amount_sent_condition, condition_code, amount_sent);
-=======
-                        info!("Post-condition check failure on STX owned by {:?}: {:?} {:?} {}", account_principal, amount_sent_condition, condition_code, amount_sent);
->>>>>>> b0a90008
                         return false;
                     }
 
@@ -225,11 +221,7 @@
 
                     let amount_sent = asset_map.get_fungible_tokens(&account_principal, &asset_id).unwrap_or(0);
                     if !condition_code.check(*amount_sent_condition as u128, amount_sent) {
-<<<<<<< HEAD
                         info!("Post-condition check failure on fungible asset {} owned by {}: {} {:?} {}", &asset_id, account_principal, amount_sent_condition, condition_code, amount_sent);
-=======
-                        info!("Post-condition check failure on fungible asset {:?} owned by {:?}: {} {:?} {}", &asset_id, account_principal, amount_sent_condition, condition_code, amount_sent);
->>>>>>> b0a90008
                         return false;
                     }
                     
@@ -252,11 +244,7 @@
                     let empty_assets = vec![];
                     let assets_sent = asset_map.get_nonfungible_tokens(&account_principal, &asset_id).unwrap_or(&empty_assets);
                     if !condition_code.check(asset_value, assets_sent) {
-<<<<<<< HEAD
                         info!("Post-condition check failure on non-fungible asset {} owned by {}: {:?} {:?}", &asset_id, account_principal, &asset_value, condition_code);
-=======
-                        info!("Post-condition check failure on non-fungible asset {:?} owned by {:?}: {:?} {:?}", &asset_id, account_principal, &asset_value, condition_code);
->>>>>>> b0a90008
                         return false;
                     }
 
@@ -295,32 +283,20 @@
                                     // each value must be covered
                                     for v in values {
                                         if !nfts.contains(&v) {
-<<<<<<< HEAD
                                             info!("Post-condition check failure: Non-fungible asset {} value {:?} was moved by {} but not checked", &asset_identifier, &v, &principal);
-=======
-                                            info!("Post-condition check failure: Non-fungible asset {:?} value {:?} was moved by {:?} but not checked", &asset_identifier, &v, &principal);
->>>>>>> b0a90008
                                             return false;
                                         }
                                     }
                                 }
                                 else {
                                     // no values covered
-<<<<<<< HEAD
                                     info!("Post-condition check failure: No checks for non-fungible asset type {} moved by {}", &asset_identifier, &principal);
-=======
-                                    info!("Post-condition check failure: No checks for non-fungible asset type {:?} moved by {:?}", &asset_identifier, &principal);
->>>>>>> b0a90008
                                     return false;
                                 }
                             }
                             else {
                                 // no NFT for this principal
-<<<<<<< HEAD
                                 info!("Post-condition check failure: No checks for any non-fungible assets, but moved {} by {}", &asset_identifier, &principal);
-=======
-                                info!("Post-condition check failure: No checks for any non-fungible assets, but moved {:?} by {:?}", &asset_identifier, &principal);
->>>>>>> b0a90008
                                 return false;
                             }
                         },
@@ -328,20 +304,12 @@
                             // This is STX or a fungible token
                             if let Some(ref checked_ft_asset_ids) = checked_fungible_assets.get(&principal) {
                                 if !checked_ft_asset_ids.contains(&asset_identifier) {
-<<<<<<< HEAD
                                     info!("Post-condition check failure: checks did not cover transfer of {} by {}", &asset_identifier, &principal);
-=======
-                                    info!("Post-condition check failure: checks did not cover transfer of {:?} by {:?}", &asset_identifier, &principal);
->>>>>>> b0a90008
                                     return false;
                                 }
                             }
                             else {
-<<<<<<< HEAD
                                 info!("Post-condition check failure: No checks for fungible token type {} moved by {}", &asset_identifier, &principal);
-=======
-                                info!("Post-condition check failure: No checks for fungible token type {:?} moved by {:?}", &asset_identifier, &principal);
->>>>>>> b0a90008
                                 return false;
                             }
                         }
