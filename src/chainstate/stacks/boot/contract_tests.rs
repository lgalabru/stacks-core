--- conflicted
+++ resolved
@@ -18,17 +18,6 @@
     BITCOIN_REGTEST_FIRST_BLOCK_TIMESTAMP, FIRST_BURNCHAIN_CONSENSUS_HASH, FIRST_STACKS_BLOCK_HASH,
     POX_REWARD_CYCLE_LENGTH,
 };
-<<<<<<< HEAD
-use util::hash::to_hex;
-use util::hash::{Sha256Sum, Sha512Trunc256Sum};
-use util_lib::db::{DBConn, FromRow};
-use vm::contexts::OwnedEnvironment;
-use vm::contracts::Contract;
-use vm::costs::CostOverflowingMath;
-use vm::database::*;
-use vm::errors::{
-    CheckErrors, Error, IncomparableError, InterpreterError, InterpreterResult, RuntimeErrorType,
-=======
 use crate::util_lib::db::{DBConn, FromRow};
 use clarity::vm::analysis::arithmetic_checker::ArithmeticOnlyChecker;
 use clarity::vm::analysis::mem_type_check;
@@ -39,7 +28,6 @@
 use clarity::vm::errors::{
     CheckErrors, Error, IncomparableError, InterpreterError, InterpreterResult as Result,
     RuntimeErrorType,
->>>>>>> 9dd09ab7
 };
 use clarity::vm::eval;
 use clarity::vm::representations::SymbolicExpression;
@@ -53,27 +41,18 @@
 use stacks_common::util::hash::to_hex;
 use stacks_common::util::hash::{Sha256Sum, Sha512Trunc256Sum};
 
-<<<<<<< HEAD
 use crate::core::POX_TESTNET_CYCLE_LENGTH;
-=======
 use crate::util_lib::boot::boot_code_addr;
 use crate::util_lib::boot::boot_code_id;
->>>>>>> 9dd09ab7
 use crate::{
     burnchains::PoxConstants,
     clarity_vm::{clarity::ClarityBlockConnection, database::marf::WritableMarfStore},
     core::StacksEpoch,
     core::StacksEpochId,
     types::chainstate::{
-        BlockHeaderHash, BurnchainHeaderHash, StacksAddress, StacksBlockId, VRFSeed,
+        BlockHeaderHash, BurnchainHeaderHash, StacksAddress, StacksBlockId, VRFSeed, SortitionId
     },
 };
-<<<<<<< HEAD
-
-use util_lib::boot::boot_code_addr;
-use util_lib::boot::boot_code_id;
-=======
->>>>>>> 9dd09ab7
 
 use crate::clarity_vm::clarity::Error as ClarityError;
 use crate::core::PEER_VERSION_EPOCH_1_0;
@@ -311,20 +290,20 @@
 
 #[test]
 fn cost_contract_is_arithmetic_only() {
-    use chainstate::stacks::boot::BOOT_CODE_COSTS;
+    use crate::chainstate::stacks::boot::BOOT_CODE_COSTS;
     check_arithmetic_only(BOOT_CODE_COSTS, ClarityVersion::Clarity1);
 }
 
 #[test]
 fn cost_2_contract_is_arithmetic_only() {
-    use chainstate::stacks::boot::BOOT_CODE_COSTS_2;
+    use crate::chainstate::stacks::boot::BOOT_CODE_COSTS_2;
     check_arithmetic_only(BOOT_CODE_COSTS_2, ClarityVersion::Clarity2);
 }
 
 impl BurnStateDB for TestSimBurnStateDB {
     fn get_burn_block_height(
         &self,
-        sortition_id: &crate::types::chainstate::SortitionId,
+        sortition_id: &SortitionId,
     ) -> Option<u32> {
         panic!("Not implemented in TestSim");
     }
@@ -332,7 +311,7 @@
     fn get_burn_header_hash(
         &self,
         height: u32,
-        sortition_id: &crate::types::chainstate::SortitionId,
+        sortition_id: &SortitionId,
     ) -> Option<BurnchainHeaderHash> {
         panic!("Not implemented in TestSim");
     }
@@ -1460,7 +1439,6 @@
 }
 
 #[test]
-<<<<<<< HEAD
 fn simple_epoch21_test() {
     let mut sim = ClarityTestSim::new();
     sim.epoch_bounds = vec![0, 1, 3];
@@ -1530,24 +1508,13 @@
     });
     sim.execute_next_block(|_env| {});
     sim.execute_next_block(|_env| {});
-=======
-fn cost_contract_is_arithmetic_only() {
-    use crate::chainstate::stacks::boot::BOOT_CODE_COSTS;
-    check_arithmetic_only(BOOT_CODE_COSTS);
-}
-
-#[test]
-fn cost_2_contract_is_arithmetic_only() {
-    use crate::chainstate::stacks::boot::BOOT_CODE_COSTS_2;
-    check_arithmetic_only(BOOT_CODE_COSTS_2);
->>>>>>> 9dd09ab7
 }
 
 fn test_deploy_smart_contract(
     block: &mut ClarityBlockConnection,
     contract_id: &QualifiedContractIdentifier,
     content: &str,
-) -> Result<(), ClarityError> {
+) -> std::result::Result<(), ClarityError> {
     block.as_transaction(|tx| {
         let (ast, analysis) = tx.analyze_smart_contract(&contract_id, content)?;
         tx.initialize_smart_contract(&contract_id, &ast, content, None, |_, _| false)?;
