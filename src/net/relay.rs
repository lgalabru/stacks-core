--- conflicted
+++ resolved
@@ -473,15 +473,8 @@
     }
 
     /// Insert a staging block
-<<<<<<< HEAD
-    fn process_new_anchored_block(sort_ic: &SortitionDBConn, chainstate: &mut StacksChainState, consensus_hash: &ConsensusHash, block: &StacksBlock) -> Result<bool, chainstate_error> {
+    pub fn process_new_anchored_block(sort_ic: &SortitionDBConn, chainstate: &mut StacksChainState, consensus_hash: &ConsensusHash, block: &StacksBlock) -> Result<bool, chainstate_error> {
         let sn = match SortitionDB::get_block_snapshot_consensus(sort_ic.conn, consensus_hash)? {
-=======
-    pub fn process_new_anchored_block(sort_ic: &SortitionDBConn, chainstate: &mut StacksChainState, burn_header_hash: &BurnchainHeaderHash, block: &StacksBlock) -> Result<bool, chainstate_error> {
-        let db_handle = SortitionHandleConn::open_reader_stubbed(sort_ic, burn_header_hash)?;
-
-        let sn = match db_handle.get_block_snapshot(burn_header_hash)? {
->>>>>>> c54c97c4
             Some(sn) => sn,
             None => {
                 debug!("Received unknown block {}/{}", consensus_hash, block.block_hash());
