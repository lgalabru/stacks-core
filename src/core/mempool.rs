// Copyright (C) 2013-2020 Blockstack PBC, a public benefit corporation
// Copyright (C) 2020 Stacks Open Internet Foundation
//
// This program is free software: you can redistribute it and/or modify
// it under the terms of the GNU General Public License as published by
// the Free Software Foundation, either version 3 of the License, or
// (at your option) any later version.
//
// This program is distributed in the hope that it will be useful,
// but WITHOUT ANY WARRANTY; without even the implied warranty of
// MERCHANTABILITY or FITNESS FOR A PARTICULAR PURPOSE.  See the
// GNU General Public License for more details.
//
// You should have received a copy of the GNU General Public License
// along with this program.  If not, see <http://www.gnu.org/licenses/>.

use rusqlite::types::ToSql;
use rusqlite::Connection;
use rusqlite::OpenFlags;
use rusqlite::OptionalExtension;
use rusqlite::Row;
use rusqlite::Transaction;
use rusqlite::NO_PARAMS;

use std::cmp;
use std::ops::Deref;
use std::ops::DerefMut;

use burnchains::Txid;
use chainstate::burn::ConsensusHash;

use net::StacksMessageCodec;

use chainstate::burn::BlockHeaderHash;
use chainstate::stacks::{
    db::blocks::MemPoolRejection, db::StacksChainState, index::Error as MarfError,
    Error as ChainstateError, StacksAddress, StacksBlockHeader, StacksTransaction,
};
use std::fs;
use std::io::Read;
use std::path::{Path, PathBuf};

use util::db::query_row;
use util::db::query_rows;
use util::db::tx_begin_immediate;
use util::db::tx_busy_handler;
use util::db::u64_to_sql;
use util::db::Error as db_error;
use util::db::FromColumn;
use util::db::{sql_pragma, DBConn, DBTx, FromRow};
use util::get_epoch_time_secs;

use core::FIRST_BURNCHAIN_CONSENSUS_HASH;
use core::FIRST_STACKS_BLOCK_HASH;

use rusqlite::Error as SqliteError;

use chainstate::stacks::TransactionPayload;
use vm::types::PrincipalData;

use crate::monitoring;

// maximum number of confirmations a transaction can have before it's garbage-collected
pub const MEMPOOL_MAX_TRANSACTION_AGE: u64 = 256;
pub const MAXIMUM_MEMPOOL_TX_CHAINING: u64 = 25;

pub struct MemPoolAdmitter {
    cur_block: BlockHeaderHash,
    cur_consensus_hash: ConsensusHash,
}

enum MemPoolWalkResult {
    Chainstate(ConsensusHash, BlockHeaderHash, u64, u64),
    NoneAtHeight(ConsensusHash, BlockHeaderHash, u64),
    Done,
}

impl MemPoolAdmitter {
    pub fn new(cur_block: BlockHeaderHash, cur_consensus_hash: ConsensusHash) -> MemPoolAdmitter {
        MemPoolAdmitter {
            cur_block,
            cur_consensus_hash,
        }
    }

    pub fn set_block(&mut self, cur_block: &BlockHeaderHash, cur_consensus_hash: ConsensusHash) {
        self.cur_consensus_hash = cur_consensus_hash.clone();
        self.cur_block = cur_block.clone();
    }
    pub fn will_admit_tx(
        &mut self,
        chainstate: &mut StacksChainState,
        tx: &StacksTransaction,
        tx_size: u64,
    ) -> Result<(), MemPoolRejection> {
        chainstate.will_admit_mempool_tx(&self.cur_consensus_hash, &self.cur_block, tx, tx_size)
    }
}

#[derive(Debug, PartialEq, Clone)]
pub struct MemPoolTxInfo {
    pub tx: StacksTransaction,
    pub metadata: MemPoolTxMetadata,
}

#[derive(Debug, PartialEq, Clone)]
pub struct MemPoolTxMetadata {
    pub txid: Txid,
    pub len: u64,
    pub tx_fee: u64,
    pub estimated_fee: u64, // upper bound on what the fee to pay will be
    pub consensus_hash: ConsensusHash,
    pub block_header_hash: BlockHeaderHash,
    pub block_height: u64,
    pub origin_address: StacksAddress,
    pub origin_nonce: u64,
    pub sponsor_address: StacksAddress,
    pub sponsor_nonce: u64,
    pub accept_time: u64,
}

impl FromRow<MemPoolTxMetadata> for MemPoolTxMetadata {
    fn from_row<'a>(row: &'a Row) -> Result<MemPoolTxMetadata, db_error> {
        let txid = Txid::from_column(row, "txid")?;
        let consensus_hash = ConsensusHash::from_column(row, "consensus_hash")?;
        let block_header_hash = BlockHeaderHash::from_column(row, "block_header_hash")?;
        let estimated_fee = u64::from_column(row, "estimated_fee")?;
        let tx_fee = u64::from_column(row, "tx_fee")?;
        let height = u64::from_column(row, "height")?;
        let len = u64::from_column(row, "length")?;
        let ts = u64::from_column(row, "accept_time")?;
        let origin_address = StacksAddress::from_column(row, "origin_address")?;
        let origin_nonce = u64::from_column(row, "origin_nonce")?;
        let sponsor_address = StacksAddress::from_column(row, "sponsor_address")?;
        let sponsor_nonce = u64::from_column(row, "sponsor_nonce")?;

        Ok(MemPoolTxMetadata {
            txid: txid,
            estimated_fee: estimated_fee,
            tx_fee: tx_fee,
            len: len,
            consensus_hash: consensus_hash,
            block_header_hash: block_header_hash,
            block_height: height,
            accept_time: ts,
            origin_address: origin_address,
            origin_nonce: origin_nonce,
            sponsor_address: sponsor_address,
            sponsor_nonce: sponsor_nonce,
        })
    }
}

impl FromRow<MemPoolTxInfo> for MemPoolTxInfo {
    fn from_row<'a>(row: &'a Row) -> Result<MemPoolTxInfo, db_error> {
        let md = MemPoolTxMetadata::from_row(row)?;
        let tx_bytes: Vec<u8> = row.get_unwrap("tx");
        let tx = StacksTransaction::consensus_deserialize(&mut &tx_bytes[..])
            .map_err(|_e| db_error::ParseError)?;

        if tx.txid() != md.txid {
            return Err(db_error::ParseError);
        }

        Ok(MemPoolTxInfo {
            tx: tx,
            metadata: md,
        })
    }
}

const MEMPOOL_INITIAL_SCHEMA: &'static [&'static str] = &[
    r#"
    CREATE TABLE mempool(
        txid TEXT NOT NULL,
        origin_address TEXT NOT NULL,
        origin_nonce INTEGER NOT NULL,
        sponsor_address TEXT NOT NULL,
        sponsor_nonce INTEGER NOT NULL,
        estimated_fee INTEGER NOT NULL,
        tx_fee INTEGER NOT NULL,
        length INTEGER NOT NULL,
        consensus_hash TEXT NOT NULL,
        block_header_hash TEXT NOT NULL,
        height INTEGER NOT NULL,    -- stacks block height
        accept_time INTEGER NOT NULL,
        tx BLOB NOT NULL,
        PRIMARY KEY (txid),
        UNIQUE (origin_address, origin_nonce),
        UNIQUE (sponsor_address,sponsor_nonce)
    );
    "#,
    "CREATE INDEX by_txid ON mempool(txid);",
    "CREATE INDEX by_sponsor ON mempool(sponsor_address, sponsor_nonce);",
    "CREATE INDEX by_origin ON mempool(origin_address, origin_nonce);",
    "CREATE INDEX by_timestamp ON mempool(accept_time);",
    "CREATE INDEX by_chaintip ON mempool(consensus_hash,block_header_hash);",
    "CREATE INDEX by_estimated_fee ON mempool(estimated_fee);",
];

pub struct MemPoolDB {
    db: DBConn,
    path: String,
    admitter: MemPoolAdmitter,
}

pub struct MemPoolTx<'a> {
    tx: DBTx<'a>,
    admitter: &'a mut MemPoolAdmitter,
}

impl<'a> Deref for MemPoolTx<'a> {
    type Target = DBTx<'a>;
    fn deref(&self) -> &DBTx<'a> {
        &self.tx
    }
}

impl<'a> DerefMut for MemPoolTx<'a> {
    fn deref_mut(&mut self) -> &mut DBTx<'a> {
        &mut self.tx
    }
}

impl<'a> MemPoolTx<'a> {
    pub fn new(tx: DBTx<'a>, admitter: &'a mut MemPoolAdmitter) -> MemPoolTx<'a> {
        MemPoolTx { tx, admitter }
    }

    pub fn commit(self) -> Result<(), db_error> {
        self.tx.commit().map_err(db_error::SqliteError)
    }

    fn is_block_in_fork(
        &mut self,
        chainstate: &mut StacksChainState,
        check_consensus_hash: &ConsensusHash,
        check_stacks_block: &BlockHeaderHash,
        cur_consensus_hash: &ConsensusHash,
        cur_stacks_block: &BlockHeaderHash,
    ) -> Result<bool, db_error> {
        let admitter_block =
            StacksBlockHeader::make_index_block_hash(cur_consensus_hash, cur_stacks_block);
        let index_block =
            StacksBlockHeader::make_index_block_hash(check_consensus_hash, check_stacks_block);
        // short circuit equality
        if admitter_block == index_block {
            return Ok(true);
        }

        let height_result = chainstate
            .with_clarity_marf(|marf| marf.get_block_height_of(&index_block, &admitter_block));
        match height_result {
            Ok(x) => {
                eprintln!("{} from {} => {:?}", &index_block, &admitter_block, x);
                Ok(x.is_some())
            }
            Err(x) => Err(db_error::IndexError(x)),
        }
    }
}

impl MemPoolTxInfo {
    pub fn from_tx(
        tx: StacksTransaction,
        estimated_fee: u64,
        consensus_hash: ConsensusHash,
        block_header_hash: BlockHeaderHash,
        block_height: u64,
    ) -> MemPoolTxInfo {
        let txid = tx.txid();
        let mut tx_data = vec![];
        tx.consensus_serialize(&mut tx_data)
            .expect("BUG: failed to serialize to vector");

        let origin_address = tx.origin_address();
        let origin_nonce = tx.get_origin_nonce();
        let (sponsor_address, sponsor_nonce) =
            if let (Some(addr), Some(nonce)) = (tx.sponsor_address(), tx.get_sponsor_nonce()) {
                (addr, nonce)
            } else {
                (origin_address.clone(), origin_nonce)
            };

        let metadata = MemPoolTxMetadata {
            txid: txid,
            len: tx_data.len() as u64,
            tx_fee: tx.get_tx_fee(),
            estimated_fee: estimated_fee,
            consensus_hash: consensus_hash,
            block_header_hash: block_header_hash,
            block_height: block_height,
            origin_address: origin_address,
            origin_nonce: origin_nonce,
            sponsor_address: sponsor_address,
            sponsor_nonce: sponsor_nonce,
            accept_time: get_epoch_time_secs(),
        };
        MemPoolTxInfo {
            tx: tx,
            metadata: metadata,
        }
    }
}

impl MemPoolDB {
    fn instantiate_mempool_db(conn: &mut DBConn) -> Result<(), db_error> {
        sql_pragma(conn, "PRAGMA journal_mode = WAL;")?;

        let tx = tx_begin_immediate(conn)?;

        for cmd in MEMPOOL_INITIAL_SCHEMA {
            tx.execute_batch(cmd).map_err(db_error::SqliteError)?;
        }

        tx.commit().map_err(db_error::SqliteError)?;
        Ok(())
    }

    pub fn db_path(chainstate_root_path: &str) -> Result<String, db_error> {
        let mut path = PathBuf::from(chainstate_root_path);

        path.push("mempool.db");
        path.to_str()
            .ok_or_else(|| db_error::ParseError)
            .map(String::from)
    }

    /// Open the mempool db within the chainstate directory.
    /// The chainstate must be instantiated already.
    pub fn open(
        mainnet: bool,
        chain_id: u32,
        chainstate_path: &str,
    ) -> Result<MemPoolDB, db_error> {
        match fs::metadata(chainstate_path) {
            Ok(md) => {
                if !md.is_dir() {
                    return Err(db_error::NotFoundError);
                }
            }
            Err(_e) => {
                return Err(db_error::NotFoundError);
            }
        }

        let (chainstate, _) = StacksChainState::open(mainnet, chain_id, chainstate_path)
            .map_err(|e| db_error::Other(format!("Failed to open chainstate: {:?}", &e)))?;

        let admitter = MemPoolAdmitter::new(BlockHeaderHash([0u8; 32]), ConsensusHash([0u8; 20]));
<<<<<<< HEAD
        let db_path = MemPoolDB::db_path(&chainstate.root_path)?;
=======

        path.push("mempool.sqlite");
        let db_path = path
            .to_str()
            .ok_or_else(|| db_error::ParseError)?
            .to_string();
>>>>>>> 454fd119

        let mut create_flag = false;
        let open_flags = if fs::metadata(&db_path).is_err() {
            // need to create
            create_flag = true;
            OpenFlags::SQLITE_OPEN_READ_WRITE | OpenFlags::SQLITE_OPEN_CREATE
        } else {
            // can just open
            OpenFlags::SQLITE_OPEN_READ_WRITE
        };

        let mut conn =
            DBConn::open_with_flags(&db_path, open_flags).map_err(db_error::SqliteError)?;
        conn.busy_handler(Some(tx_busy_handler))
            .map_err(db_error::SqliteError)?;

        if create_flag {
            // instantiate!
            MemPoolDB::instantiate_mempool_db(&mut conn)?;
        }

        Ok(MemPoolDB {
            db: conn,
            path: db_path,
            admitter: admitter,
        })
    }

    fn walk(
        &self,
        chainstate: &mut StacksChainState,
        tip_consensus_hash: &ConsensusHash,
        tip_block_hash: &BlockHeaderHash,
        tip_height: u64,
    ) -> Result<MemPoolWalkResult, ChainstateError> {
        // Walk back to the next-highest
        // ancestor of this tip, and see if we can include anything from there.
        let next_height = match MemPoolDB::get_previous_block_height(&self.db, tip_height)? {
            Some(next_height) => next_height,
            None => {
                debug!("Done scanning mempool: no transactions left"; "height" => tip_height);
                return Ok(MemPoolWalkResult::Done);
            }
        };
        if next_height == 0 && tip_height == 0 {
            // we're done -- tried every tx
            debug!("Done scanning mempool: at height 0");
            return Ok(MemPoolWalkResult::Done);
        }

        let next_tips = MemPoolDB::get_chain_tips_at_height(&self.db, next_height)?;

        let ancestor_tip = {
            let headers_conn = chainstate.index_conn()?;
            let index_block =
                StacksBlockHeader::make_index_block_hash(tip_consensus_hash, tip_block_hash);
            match StacksChainState::get_index_tip_ancestor_conn(
                &headers_conn,
                &index_block,
                next_height,
            )? {
                Some(tip_info) => tip_info,
                None => {
                    // no ancestor at the height, this is a error because this shouldn't ever
                    //   happen: a chain tip should have an ancestor at every height < than its own height
                    error!(
                        "Done scanning mempool: no known ancestor of tip at height";
                        "height" => next_height,
                        "tip_consensus_hash" => %tip_consensus_hash,
                        "tip_block_hash" => %tip_block_hash,
                        "tip_index_hash" => %StacksBlockHeader::make_index_block_hash(
                            tip_consensus_hash,
                            tip_block_hash
                        ),
                    );
                    return Ok(MemPoolWalkResult::Done);
                }
            }
        };

        // find out which tip is the ancestor tip
        let mut found = false;
        let mut next_tip_consensus_hash = tip_consensus_hash.clone();
        let mut next_tip_block_hash = tip_block_hash.clone();

        let ancestor_bh = ancestor_tip.anchored_header.block_hash();

        for (consensus_hash, block_bhh) in next_tips.into_iter() {
            if ancestor_tip.consensus_hash == consensus_hash && ancestor_bh == block_bhh {
                found = true;
                next_tip_consensus_hash = consensus_hash;
                next_tip_block_hash = block_bhh;
                break;
            }
        }

        if !found {
            // no ancestor at height, try an earlier height
            debug!(
                "None of the available prior chain tips at {} is an ancestor of {}/{}",
                next_height, tip_consensus_hash, tip_block_hash
            );
            return Ok(MemPoolWalkResult::NoneAtHeight(
                ancestor_tip.consensus_hash,
                ancestor_bh,
                tip_height - 1,
            ));
        }

        let next_timestamp = match MemPoolDB::get_next_timestamp(
            &self.db,
            &next_tip_consensus_hash,
            &next_tip_block_hash,
            0,
        )? {
            Some(ts) => ts,
            None => {
                unreachable!("No transactions at a chain tip that exists");
            }
        };

        debug!(
            "Will start scaning mempool at {}/{} height={} ts={}",
            &next_tip_consensus_hash, &next_tip_block_hash, next_height, next_timestamp
        );
        Ok(MemPoolWalkResult::Chainstate(
            next_tip_consensus_hash,
            next_tip_block_hash,
            next_height,
            next_timestamp,
        ))
    }

    ///
    /// Iterate over candidates in the mempool
    ///  todo will be called once for each bundle of transactions at
    ///  each ancestor chain tip from the given one, starting with the
    ///  most recent chain tip and working backwards until there are
    ///  no more transactions to consider. Each batch of transactions
    ///  passed to todo will be sorted in nonce order.
    pub fn iterate_candidates<F, E>(
        &self,
        tip_consensus_hash: &ConsensusHash,
        tip_block_hash: &BlockHeaderHash,
        tip_height: u64,
        chainstate: &mut StacksChainState,
        mut todo: F,
    ) -> Result<(), E>
    where
        F: FnMut(Vec<MemPoolTxInfo>) -> Result<(), E>,
        E: From<db_error> + From<ChainstateError>,
    {
        let (mut tip_consensus_hash, mut tip_block_hash, mut tip_height) = (
            tip_consensus_hash.clone(),
            tip_block_hash.clone(),
            tip_height,
        );

        debug!(
            "Begin scanning transaction mempool at {}/{} height={}",
            &tip_consensus_hash, &tip_block_hash, tip_height
        );

        let mut next_timestamp =
            match MemPoolDB::get_next_timestamp(&self.db, &tip_consensus_hash, &tip_block_hash, 0)?
            {
                Some(ts) => ts,
                None => loop {
                    // walk back to where the first transaction we can mine can be found
                    match self.walk(chainstate, &tip_consensus_hash, &tip_block_hash, tip_height)? {
                        MemPoolWalkResult::Chainstate(
                            next_consensus_hash,
                            next_block_bhh,
                            next_height,
                            next_timestamp,
                        ) => {
                            tip_consensus_hash = next_consensus_hash;
                            tip_block_hash = next_block_bhh;
                            tip_height = next_height;
                            break next_timestamp;
                        }
                        MemPoolWalkResult::NoneAtHeight(
                            next_consensus_hash,
                            next_block_hash,
                            next_height,
                        ) => {
                            if std::env::var("STACKS_MEMPOOL_BAD_BEHAVIOR") == Ok("1".into()) {
                                warn!(
                                "Stopping mempool walk because no mempool entries at height = {}",
                                next_height - 1
                            );
                                return Ok(());
                            } else {
                                tip_consensus_hash = next_consensus_hash;
                                tip_block_hash = next_block_hash;
                                tip_height = next_height;
                            }
                        }
                        MemPoolWalkResult::Done => {
                            return Ok(());
                        }
                    }
                },
            };

        loop {
            let available_txs = MemPoolDB::get_txs_at(
                &self.db,
                &tip_consensus_hash,
                &tip_block_hash,
                next_timestamp,
            )?;

            debug!(
                "Have {} transactions at {}/{} height={} at or after {}",
                available_txs.len(),
                &tip_consensus_hash,
                &tip_block_hash,
                tip_height,
                next_timestamp
            );

            todo(available_txs)?;
            next_timestamp = match MemPoolDB::get_next_timestamp(
                &self.db,
                &tip_consensus_hash,
                &tip_block_hash,
                next_timestamp,
            )? {
                Some(ts) => ts,
                None => loop {
                    // walk back
                    match self.walk(chainstate, &tip_consensus_hash, &tip_block_hash, tip_height)? {
                        MemPoolWalkResult::Chainstate(
                            next_consensus_hash,
                            next_block_bhh,
                            next_height,
                            next_timestamp,
                        ) => {
                            tip_consensus_hash = next_consensus_hash;
                            tip_block_hash = next_block_bhh;
                            tip_height = next_height;
                            break next_timestamp;
                        }
                        MemPoolWalkResult::NoneAtHeight(
                            next_consensus_hash,
                            next_block_hash,
                            next_height,
                        ) => {
                            if std::env::var("STACKS_MEMPOOL_BAD_BEHAVIOR") == Ok("1".into()) {
                                warn!(
                                    "Stopping mempool walk because no mempool entries at height = {}",
                                    next_height - 1
                                );
                                return Ok(());
                            } else {
                                tip_consensus_hash = next_consensus_hash;
                                tip_block_hash = next_block_hash;
                                tip_height = next_height;
                            }
                        }
                        MemPoolWalkResult::Done => {
                            return Ok(());
                        }
                    }
                },
            };
        }
    }

    pub fn conn(&self) -> &DBConn {
        &self.db
    }

    pub fn tx_begin<'a>(&'a mut self) -> Result<MemPoolTx<'a>, db_error> {
        let tx = tx_begin_immediate(&mut self.db)?;
        Ok(MemPoolTx::new(tx, &mut self.admitter))
    }

    fn db_has_tx(conn: &DBConn, txid: &Txid) -> Result<bool, db_error> {
        query_row(
            conn,
            "SELECT 1 FROM mempool WHERE txid = ?1",
            &[txid as &dyn ToSql],
        )
        .and_then(|row_opt: Option<i64>| Ok(row_opt.is_some()))
    }

    pub fn get_tx(conn: &DBConn, txid: &Txid) -> Result<Option<MemPoolTxInfo>, db_error> {
        query_row(
            conn,
            "SELECT * FROM mempool WHERE txid = ?1",
            &[txid as &dyn ToSql],
        )
    }

    fn get_tx_estimated_fee(conn: &DBConn, txid: &Txid) -> Result<Option<u64>, db_error> {
        query_row(
            conn,
            "SELECT estimated_fee FROM mempool WHERE txid = ?1",
            &[txid as &dyn ToSql],
        )
    }

    /// Get all transactions across all tips
    #[cfg(test)]
    pub fn get_all_txs(conn: &DBConn) -> Result<Vec<MemPoolTxInfo>, db_error> {
        let sql = "SELECT * FROM mempool";
        let rows = query_rows::<MemPoolTxInfo, _>(conn, &sql, NO_PARAMS)?;
        Ok(rows)
    }

    /// Get the next timestamp after this one that occurs in this chain tip.
    pub fn get_next_timestamp(
        conn: &DBConn,
        consensus_hash: &ConsensusHash,
        block_header_hash: &BlockHeaderHash,
        timestamp: u64,
    ) -> Result<Option<u64>, db_error> {
        let sql = "SELECT accept_time FROM mempool WHERE accept_time > ?1 AND consensus_hash = ?2 AND block_header_hash = ?3 ORDER BY accept_time ASC LIMIT 1";
        let args: &[&dyn ToSql] = &[&u64_to_sql(timestamp)?, consensus_hash, block_header_hash];
        query_row(conn, sql, args)
    }

    /// Get all transactions at a particular timestamp on a given chain tip.
    /// Order them by origin nonce.
    pub fn get_txs_at(
        conn: &DBConn,
        consensus_hash: &ConsensusHash,
        block_header_hash: &BlockHeaderHash,
        timestamp: u64,
    ) -> Result<Vec<MemPoolTxInfo>, db_error> {
        let sql = "SELECT * FROM mempool WHERE accept_time = ?1 AND consensus_hash = ?2 AND block_header_hash = ?3 ORDER BY origin_nonce ASC";
        let args: &[&dyn ToSql] = &[&u64_to_sql(timestamp)?, consensus_hash, block_header_hash];
        let rows = query_rows::<MemPoolTxInfo, _>(conn, &sql, args)?;
        Ok(rows)
    }

    /// Given a chain tip, find the highest block-height from _before_ this tip
    pub fn get_previous_block_height(conn: &DBConn, height: u64) -> Result<Option<u64>, db_error> {
        let sql = "SELECT height FROM mempool WHERE height < ?1 ORDER BY height DESC LIMIT 1";
        let args: &[&dyn ToSql] = &[&u64_to_sql(height)?];
        query_row(conn, sql, args)
    }

    /// Get chain tip(s) at a given height that have transactions
    pub fn get_chain_tips_at_height(
        conn: &DBConn,
        height: u64,
    ) -> Result<Vec<(ConsensusHash, BlockHeaderHash)>, db_error> {
        let sql = "SELECT consensus_hash,block_header_hash FROM mempool WHERE height = ?1";
        let args: &[&dyn ToSql] = &[&u64_to_sql(height)?];

        let mut stmt = conn.prepare(sql).map_err(db_error::SqliteError)?;

        let mut rows = stmt.query(args).map_err(db_error::SqliteError)?;

        // gather
        let mut tips = vec![];
        while let Some(row) = rows.next().map_err(|e| db_error::SqliteError(e))? {
            let consensus_hash = ConsensusHash::from_column(&row, "consensus_hash")?;
            let block_hash = BlockHeaderHash::from_column(&row, "block_header_hash")?;
            tips.push((consensus_hash, block_hash));
        }

        Ok(tips)
    }

    /// Get a number of transactions after a given timestamp on a given chain tip.
    pub fn get_txs_after(
        conn: &DBConn,
        consensus_hash: &ConsensusHash,
        block_header_hash: &BlockHeaderHash,
        timestamp: u64,
        count: u64,
    ) -> Result<Vec<MemPoolTxInfo>, db_error> {
        let sql = "SELECT * FROM mempool WHERE accept_time >= ?1 AND consensus_hash = ?2 AND block_header_hash = ?3 ORDER BY estimated_fee DESC LIMIT ?4";
        let args: &[&dyn ToSql] = &[
            &u64_to_sql(timestamp)?,
            consensus_hash,
            block_header_hash,
            &u64_to_sql(count)?,
        ];
        let rows = query_rows::<MemPoolTxInfo, _>(conn, &sql, args)?;
        Ok(rows)
    }

    /// Get a transaction's metadata, given address and nonce, and whether the address is used as a sponsor or an origin.
    /// Faster than getting the MemPoolTxInfo, since no deserialization will be needed.
    /// Used to see if there exists a transaction with this info, so as to implement replace-by-fee
    fn get_tx_metadata_by_address(
        conn: &DBConn,
        is_origin: bool,
        addr: &StacksAddress,
        nonce: u64,
    ) -> Result<Option<MemPoolTxMetadata>, db_error> {
        let sql = format!(
            "SELECT 
                          txid,
                          origin_address,
                          origin_nonce,
                          sponsor_address,
                          sponsor_nonce,
                          estimated_fee,
                          tx_fee,
                          length,
                          consensus_hash,
                          block_header_hash,
                          height,
                          accept_time
                          FROM mempool WHERE {0}_address = ?1 AND {0}_nonce = ?2",
            if is_origin { "origin" } else { "sponsor" }
        );
        let args: &[&dyn ToSql] = &[&addr.to_string(), &u64_to_sql(nonce)?];
        query_row(conn, &sql, args)
    }

    fn get_next_nonce_as_participant_type(
        conn: &DBConn,
        addr: &StacksAddress,
        as_origin: bool,
    ) -> Result<u64, db_error> {
        let sql = format!(
            "SELECT ifnull(max({0}_nonce + 1), 0) FROM mempool WHERE {0}_address = ?1",
            if as_origin { "origin" } else { "sponsor" }
        );
        match conn.query_row_and_then(&sql, &[addr.to_string()], |row| u64::from_row(row)) {
            Ok(max) => Ok(max),
            Err(db_error::SqliteError(SqliteError::QueryReturnedNoRows)) => Ok(0),
            otherwise => otherwise,
        }
    }

    pub fn get_next_nonce_for_address(
        conn: &DBConn,
        address: &StacksAddress,
    ) -> Result<u64, db_error> {
        let as_origin = MemPoolDB::get_next_nonce_as_participant_type(conn, address, true)?;
        let as_sponsor = MemPoolDB::get_next_nonce_as_participant_type(conn, address, false)?;
        Ok(cmp::max(as_origin, as_sponsor))
    }

    /// Add a transaction to the mempool.  If it already exists, then replace it if the given fee
    /// is higher than the one that's already there.
    /// Carry out the mempool admission test before adding.
    /// Don't call directly; use submit()
    fn try_add_tx<'a>(
        tx: &mut MemPoolTx<'a>,
        chainstate: &mut StacksChainState,
        consensus_hash: &ConsensusHash,
        block_header_hash: &BlockHeaderHash,
        txid: Txid,
        tx_bytes: Vec<u8>,
        estimated_fee: u64,
        tx_fee: u64,
        height: u64,
        origin_address: &StacksAddress,
        origin_nonce: u64,
        sponsor_address: &StacksAddress,
        sponsor_nonce: u64,
    ) -> Result<(), MemPoolRejection> {
        let length = tx_bytes.len() as u64;

        // do we already have txs with either the same origin nonce or sponsor nonce ?
        let prior_tx = {
            match MemPoolDB::get_tx_metadata_by_address(tx, true, origin_address, origin_nonce)? {
                Some(prior_tx) => Some(prior_tx),
                None => MemPoolDB::get_tx_metadata_by_address(
                    tx,
                    false,
                    sponsor_address,
                    sponsor_nonce,
                )?,
            }
        };

        // if so, is this a replace-by-fee? or a replace-in-chain-tip?
        let add_tx = if let Some(prior_tx) = prior_tx {
            if estimated_fee > prior_tx.estimated_fee {
                // is this a replace-by-fee ?
                true
            } else if !tx.is_block_in_fork(
                chainstate,
                &prior_tx.consensus_hash,
                &prior_tx.block_header_hash,
                consensus_hash,
                block_header_hash,
            )? {
                // is this a replace-across-fork ?
                true
            } else {
                // there's a >= fee tx in this fork, cannot add
                info!("TX conflicts with sponsor/origin nonce in same fork with >= fee";
                      "new_txid" => %txid, 
                      "old_txid" => %prior_tx.txid,
                      "origin_addr" => %origin_address,
                      "origin_nonce" => origin_nonce,
                      "sponsor_addr" => %sponsor_address,
                      "sponsor_nonce" => sponsor_nonce,
                      "new_fee" => estimated_fee,
                      "old_fee" => prior_tx.estimated_fee);
                false
            }
        } else {
            // no conflicting TX with this origin/sponsor, go ahead and add
            true
        };

        if !add_tx {
            return Err(MemPoolRejection::ConflictingNonceInMempool);
        }

        let sql = "INSERT OR REPLACE INTO mempool (
            txid,
            origin_address,
            origin_nonce,
            sponsor_address,
            sponsor_nonce,
            estimated_fee,
            tx_fee,
            length,
            consensus_hash,
            block_header_hash,
            height,
            accept_time,
            tx)
            VALUES (?1, ?2, ?3, ?4, ?5, ?6, ?7, ?8, ?9, ?10, ?11, ?12, ?13)";

        let args: &[&dyn ToSql] = &[
            &txid,
            &origin_address.to_string(),
            &u64_to_sql(origin_nonce)?,
            &sponsor_address.to_string(),
            &u64_to_sql(sponsor_nonce)?,
            &u64_to_sql(estimated_fee)?,
            &u64_to_sql(tx_fee)?,
            &u64_to_sql(length)?,
            consensus_hash,
            block_header_hash,
            &u64_to_sql(height)?,
            &u64_to_sql(get_epoch_time_secs())?,
            &tx_bytes,
        ];

        tx.execute(sql, args)
            .map_err(|e| MemPoolRejection::DBError(db_error::SqliteError(e)))?;
        Ok(())
    }

    /// Garbage-collect the mempool.  Remove transactions that have a given number of
    /// confirmations.
    pub fn garbage_collect<'a>(tx: &mut MemPoolTx<'a>, min_height: u64) -> Result<(), db_error> {
        let sql = "DELETE FROM mempool WHERE height < ?1";
        let args: &[&dyn ToSql] = &[&u64_to_sql(min_height)?];

        tx.execute(sql, args).map_err(db_error::SqliteError)?;
        Ok(())
    }

    pub fn clear_before_height(&mut self, min_height: u64) -> Result<(), db_error> {
        let mut tx = self.tx_begin()?;
        MemPoolDB::garbage_collect(&mut tx, min_height)?;
        tx.commit()?;
        Ok(())
    }

    /// Scan the chain tip for all available transactions (but do not remove them!)
    pub fn poll(
        &mut self,
        consensus_hash: &ConsensusHash,
        block_hash: &BlockHeaderHash,
    ) -> Vec<StacksTransaction> {
        test_debug!("Mempool poll at {}/{}", consensus_hash, block_hash);
        MemPoolDB::get_txs_after(
            &self.db,
            consensus_hash,
            block_hash,
            0,
            (i64::max_value() - 1) as u64,
        )
        .unwrap_or(vec![])
        .into_iter()
        .map(|tx_info| {
            test_debug!(
                "Mempool poll {} at {}/{}",
                &tx_info.tx.txid(),
                consensus_hash,
                block_hash
            );
            tx_info.tx
        })
        .collect()
    }

    /// Submit a transaction to the mempool at a particular chain tip.
    pub fn tx_submit(
        mempool_tx: &mut MemPoolTx,
        chainstate: &mut StacksChainState,
        consensus_hash: &ConsensusHash,
        block_hash: &BlockHeaderHash,
        tx: &StacksTransaction,
        do_admission_checks: bool,
    ) -> Result<(), MemPoolRejection> {
        test_debug!(
            "Mempool submit {} at {}/{}",
            tx.txid(),
            consensus_hash,
            block_hash
        );

        let height = match chainstate.get_stacks_block_height(consensus_hash, block_hash) {
            Ok(Some(h)) => h,
            Ok(None) => {
                if *consensus_hash == FIRST_BURNCHAIN_CONSENSUS_HASH {
                    0
                } else {
                    return Err(MemPoolRejection::NoSuchChainTip(
                        consensus_hash.clone(),
                        block_hash.clone(),
                    ));
                }
            }
            Err(e) => {
                return Err(MemPoolRejection::Other(format!(
                    "Failed to load chain tip: {:?}",
                    &e
                )));
            }
        };

        let txid = tx.txid();
        let mut tx_data = vec![];
        tx.consensus_serialize(&mut tx_data)
            .map_err(MemPoolRejection::SerializationFailure)?;

        let len = tx_data.len() as u64;
        let tx_fee = tx.get_tx_fee();
        let origin_address = tx.origin_address();
        let origin_nonce = tx.get_origin_nonce();
        let (sponsor_address, sponsor_nonce) =
            if let (Some(addr), Some(nonce)) = (tx.sponsor_address(), tx.get_sponsor_nonce()) {
                (addr, nonce)
            } else {
                (origin_address.clone(), origin_nonce)
            };

        // TODO; estimate the true fee using Clarity analysis data.  For now, just do tx_fee
        let estimated_fee = tx_fee
            .checked_mul(len)
            .ok_or(MemPoolRejection::Other("Fee numeric overflow".to_string()))?;

        if do_admission_checks {
            mempool_tx
                .admitter
                .set_block(&block_hash, (*consensus_hash).clone());
            mempool_tx.admitter.will_admit_tx(chainstate, tx, len)?;
        }

        MemPoolDB::try_add_tx(
            mempool_tx,
            chainstate,
            &consensus_hash,
            &block_hash,
            txid.clone(),
            tx_data,
            estimated_fee,
            tx_fee,
            height,
            &origin_address,
            origin_nonce,
            &sponsor_address,
            sponsor_nonce,
        )?;

        if let Err(e) = monitoring::mempool_accepted(&txid, &chainstate.root_path) {
            warn!("Failed to monitor TX receive: {:?}", e; "txid" => %txid);
        }

        Ok(())
    }

    /// One-shot submit
    pub fn submit(
        &mut self,
        chainstate: &mut StacksChainState,
        consensus_hash: &ConsensusHash,
        block_hash: &BlockHeaderHash,
        tx: &StacksTransaction,
    ) -> Result<(), MemPoolRejection> {
        let mut mempool_tx = self.tx_begin().map_err(MemPoolRejection::DBError)?;
        MemPoolDB::tx_submit(
            &mut mempool_tx,
            chainstate,
            consensus_hash,
            block_hash,
            tx,
            true,
        )?;
        mempool_tx.commit().map_err(MemPoolRejection::DBError)?;
        Ok(())
    }

    /// Directly submit to the mempool, and don't do any admissions checks.
    pub fn submit_raw(
        &mut self,
        chainstate: &mut StacksChainState,
        consensus_hash: &ConsensusHash,
        block_hash: &BlockHeaderHash,
        tx_bytes: Vec<u8>,
    ) -> Result<(), MemPoolRejection> {
        let tx = StacksTransaction::consensus_deserialize(&mut &tx_bytes[..])
            .map_err(MemPoolRejection::DeserializationFailure)?;

        let mut mempool_tx = self.tx_begin().map_err(MemPoolRejection::DBError)?;
        MemPoolDB::tx_submit(
            &mut mempool_tx,
            chainstate,
            consensus_hash,
            block_hash,
            &tx,
            false,
        )?;
        mempool_tx.commit().map_err(MemPoolRejection::DBError)?;
        Ok(())
    }

    /// Drop transactions from the mempool
    pub fn drop_txs(&mut self, txids: &[Txid]) -> Result<(), db_error> {
        let mempool_tx = self.tx_begin()?;
        let sql = "DELETE FROM mempool WHERE txid = ?";
        for txid in txids.iter() {
            mempool_tx.execute(sql, &[txid])?;
        }
        mempool_tx.commit()?;
        Ok(())
    }

    #[cfg(test)]
    pub fn dump_txs(&self) {
        let sql = "SELECT * FROM mempool";
        let txs: Vec<MemPoolTxMetadata> = query_rows(&self.db, sql, NO_PARAMS).unwrap();

        eprintln!("{:#?}", txs);
    }

    /// Do we have a transaction?
    pub fn has_tx(&self, txid: &Txid) -> bool {
        match MemPoolDB::db_has_tx(self.conn(), txid) {
            Ok(b) => {
                if b {
                    test_debug!("Mempool tx already present: {}", txid);
                }
                b
            }
            Err(e) => {
                warn!("Failed to query txid: {:?}", &e);
                false
            }
        }
    }
}

#[cfg(test)]
mod tests {

    use address::AddressHashMode;
    use burnchains::Address;
    use chainstate::burn::{BlockHeaderHash, VRFSeed};
    use net::{Error as NetError, StacksMessageCodec};
    use util::{hash::hex_bytes, hash::to_hex, hash::*, log, secp256k1::*, strings::StacksString};
    use vm::{
        database::HeadersDB,
        database::NULL_BURN_STATE_DB,
        errors::Error as ClarityError,
        errors::RuntimeErrorType,
        types::{PrincipalData, QualifiedContractIdentifier},
        ClarityName, ContractName, Value,
    };

    use chainstate::stacks::{
        db::blocks::MemPoolRejection, db::StacksChainState, index::MarfTrieId, CoinbasePayload,
        Error as ChainstateError, StacksAddress, StacksBlockHeader, StacksMicroblockHeader,
        StacksPrivateKey, StacksPublicKey, StacksTransaction, StacksTransactionSigner,
        TokenTransferMemo, TransactionAnchorMode, TransactionAuth, TransactionContractCall,
        TransactionPayload, TransactionPostConditionMode, TransactionSmartContract,
        TransactionSpendingCondition, TransactionVersion, C32_ADDRESS_VERSION_MAINNET_SINGLESIG,
        C32_ADDRESS_VERSION_TESTNET_SINGLESIG,
    };

    use crate::{
        burnchains::BurnchainHeaderHash,
        chainstate::stacks::{
            db::StacksHeaderInfo, index::TrieHash, StacksBlockId, StacksWorkScore,
        },
        util::vrf::VRFProof,
        vm::costs::ExecutionCost,
    };

    use super::MemPoolDB;
    use util::db::{DBConn, FromRow};

    use chainstate::burn::ConsensusHash;
    use chainstate::stacks::db::test::chainstate_path;
    use chainstate::stacks::db::test::instantiate_chainstate;
    use chainstate::stacks::db::test::instantiate_chainstate_with_balances;
    use chainstate::stacks::test::codec_all_transactions;
    use core::FIRST_BURNCHAIN_CONSENSUS_HASH;
    use core::FIRST_STACKS_BLOCK_HASH;

    const FOO_CONTRACT: &'static str = "(define-public (foo) (ok 1))
                                        (define-public (bar (x uint)) (ok x))";
    const SK_1: &'static str = "a1289f6438855da7decf9b61b852c882c398cff1446b2a0f823538aa2ebef92e01";
    const SK_2: &'static str = "4ce9a8f7539ea93753a36405b16e8b57e15a552430410709c2b6d65dca5c02e201";
    const SK_3: &'static str = "cb95ddd0fe18ec57f4f3533b95ae564b3f1ae063dbf75b46334bd86245aef78501";

    #[test]
    fn mempool_db_init() {
        let _chainstate = instantiate_chainstate(false, 0x80000000, "mempool_db_init");
        let chainstate_path = chainstate_path("mempool_db_init");
        let _mempool = MemPoolDB::open(false, 0x80000000, &chainstate_path).unwrap();
    }

    #[test]
    fn mempool_walk_over_fork() {
        let mut chainstate = instantiate_chainstate_with_balances(
            false,
            0x80000000,
            "mempool_walk_over_fork",
            vec![],
        );

        fn make_block(
            chainstate: &mut StacksChainState,
            block_consensus: ConsensusHash,
            parent: &(ConsensusHash, BlockHeaderHash),
            burn_height: u64,
            block_height: u64,
        ) -> (ConsensusHash, BlockHeaderHash) {
            let (mut chainstate_tx, clar_tx) = chainstate.chainstate_tx_begin().unwrap();

            let anchored_header = StacksBlockHeader {
                version: 1,
                total_work: StacksWorkScore {
                    work: block_height,
                    burn: 1,
                },
                proof: VRFProof::empty(),
                parent_block: parent.1.clone(),
                parent_microblock: BlockHeaderHash([0; 32]),
                parent_microblock_sequence: 0,
                tx_merkle_root: Sha512Trunc256Sum::empty(),
                state_index_root: TrieHash::from_empty_data(),
                microblock_pubkey_hash: Hash160([0; 20]),
            };

            let block_hash = anchored_header.block_hash();

            let c_tx = StacksChainState::chainstate_block_begin(
                &chainstate_tx,
                clar_tx,
                &NULL_BURN_STATE_DB,
                &parent.0,
                &parent.1,
                &block_consensus,
                &block_hash,
            );

            let new_tip_info = StacksHeaderInfo {
                anchored_header,
                microblock_tail: None,
                index_root: TrieHash::from_empty_data(),
                block_height,
                consensus_hash: block_consensus.clone(),
                burn_header_hash: BurnchainHeaderHash([0; 32]),
                burn_header_height: burn_height as u32,
                burn_header_timestamp: 0,
                anchored_block_size: 1,
            };

            c_tx.commit_block();

            let new_index_hash = StacksBlockId::new(&block_consensus, &block_hash);

            chainstate_tx
                .put_indexed_begin(&StacksBlockId::new(&parent.0, &parent.1), &new_index_hash)
                .unwrap();

            StacksChainState::insert_stacks_block_header(
                &mut chainstate_tx,
                &new_index_hash,
                &new_tip_info,
                &ExecutionCost::zero(),
            )
            .unwrap();

            chainstate_tx.commit().unwrap();

            (block_consensus, block_hash)
        }

        // genesis -> b_1* -> b_2*
        //               \-> b_3 -> b_4
        //
        // *'d blocks accept transactions,
        //   try to walk at b_4, we should be able to find
        //   the transaction at b_1

        let b_1 = make_block(
            &mut chainstate,
            ConsensusHash([0x1; 20]),
            &(
                FIRST_BURNCHAIN_CONSENSUS_HASH.clone(),
                FIRST_STACKS_BLOCK_HASH.clone(),
            ),
            1,
            1,
        );
        let b_2 = make_block(&mut chainstate, ConsensusHash([0x2; 20]), &b_1, 2, 2);
        let b_5 = make_block(&mut chainstate, ConsensusHash([0x5; 20]), &b_2, 5, 3);
        let b_3 = make_block(&mut chainstate, ConsensusHash([0x3; 20]), &b_1, 3, 2);
        let b_4 = make_block(&mut chainstate, ConsensusHash([0x4; 20]), &b_3, 4, 3);

        let chainstate_path = chainstate_path("mempool_walk_over_fork");
        let mut mempool = MemPoolDB::open(false, 0x80000000, &chainstate_path).unwrap();

        let mut txs = codec_all_transactions(
            &TransactionVersion::Testnet,
            0x80000000,
            &TransactionAnchorMode::Any,
            &TransactionPostConditionMode::Allow,
        );

        let blocks_to_broadcast_in = [&b_1, &b_2];
        let mut txs = [txs.pop().unwrap(), txs.pop().unwrap()];
        for tx in txs.iter_mut() {
            tx.set_tx_fee(123);
        }

        for ix in 0..2 {
            let mut mempool_tx = mempool.tx_begin().unwrap();

            let block = &blocks_to_broadcast_in[ix];
            let tx = &txs[ix];

            let origin_address = StacksAddress {
                version: 22,
                bytes: Hash160::from_data(&[0; 32]),
            };
            let sponsor_address = StacksAddress {
                version: 22,
                bytes: Hash160::from_data(&[1; 32]),
            };

            let txid = tx.txid();
            let tx_bytes = tx.serialize_to_vec();

            let len = tx_bytes.len() as u64;
            let estimated_fee = tx.get_tx_fee() * len;

            let height = 1 + ix as u64;

            let origin_nonce = ix as u64;
            let sponsor_nonce = ix as u64;

            assert!(!MemPoolDB::db_has_tx(&mempool_tx, &txid).unwrap());

            MemPoolDB::try_add_tx(
                &mut mempool_tx,
                &mut chainstate,
                &block.0,
                &block.1,
                txid,
                tx_bytes,
                estimated_fee,
                tx.get_tx_fee(),
                height,
                &origin_address,
                origin_nonce,
                &sponsor_address,
                sponsor_nonce,
            )
            .unwrap();

            assert!(MemPoolDB::db_has_tx(&mempool_tx, &txid).unwrap());

            mempool_tx.commit().unwrap();
        }

        // genesis -> b_1* -> b_2* -> b_5
        //               \-> b_3 -> b_4
        //
        // *'d blocks accept transactions,
        //   try to walk at b_4, we should be able to find
        //   the transaction at b_1

        let mut count_txs = 0;
        mempool
            .iterate_candidates::<_, ChainstateError>(
                &b_2.0,
                &b_2.1,
                2,
                &mut chainstate,
                |available_txs| {
                    count_txs += available_txs.len();
                    Ok(())
                },
            )
            .unwrap();
        assert_eq!(
            count_txs, 2,
            "Mempool should find two transactions from b_2"
        );

        let mut count_txs = 0;
        mempool
            .iterate_candidates::<_, ChainstateError>(
                &b_5.0,
                &b_5.1,
                3,
                &mut chainstate,
                |available_txs| {
                    count_txs += available_txs.len();
                    Ok(())
                },
            )
            .unwrap();
        assert_eq!(
            count_txs, 2,
            "Mempool should find two transactions from b_5"
        );

        let mut count_txs = 0;
        mempool
            .iterate_candidates::<_, ChainstateError>(
                &b_3.0,
                &b_3.1,
                2,
                &mut chainstate,
                |available_txs| {
                    count_txs += available_txs.len();
                    Ok(())
                },
            )
            .unwrap();
        assert_eq!(
            count_txs, 1,
            "Mempool should find one transactions from b_3"
        );

        let mut count_txs = 0;
        mempool
            .iterate_candidates::<_, ChainstateError>(
                &b_4.0,
                &b_4.1,
                3,
                &mut chainstate,
                |available_txs| {
                    count_txs += available_txs.len();
                    Ok(())
                },
            )
            .unwrap();
        assert_eq!(
            count_txs, 1,
            "Mempool should find one transactions from b_4"
        );

        // let's test replace-across-fork while we're here.
        let mut mempool_tx = mempool.tx_begin().unwrap();
        let block = &b_4;
        let tx = &txs[1];
        let origin_address = StacksAddress {
            version: 22,
            bytes: Hash160::from_data(&[0; 32]),
        };
        let sponsor_address = StacksAddress {
            version: 22,
            bytes: Hash160::from_data(&[1; 32]),
        };

        let txid = tx.txid();
        let tx_bytes = tx.serialize_to_vec();

        let len = tx_bytes.len() as u64;
        let estimated_fee = tx.get_tx_fee() * len;

        let height = 3;
        let origin_nonce = 1;
        let sponsor_nonce = 1;

        // make sure that we already have the transaction we're testing for replace-across-fork
        assert!(MemPoolDB::db_has_tx(&mempool_tx, &txid).unwrap());

        MemPoolDB::try_add_tx(
            &mut mempool_tx,
            &mut chainstate,
            &block.0,
            &block.1,
            txid,
            tx_bytes,
            estimated_fee,
            tx.get_tx_fee(),
            height,
            &origin_address,
            origin_nonce,
            &sponsor_address,
            sponsor_nonce,
        )
        .unwrap();

        assert!(MemPoolDB::db_has_tx(&mempool_tx, &txid).unwrap());

        mempool_tx.commit().unwrap();

        // after replace-across-fork, tx[1] should have moved from the b_2->b_5 fork
        //  to b_4
        let mut count_txs = 0;
        mempool
            .iterate_candidates::<_, ChainstateError>(
                &b_2.0,
                &b_2.1,
                2,
                &mut chainstate,
                |available_txs| {
                    count_txs += available_txs.len();
                    Ok(())
                },
            )
            .unwrap();
        assert_eq!(
            count_txs, 1,
            "After replace, mempool should find one transactions from b_2"
        );

        let mut count_txs = 0;
        mempool
            .iterate_candidates::<_, ChainstateError>(
                &b_5.0,
                &b_5.1,
                3,
                &mut chainstate,
                |available_txs| {
                    count_txs += available_txs.len();
                    Ok(())
                },
            )
            .unwrap();
        assert_eq!(
            count_txs, 1,
            "After replace, mempool should find one transactions from b_5"
        );

        let mut count_txs = 0;
        mempool
            .iterate_candidates::<_, ChainstateError>(
                &b_4.0,
                &b_4.1,
                3,
                &mut chainstate,
                |available_txs| {
                    count_txs += available_txs.len();
                    Ok(())
                },
            )
            .unwrap();
        assert_eq!(
            count_txs, 2,
            "After replace, mempool should find *two* transactions from b_4"
        );
    }

    #[test]
    fn mempool_do_not_replace_tx() {
        let mut chainstate = instantiate_chainstate_with_balances(
            false,
            0x80000000,
            "mempool_do_not_replace_tx",
            vec![],
        );

        // genesis -> b_1 -> b_2
        //      \-> b_3

        let b_1 = (ConsensusHash([0x1; 20]), BlockHeaderHash([0x4; 32]));
        let b_2 = (ConsensusHash([0x2; 20]), BlockHeaderHash([0x5; 32]));
        let b_3 = (ConsensusHash([0x3; 20]), BlockHeaderHash([0x6; 32]));

        eprintln!(
            "b_1 => {}",
            &StacksBlockHeader::make_index_block_hash(&b_1.0, &b_1.1)
        );
        eprintln!(
            "b_2 => {}",
            &StacksBlockHeader::make_index_block_hash(&b_2.0, &b_2.1)
        );
        eprintln!(
            "b_3 => {}",
            &StacksBlockHeader::make_index_block_hash(&b_3.0, &b_3.1)
        );

        {
            let (chainstate_tx, clar_tx) = chainstate.chainstate_tx_begin().unwrap();
            let c_tx = StacksChainState::chainstate_block_begin(
                &chainstate_tx,
                clar_tx,
                &NULL_BURN_STATE_DB,
                &FIRST_BURNCHAIN_CONSENSUS_HASH,
                &FIRST_STACKS_BLOCK_HASH,
                &b_1.0,
                &b_1.1,
            );
            c_tx.commit_block();
        }

        {
            let (chainstate_tx, clar_tx) = chainstate.chainstate_tx_begin().unwrap();
            let c_tx = StacksChainState::chainstate_block_begin(
                &chainstate_tx,
                clar_tx,
                &NULL_BURN_STATE_DB,
                &FIRST_BURNCHAIN_CONSENSUS_HASH,
                &FIRST_STACKS_BLOCK_HASH,
                &b_3.0,
                &b_3.1,
            );
            c_tx.commit_block();
        }

        {
            let (chainstate_tx, clar_tx) = chainstate.chainstate_tx_begin().unwrap();
            let c_tx = StacksChainState::chainstate_block_begin(
                &chainstate_tx,
                clar_tx,
                &NULL_BURN_STATE_DB,
                &b_1.0,
                &b_1.1,
                &b_2.0,
                &b_2.1,
            );
            c_tx.commit_block();
        }

        let chainstate_path = chainstate_path("mempool_do_not_replace_tx");
        let mut mempool = MemPoolDB::open(false, 0x80000000, &chainstate_path).unwrap();

        let mut txs = codec_all_transactions(
            &TransactionVersion::Testnet,
            0x80000000,
            &TransactionAnchorMode::Any,
            &TransactionPostConditionMode::Allow,
        );
        let mut tx = txs.pop().unwrap();

        let mut mempool_tx = mempool.tx_begin().unwrap();

        // do an initial insert
        let origin_address = StacksAddress {
            version: 22,
            bytes: Hash160::from_data(&[0; 32]),
        };
        let sponsor_address = StacksAddress {
            version: 22,
            bytes: Hash160::from_data(&[1; 32]),
        };

        tx.set_tx_fee(123);

        // test insert
        let txid = tx.txid();
        let tx_bytes = tx.serialize_to_vec();

        let len = tx_bytes.len() as u64;
        let estimated_fee = tx.get_tx_fee() * len; //TODO: use clarity analysis data to make this estimate
        let height = 100;

        let origin_nonce = tx.get_origin_nonce();
        let sponsor_nonce = match tx.get_sponsor_nonce() {
            Some(n) => n,
            None => origin_nonce,
        };

        assert!(!MemPoolDB::db_has_tx(&mempool_tx, &txid).unwrap());

        MemPoolDB::try_add_tx(
            &mut mempool_tx,
            &mut chainstate,
            &b_1.0,
            &b_1.1,
            txid,
            tx_bytes,
            estimated_fee,
            tx.get_tx_fee(),
            height,
            &origin_address,
            origin_nonce,
            &sponsor_address,
            sponsor_nonce,
        )
        .unwrap();

        assert!(MemPoolDB::db_has_tx(&mempool_tx, &txid).unwrap());

        let prior_txid = txid.clone();

        // now, let's try inserting again, with a lower fee, but at a different block hash
        tx.set_tx_fee(100);
        let txid = tx.txid();
        let tx_bytes = tx.serialize_to_vec();
        let len = tx_bytes.len() as u64;
        let estimated_fee = tx.get_tx_fee() * len; //TODO: use clarity analysis data to make this estimate
        let height = 100;

        let err_resp = MemPoolDB::try_add_tx(
            &mut mempool_tx,
            &mut chainstate,
            &b_2.0,
            &b_2.1,
            txid,
            tx_bytes,
            estimated_fee,
            tx.get_tx_fee(),
            height,
            &origin_address,
            origin_nonce,
            &sponsor_address,
            sponsor_nonce,
        )
        .unwrap_err();
        assert!(match err_resp {
            MemPoolRejection::ConflictingNonceInMempool => true,
            _ => false,
        });

        assert!(MemPoolDB::db_has_tx(&mempool_tx, &prior_txid).unwrap());
        assert!(!MemPoolDB::db_has_tx(&mempool_tx, &txid).unwrap());
    }

    #[test]
    fn mempool_db_load_store_replace_tx() {
        let mut chainstate =
            instantiate_chainstate(false, 0x80000000, "mempool_db_load_store_replace_tx");
        let chainstate_path = chainstate_path("mempool_db_load_store_replace_tx");
        let mut mempool = MemPoolDB::open(false, 0x80000000, &chainstate_path).unwrap();

        let mut txs = codec_all_transactions(
            &TransactionVersion::Testnet,
            0x80000000,
            &TransactionAnchorMode::Any,
            &TransactionPostConditionMode::Allow,
        );
        let num_txs = txs.len() as u64;

        let mut mempool_tx = mempool.tx_begin().unwrap();

        eprintln!("add all txs");
        for (i, mut tx) in txs.drain(..).enumerate() {
            // make sure each address is unique per tx (not the case in codec_all_transactions)
            let origin_address = StacksAddress {
                version: 22,
                bytes: Hash160::from_data(&i.to_be_bytes()),
            };
            let sponsor_address = StacksAddress {
                version: 22,
                bytes: Hash160::from_data(&(i + 1).to_be_bytes()),
            };

            tx.set_tx_fee(123);

            // test insert
            let txid = tx.txid();
            let mut tx_bytes = vec![];
            tx.consensus_serialize(&mut tx_bytes).unwrap();
            let expected_tx = tx.clone();

            let len = tx_bytes.len() as u64;
            let estimated_fee = tx.get_tx_fee() * len; //TODO: use clarity analysis data to make this estimate
            let height = 100;

            let origin_nonce = tx.get_origin_nonce();
            let sponsor_nonce = match tx.get_sponsor_nonce() {
                Some(n) => n,
                None => origin_nonce,
            };

            assert!(!MemPoolDB::db_has_tx(&mempool_tx, &txid).unwrap());

            MemPoolDB::try_add_tx(
                &mut mempool_tx,
                &mut chainstate,
                &ConsensusHash([0x1; 20]),
                &BlockHeaderHash([0x2; 32]),
                txid,
                tx_bytes,
                estimated_fee,
                tx.get_tx_fee(),
                height,
                &origin_address,
                origin_nonce,
                &sponsor_address,
                sponsor_nonce,
            )
            .unwrap();

            assert!(MemPoolDB::db_has_tx(&mempool_tx, &txid).unwrap());

            // test retrieval
            let tx_info_opt = MemPoolDB::get_tx(&mempool_tx, &txid).unwrap();
            let tx_info = tx_info_opt.unwrap();

            assert_eq!(tx_info.tx, expected_tx);
            assert_eq!(tx_info.metadata.len, len);
            assert_eq!(tx_info.metadata.estimated_fee, estimated_fee);
            assert_eq!(tx_info.metadata.tx_fee, 123);
            assert_eq!(tx_info.metadata.origin_address, origin_address);
            assert_eq!(tx_info.metadata.origin_nonce, origin_nonce);
            assert_eq!(tx_info.metadata.sponsor_address, sponsor_address);
            assert_eq!(tx_info.metadata.sponsor_nonce, sponsor_nonce);
            assert_eq!(tx_info.metadata.consensus_hash, ConsensusHash([0x1; 20]));
            assert_eq!(
                tx_info.metadata.block_header_hash,
                BlockHeaderHash([0x2; 32])
            );
            assert_eq!(tx_info.metadata.block_height, height);

            // test replace-by-fee with a higher fee
            let old_txid = txid;

            tx.set_tx_fee(124);
            assert!(txid != tx.txid());

            let txid = tx.txid();
            let mut tx_bytes = vec![];
            tx.consensus_serialize(&mut tx_bytes).unwrap();
            let expected_tx = tx.clone();
            let estimated_fee = tx.get_tx_fee() * len; // TODO: use clarity analysis data to make this estimate

            assert!(!MemPoolDB::db_has_tx(&mempool_tx, &txid).unwrap());

            let tx_info_before = MemPoolDB::get_tx_metadata_by_address(
                &mempool_tx,
                true,
                &origin_address,
                origin_nonce,
            )
            .unwrap()
            .unwrap();
            assert_eq!(tx_info_before, tx_info.metadata);

            MemPoolDB::try_add_tx(
                &mut mempool_tx,
                &mut chainstate,
                &ConsensusHash([0x1; 20]),
                &BlockHeaderHash([0x2; 32]),
                txid,
                tx_bytes,
                estimated_fee,
                tx.get_tx_fee(),
                height,
                &origin_address,
                origin_nonce,
                &sponsor_address,
                sponsor_nonce,
            )
            .unwrap();

            // was replaced
            assert!(!MemPoolDB::db_has_tx(&mempool_tx, &old_txid).unwrap());
            assert!(MemPoolDB::db_has_tx(&mempool_tx, &txid).unwrap());

            let tx_info_after = MemPoolDB::get_tx_metadata_by_address(
                &mempool_tx,
                true,
                &origin_address,
                origin_nonce,
            )
            .unwrap()
            .unwrap();
            assert!(tx_info_after != tx_info.metadata);

            // test retrieval -- transaction should have been replaced because it has a higher
            // estimated fee
            let tx_info_opt = MemPoolDB::get_tx(&mempool_tx, &txid).unwrap();

            let tx_info = tx_info_opt.unwrap();
            assert_eq!(tx_info.metadata, tx_info_after);

            assert_eq!(tx_info.tx, expected_tx);
            assert_eq!(tx_info.metadata.len, len);
            assert_eq!(tx_info.metadata.estimated_fee, estimated_fee);
            assert_eq!(tx_info.metadata.tx_fee, 124);
            assert_eq!(tx_info.metadata.origin_address, origin_address);
            assert_eq!(tx_info.metadata.origin_nonce, origin_nonce);
            assert_eq!(tx_info.metadata.sponsor_address, sponsor_address);
            assert_eq!(tx_info.metadata.sponsor_nonce, sponsor_nonce);
            assert_eq!(tx_info.metadata.consensus_hash, ConsensusHash([0x1; 20]));
            assert_eq!(
                tx_info.metadata.block_header_hash,
                BlockHeaderHash([0x2; 32])
            );
            assert_eq!(tx_info.metadata.block_height, height);

            // test replace-by-fee with a lower fee
            let old_txid = txid;

            tx.set_tx_fee(122);
            assert!(txid != tx.txid());

            let txid = tx.txid();
            let mut tx_bytes = vec![];
            tx.consensus_serialize(&mut tx_bytes).unwrap();
            let _expected_tx = tx.clone();
            let estimated_fee = tx.get_tx_fee() * len; // TODO: use clarity analysis metadata to make this estimate

            assert!(match MemPoolDB::try_add_tx(
                &mut mempool_tx,
                &mut chainstate,
                &ConsensusHash([0x1; 20]),
                &BlockHeaderHash([0x2; 32]),
                txid,
                tx_bytes,
                estimated_fee,
                tx.get_tx_fee(),
                height,
                &origin_address,
                origin_nonce,
                &sponsor_address,
                sponsor_nonce
            )
            .unwrap_err()
            {
                MemPoolRejection::ConflictingNonceInMempool => true,
                _ => false,
            });

            // was NOT replaced
            assert!(MemPoolDB::db_has_tx(&mempool_tx, &old_txid).unwrap());
            assert!(!MemPoolDB::db_has_tx(&mempool_tx, &txid).unwrap());
        }
        mempool_tx.commit().unwrap();

        eprintln!("get all txs");
        let txs = MemPoolDB::get_txs_after(
            &mempool.db,
            &ConsensusHash([0x1; 20]),
            &BlockHeaderHash([0x2; 32]),
            0,
            num_txs,
        )
        .unwrap();
        assert_eq!(txs.len() as u64, num_txs);

        eprintln!("get empty txs");
        let txs = MemPoolDB::get_txs_after(
            &mempool.db,
            &ConsensusHash([0x1; 20]),
            &BlockHeaderHash([0x3; 32]),
            0,
            num_txs,
        )
        .unwrap();
        assert_eq!(txs.len(), 0);

        eprintln!("get empty txs");
        let txs = MemPoolDB::get_txs_after(
            &mempool.db,
            &ConsensusHash([0x2; 20]),
            &BlockHeaderHash([0x2; 32]),
            0,
            num_txs,
        )
        .unwrap();
        assert_eq!(txs.len(), 0);

        eprintln!("garbage-collect");
        let mut mempool_tx = mempool.tx_begin().unwrap();
        MemPoolDB::garbage_collect(&mut mempool_tx, 101).unwrap();
        mempool_tx.commit().unwrap();

        let txs = MemPoolDB::get_txs_after(
            &mempool.db,
            &ConsensusHash([0x1; 20]),
            &BlockHeaderHash([0x2; 32]),
            0,
            num_txs,
        )
        .unwrap();
        assert_eq!(txs.len(), 0);
    }
}<|MERGE_RESOLUTION|>--- conflicted
+++ resolved
@@ -348,16 +348,12 @@
             .map_err(|e| db_error::Other(format!("Failed to open chainstate: {:?}", &e)))?;
 
         let admitter = MemPoolAdmitter::new(BlockHeaderHash([0u8; 32]), ConsensusHash([0u8; 20]));
-<<<<<<< HEAD
-        let db_path = MemPoolDB::db_path(&chainstate.root_path)?;
-=======
 
         path.push("mempool.sqlite");
         let db_path = path
             .to_str()
             .ok_or_else(|| db_error::ParseError)?
             .to_string();
->>>>>>> 454fd119
 
         let mut create_flag = false;
         let open_flags = if fs::metadata(&db_path).is_err() {
