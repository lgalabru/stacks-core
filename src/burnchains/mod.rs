// Copyright (C) 2013-2020 Blocstack PBC, a public benefit corporation
// Copyright (C) 2020 Stacks Open Internet Foundation
//
// This program is free software: you can redistribute it and/or modify
// it under the terms of the GNU General Public License as published by
// the Free Software Foundation, either version 3 of the License, or
// (at your option) any later version.
//
// This program is distributed in the hope that it will be useful,
// but WITHOUT ANY WARRANTY; without even the implied warranty of
// MERCHANTABILITY or FITNESS FOR A PARTICULAR PURPOSE.  See the
// GNU General Public License for more details.
//
// You should have received a copy of the GNU General Public License
// along with this program.  If not, see <http://www.gnu.org/licenses/>.

/// This module contains drivers and types for all burn chains we support.
pub mod bitcoin;
pub mod burnchain;
pub mod db;
pub mod indexer;

use std::collections::HashMap;
use std::convert::TryFrom;
use std::default::Default;
use std::error;
use std::fmt;
use std::io;
use std::marker::PhantomData;

use self::bitcoin::Error as btc_error;

use self::bitcoin::{
    BitcoinBlock, BitcoinInputType, BitcoinTransaction, BitcoinTxInput, BitcoinTxOutput,
};

use self::bitcoin::indexer::{
    BITCOIN_MAINNET as BITCOIN_NETWORK_ID_MAINNET, BITCOIN_MAINNET_NAME,
    BITCOIN_REGTEST as BITCOIN_NETWORK_ID_REGTEST, BITCOIN_REGTEST_NAME,
    BITCOIN_TESTNET as BITCOIN_NETWORK_ID_TESTNET, BITCOIN_TESTNET_NAME,
};

use core::*;

use chainstate::stacks::index::TrieHash;
use chainstate::stacks::StacksAddress;
use chainstate::stacks::StacksPublicKey;

use chainstate::burn::db::sortdb::PoxId;
use chainstate::burn::distribution::BurnSamplePoint;
use chainstate::burn::operations::leader_block_commit::OUTPUTS_PER_COMMIT;
use chainstate::burn::operations::BlockstackOperationType;
use chainstate::burn::operations::Error as op_error;
use chainstate::burn::operations::LeaderKeyRegisterOp;
use chainstate::burn::ConsensusHash;

use address::AddressHashMode;

use net::neighbors::MAX_NEIGHBOR_BLOCK_DELAY;

use rusqlite::Error as sqlite_error;

use util::db::Error as db_error;
use util::hash::Hash160;

use util::secp256k1::MessageSignature;

const BITCOIN_TESTNET_FIRST_BLOCK_HEIGHT: u64 = 1891063;
const BITCOIN_TESTNET_FIRST_BLOCK_TIMESTAMP: u32 = 1604967939;
const BITCOIN_TESTNET_FIRST_BLOCK_HASH: &str =
    "000000000000005d04dad2afdc228abc14a9687090dac94547e5d87b61d7a637";

#[derive(Serialize, Deserialize)]
pub struct Txid(pub [u8; 32]);
impl_array_newtype!(Txid, u8, 32);
impl_array_hexstring_fmt!(Txid);
impl_byte_array_newtype!(Txid, u8, 32);
pub const TXID_ENCODED_SIZE: u32 = 32;

#[derive(Serialize, Deserialize)]
pub struct BurnchainHeaderHash(pub [u8; 32]);
impl_array_newtype!(BurnchainHeaderHash, u8, 32);
impl_array_hexstring_fmt!(BurnchainHeaderHash);
impl_byte_array_newtype!(BurnchainHeaderHash, u8, 32);
pub const BURNCHAIN_HEADER_HASH_ENCODED_SIZE: u32 = 32;

pub const MAGIC_BYTES_LENGTH: usize = 2;

#[derive(Debug, Serialize, Deserialize, Default)]
pub struct MagicBytes([u8; MAGIC_BYTES_LENGTH]);
impl_array_newtype!(MagicBytes, u8, MAGIC_BYTES_LENGTH);
impl MagicBytes {
    pub fn default() -> MagicBytes {
        BLOCKSTACK_MAGIC_MAINNET
    }
}

pub const BLOCKSTACK_MAGIC_MAINNET: MagicBytes = MagicBytes([105, 100]); // 'id'

#[derive(Debug, PartialEq, Clone)]
pub struct BurnchainParameters {
    chain_name: String,
    network_name: String,
    network_id: u32,
    stable_confirmations: u32,
    consensus_hash_lifetime: u32,
    pub first_block_height: u64,
    pub first_block_hash: BurnchainHeaderHash,
    pub first_block_timestamp: u32,
}

impl BurnchainParameters {
    pub fn from_params(chain: &str, network: &str) -> Option<BurnchainParameters> {
        match (chain, network) {
            ("bitcoin", "mainnet") => Some(BurnchainParameters::bitcoin_mainnet()),
            ("bitcoin", "testnet") => Some(BurnchainParameters::bitcoin_testnet()),
            ("bitcoin", "regtest") => Some(BurnchainParameters::bitcoin_regtest()),
            _ => None,
        }
    }

    pub fn bitcoin_mainnet() -> BurnchainParameters {
        BurnchainParameters {
            chain_name: "bitcoin".to_string(),
            network_name: BITCOIN_MAINNET_NAME.to_string(),
            network_id: BITCOIN_NETWORK_ID_MAINNET,
            stable_confirmations: 7,
            consensus_hash_lifetime: 24,
            first_block_height: 0,
            first_block_hash: BurnchainHeaderHash::zero(),
            first_block_timestamp: 0,
        }
    }

    pub fn bitcoin_testnet() -> BurnchainParameters {
        BurnchainParameters {
            chain_name: "bitcoin".to_string(),
            network_name: BITCOIN_TESTNET_NAME.to_string(),
            network_id: BITCOIN_NETWORK_ID_TESTNET,
            stable_confirmations: 7,
            consensus_hash_lifetime: 24,
            first_block_height: BITCOIN_TESTNET_FIRST_BLOCK_HEIGHT,
            first_block_hash: BurnchainHeaderHash::from_hex(BITCOIN_TESTNET_FIRST_BLOCK_HASH)
                .unwrap(),
            first_block_timestamp: BITCOIN_TESTNET_FIRST_BLOCK_TIMESTAMP,
        }
    }

    pub fn bitcoin_regtest() -> BurnchainParameters {
        BurnchainParameters {
            chain_name: "bitcoin".to_string(),
            network_name: BITCOIN_REGTEST_NAME.to_string(),
            network_id: BITCOIN_NETWORK_ID_REGTEST,
            stable_confirmations: 1,
            consensus_hash_lifetime: 24,
            first_block_height: 0,
            first_block_hash: BurnchainHeaderHash::zero(),
            first_block_timestamp: 0,
        }
    }

    pub fn is_testnet(network_id: u32) -> bool {
        match network_id {
            BITCOIN_NETWORK_ID_TESTNET | BITCOIN_NETWORK_ID_REGTEST => true,
            _ => false,
        }
    }
}

pub trait PublicKey: Clone + fmt::Debug + serde::Serialize + serde::de::DeserializeOwned {
    fn to_bytes(&self) -> Vec<u8>;
    fn verify(&self, data_hash: &[u8], sig: &MessageSignature) -> Result<bool, &'static str>;
}

pub trait PrivateKey: Clone + fmt::Debug + serde::Serialize + serde::de::DeserializeOwned {
    fn to_bytes(&self) -> Vec<u8>;
    fn sign(&self, data_hash: &[u8]) -> Result<MessageSignature, &'static str>;
}

pub trait Address: Clone + fmt::Debug + fmt::Display {
    fn to_bytes(&self) -> Vec<u8>;
    fn from_string(&str) -> Option<Self>
    where
        Self: Sized;
    fn is_burn(&self) -> bool;
}

#[derive(Debug, PartialEq, Eq, Clone, Serialize, Deserialize)]
pub struct BurnchainSigner {
    pub hash_mode: AddressHashMode,
    pub num_sigs: usize,
    pub public_keys: Vec<StacksPublicKey>,
}

#[derive(Debug, PartialEq, Eq, Clone, Serialize, Deserialize)]
pub struct BurnchainRecipient {
    pub address: StacksAddress,
    pub amount: u64,
}

#[derive(Debug, PartialEq, Clone)]
pub enum BurnchainTransaction {
    Bitcoin(BitcoinTransaction),
    // TODO: fill in more types as we support them
}

impl BurnchainTransaction {
    pub fn txid(&self) -> Txid {
        match *self {
            BurnchainTransaction::Bitcoin(ref btc) => btc.txid.clone(),
        }
    }

    pub fn vtxindex(&self) -> u32 {
        match *self {
            BurnchainTransaction::Bitcoin(ref btc) => btc.vtxindex,
        }
    }

    pub fn opcode(&self) -> u8 {
        match *self {
            BurnchainTransaction::Bitcoin(ref btc) => btc.opcode,
        }
    }

    pub fn data(&self) -> Vec<u8> {
        match *self {
            BurnchainTransaction::Bitcoin(ref btc) => btc.data.clone(),
        }
    }

    pub fn num_signers(&self) -> usize {
        match *self {
            BurnchainTransaction::Bitcoin(ref btc) => btc.inputs.len(),
        }
    }

    pub fn get_signers(&self) -> Vec<BurnchainSigner> {
        match *self {
            BurnchainTransaction::Bitcoin(ref btc) => btc
                .inputs
                .iter()
                .map(|ref i| BurnchainSigner::from_bitcoin_input(i))
                .collect(),
        }
    }

<<<<<<< HEAD
=======
    pub fn get_signer(&self, input: usize) -> Option<BurnchainSigner> {
        match *self {
            BurnchainTransaction::Bitcoin(ref btc) => btc
                .inputs
                .get(input)
                .map(|ref i| BurnchainSigner::from_bitcoin_input(i)),
        }
    }

>>>>>>> 9fc8c495
    pub fn get_input_tx_ref(&self, input: usize) -> Option<&(Txid, u32)> {
        match self {
            BurnchainTransaction::Bitcoin(ref btc) => {
                btc.inputs.get(input).map(|txin| &txin.tx_ref)
            }
        }
    }

    pub fn get_recipients(&self) -> Vec<BurnchainRecipient> {
        match *self {
            BurnchainTransaction::Bitcoin(ref btc) => btc
                .outputs
                .iter()
                .map(|ref o| BurnchainRecipient::from_bitcoin_output(o))
                .collect(),
        }
    }

    pub fn get_burn_amount(&self) -> u64 {
        match *self {
            BurnchainTransaction::Bitcoin(ref btc) => btc.data_amt,
        }
    }
}

#[derive(Debug, PartialEq, Clone)]
pub enum BurnchainBlock {
    Bitcoin(BitcoinBlock),
    // TODO: fill in some more types as we support them
}

#[derive(Debug, PartialEq, Clone)]
pub struct BurnchainBlockHeader {
    pub block_height: u64,
    pub block_hash: BurnchainHeaderHash,
    pub parent_block_hash: BurnchainHeaderHash,
    pub num_txs: u64,
    pub timestamp: u64,
}

#[derive(Debug, PartialEq, Clone, Serialize, Deserialize)]
pub struct Burnchain {
    pub peer_version: u32,
    pub network_id: u32,
    pub chain_name: String,
    pub network_name: String,
    pub working_dir: String,
    pub consensus_hash_lifetime: u32,
    pub stable_confirmations: u32,
    pub first_block_height: u64,
    pub first_block_hash: BurnchainHeaderHash,
    pub first_block_timestamp: u32,
    pub pox_constants: PoxConstants,
}

#[derive(Debug, PartialEq, Clone, Serialize, Deserialize)]
pub struct PoxConstants {
    /// the length (in burn blocks) of the reward cycle
    pub reward_cycle_length: u32,
    /// the length (in burn blocks) of the prepare phase
    pub prepare_length: u32,
    /// the number of confirmations a PoX anchor block must
    ///  receive in order to become the anchor. must be at least > prepare_length/2
    pub anchor_threshold: u32,
    /// fraction of liquid STX that must vote to reject PoX for
    /// it to revert to PoB in the next reward cycle
    pub pox_rejection_fraction: u64,
    /// percentage of liquid STX that must participate for PoX
    ///  to occur
    pub pox_participation_threshold_pct: u64,
    /// last+1 block height of sunset phase
    pub sunset_end: u64,
    /// first block height of sunset phase
    pub sunset_start: u64,
    _shadow: PhantomData<()>,
}

impl PoxConstants {
    pub fn new(
        reward_cycle_length: u32,
        prepare_length: u32,
        anchor_threshold: u32,
        pox_rejection_fraction: u64,
        pox_participation_threshold_pct: u64,
        sunset_start: u64,
        sunset_end: u64,
    ) -> PoxConstants {
        assert!(anchor_threshold > (prepare_length / 2));

        assert!(sunset_start <= sunset_end);

        PoxConstants {
            reward_cycle_length,
            prepare_length,
            anchor_threshold,
            pox_rejection_fraction,
            pox_participation_threshold_pct,
            sunset_start,
            sunset_end,
            _shadow: PhantomData,
        }
    }
    #[cfg(test)]
    pub fn test_default() -> PoxConstants {
        PoxConstants::new(10, 5, 3, 25, 5, 5000, 10000)
    }

    pub fn reward_slots(&self) -> u32 {
        self.reward_cycle_length * (OUTPUTS_PER_COMMIT as u32)
    }

    /// is participating_ustx enough to engage in PoX in the next reward cycle?
    pub fn enough_participation(&self, participating_ustx: u128, liquid_ustx: u128) -> bool {
        participating_ustx
            .checked_mul(100)
            .expect("OVERFLOW: uSTX overflowed u128")
            > liquid_ustx
                .checked_mul(self.pox_participation_threshold_pct as u128)
                .expect("OVERFLOW: uSTX overflowed u128")
    }

    pub fn mainnet_default() -> PoxConstants {
        PoxConstants::new(
            POX_REWARD_CYCLE_LENGTH,
            POX_PREPARE_WINDOW_LENGTH,
            192,
            25,
            5,
            POX_SUNSET_START,
            POX_SUNSET_END,
        )
    }

    pub fn testnet_default() -> PoxConstants {
        PoxConstants::new(
            120,
            30,
            20,
            3333333333333333,
            5,
            POX_SUNSET_START,
            POX_SUNSET_END,
        ) // total liquid supply is 40000000000000000 µSTX
    }
}

/// Structure for encoding our view of the network
#[derive(Debug, PartialEq, Clone)]
pub struct BurnchainView {
    pub burn_block_height: u64, // last-seen block height (at chain tip)
    pub burn_block_hash: BurnchainHeaderHash, // last-seen burn block hash
    pub burn_stable_block_height: u64, // latest stable block height (e.g. chain tip minus 7)
    pub burn_stable_block_hash: BurnchainHeaderHash, // latest stable burn block hash
    pub last_burn_block_hashes: HashMap<u64, BurnchainHeaderHash>, // map all block heights from burn_block_height back to the oldest one we'll take for considering the peer a neighbor
}

/// The burnchain block's encoded state transition:
/// -- the new burn distribution
/// -- the sequence of valid blockstack operations that went into it
/// -- the set of previously-accepted leader VRF keys consumed
#[derive(Debug, Clone)]
pub struct BurnchainStateTransition {
    pub burn_dist: Vec<BurnSamplePoint>,
    pub accepted_ops: Vec<BlockstackOperationType>,
    pub consumed_leader_keys: Vec<LeaderKeyRegisterOp>,
}

/// The burnchain block's state transition's ops:
/// -- the new burn distribution
/// -- the sequence of valid blockstack operations that went into it
/// -- the set of previously-accepted leader VRF keys consumed
#[derive(Debug, Clone)]
pub struct BurnchainStateTransitionOps {
    pub accepted_ops: Vec<BlockstackOperationType>,
    pub consumed_leader_keys: Vec<LeaderKeyRegisterOp>,
}

#[derive(Debug)]
pub enum Error {
    /// Unsupported burn chain
    UnsupportedBurnchain,
    /// Bitcoin-related error
    Bitcoin(btc_error),
    /// burn database error
    DBError(db_error),
    /// Download error
    DownloadError(btc_error),
    /// Parse error
    ParseError,
    /// Thread channel error
    ThreadChannelError,
    /// Missing headers
    MissingHeaders,
    /// Missing parent block
    MissingParentBlock,
    /// Remote burnchain peer has misbehaved
    BurnchainPeerBroken,
    /// filesystem error
    FSError(io::Error),
    /// Operation processing error
    OpError(op_error),
    /// Try again error
    TrySyncAgain,
    UnknownBlock(BurnchainHeaderHash),
    NonCanonicalPoxId(PoxId, PoxId),
    CoordinatorClosed,
}

impl fmt::Display for Error {
    fn fmt(&self, f: &mut fmt::Formatter) -> fmt::Result {
        match self {
            Error::UnsupportedBurnchain => write!(f, "Unsupported burnchain"),
            Error::Bitcoin(ref btce) => fmt::Display::fmt(btce, f),
            Error::DBError(ref dbe) => fmt::Display::fmt(dbe, f),
            Error::DownloadError(ref btce) => fmt::Display::fmt(btce, f),
            Error::ParseError => write!(f, "Parse error"),
            Error::MissingHeaders => write!(f, "Missing block headers"),
            Error::MissingParentBlock => write!(f, "Missing parent block"),
            Error::ThreadChannelError => write!(f, "Error in thread channel"),
            Error::BurnchainPeerBroken => write!(f, "Remote burnchain peer has misbehaved"),
            Error::FSError(ref e) => fmt::Display::fmt(e, f),
            Error::OpError(ref e) => fmt::Display::fmt(e, f),
            Error::TrySyncAgain => write!(f, "Try synchronizing again"),
            Error::UnknownBlock(block) => write!(f, "Unknown burnchain block {}", block),
            Error::NonCanonicalPoxId(parent, child) => write!(
                f,
                "{} is not a descendant of the canonical parent PoXId: {}",
                parent, child
            ),
            Error::CoordinatorClosed => write!(f, "ChainsCoordinator channel hung up"),
        }
    }
}

impl error::Error for Error {
    fn cause(&self) -> Option<&dyn error::Error> {
        match *self {
            Error::UnsupportedBurnchain => None,
            Error::Bitcoin(ref e) => Some(e),
            Error::DBError(ref e) => Some(e),
            Error::DownloadError(ref e) => Some(e),
            Error::ParseError => None,
            Error::MissingHeaders => None,
            Error::MissingParentBlock => None,
            Error::ThreadChannelError => None,
            Error::BurnchainPeerBroken => None,
            Error::FSError(ref e) => Some(e),
            Error::OpError(ref e) => Some(e),
            Error::TrySyncAgain => None,
            Error::UnknownBlock(_) => None,
            Error::NonCanonicalPoxId(_, _) => None,
            Error::CoordinatorClosed => None,
        }
    }
}

impl From<db_error> for Error {
    fn from(e: db_error) -> Error {
        Error::DBError(e)
    }
}

impl From<sqlite_error> for Error {
    fn from(e: sqlite_error) -> Error {
        Error::DBError(db_error::SqliteError(e))
    }
}

impl From<btc_error> for Error {
    fn from(e: btc_error) -> Error {
        Error::Bitcoin(e)
    }
}

impl BurnchainView {
    #[cfg(test)]
    pub fn make_test_data(&mut self) {
        let oldest_height = if self.burn_stable_block_height < MAX_NEIGHBOR_BLOCK_DELAY {
            0
        } else {
            self.burn_stable_block_height - MAX_NEIGHBOR_BLOCK_DELAY
        };

        let mut ret = HashMap::new();
        for i in oldest_height..self.burn_block_height + 1 {
            if i == self.burn_stable_block_height {
                ret.insert(i, self.burn_stable_block_hash.clone());
            } else if i == self.burn_block_height {
                ret.insert(i, self.burn_block_hash.clone());
            } else {
                let data = {
                    use sha2::Digest;
                    use sha2::Sha256;
                    let mut hasher = Sha256::new();
                    hasher.input(&i.to_le_bytes());
                    hasher.result()
                };
                let mut data_32 = [0x00; 32];
                data_32.copy_from_slice(&data[0..32]);
                ret.insert(i, BurnchainHeaderHash(data_32));
            }
        }
        self.last_burn_block_hashes = ret;
    }
}

#[cfg(test)]
pub mod test {
    use super::*;
    use std::collections::HashMap;
    use util::db::*;
    use util::get_epoch_time_secs;
    use util::hash::*;
    use util::secp256k1::*;
    use util::vrf::*;

    use burnchains::Burnchain;
    use chainstate::burn::db::sortdb::*;
    use chainstate::burn::operations::BlockstackOperationType;

    use chainstate::burn::operations::*;
    use chainstate::burn::*;
    use chainstate::stacks::*;

    use burnchains::db::*;
    use burnchains::*;

    use chainstate::coordinator::comm::*;
    use chainstate::coordinator::*;

    use address::*;

    impl Txid {
        pub fn from_test_data(
            block_height: u64,
            vtxindex: u32,
            burn_header_hash: &BurnchainHeaderHash,
            noise: u64,
        ) -> Txid {
            let mut bytes = vec![];
            bytes.extend_from_slice(&block_height.to_be_bytes());
            bytes.extend_from_slice(&vtxindex.to_be_bytes());
            bytes.extend_from_slice(burn_header_hash.as_bytes());
            bytes.extend_from_slice(&noise.to_be_bytes());
            let h = DoubleSha256::from_data(&bytes[..]);
            let mut hb = [0u8; 32];
            hb.copy_from_slice(h.as_bytes());

            Txid(hb)
        }
    }

    impl BurnchainHeaderHash {
        pub fn from_test_data(
            block_height: u64,
            index_root: &TrieHash,
            noise: u64,
        ) -> BurnchainHeaderHash {
            let mut bytes = vec![];
            bytes.extend_from_slice(&block_height.to_be_bytes());
            bytes.extend_from_slice(index_root.as_bytes());
            bytes.extend_from_slice(&noise.to_be_bytes());
            let h = DoubleSha256::from_data(&bytes[..]);
            let mut hb = [0u8; 32];
            hb.copy_from_slice(h.as_bytes());

            BurnchainHeaderHash(hb)
        }
    }

    impl BurnchainBlockHeader {
        pub fn from_parent_snapshot(
            parent_sn: &BlockSnapshot,
            block_hash: BurnchainHeaderHash,
            num_txs: u64,
        ) -> BurnchainBlockHeader {
            BurnchainBlockHeader {
                block_height: parent_sn.block_height + 1,
                block_hash: block_hash,
                parent_block_hash: parent_sn.burn_header_hash.clone(),
                num_txs: num_txs,
                timestamp: get_epoch_time_secs(),
            }
        }
    }

    #[derive(Debug, Clone)]
    pub struct TestBurnchainBlock {
        pub block_height: u64,
        pub parent_snapshot: BlockSnapshot,
        pub txs: Vec<BlockstackOperationType>,
        pub fork_id: u64,
        pub timestamp: u64,
    }

    #[derive(Debug, Clone)]
    pub struct TestBurnchainFork {
        pub start_height: u64,
        pub mined: u64,
        pub tip_index_root: TrieHash,
        pub tip_header_hash: BurnchainHeaderHash,
        pub tip_sortition_id: SortitionId,
        pub pending_blocks: Vec<TestBurnchainBlock>,
        pub blocks: Vec<TestBurnchainBlock>,
        pub fork_id: u64,
    }

    pub struct TestBurnchainNode {
        pub sortdb: SortitionDB,
        pub dirty: bool,
        pub burnchain: Burnchain,
    }

    #[derive(Debug, Clone)]
    pub struct TestMiner {
        pub burnchain: Burnchain,
        pub privks: Vec<StacksPrivateKey>,
        pub num_sigs: u16,
        pub hash_mode: AddressHashMode,
        pub microblock_privks: Vec<StacksPrivateKey>,
        pub vrf_keys: Vec<VRFPrivateKey>,
        pub vrf_key_map: HashMap<VRFPublicKey, VRFPrivateKey>,
        pub block_commits: Vec<LeaderBlockCommitOp>,
        pub id: usize,
        pub nonce: u64,
    }

    pub struct TestMinerFactory {
        pub key_seed: [u8; 32],
        pub next_miner_id: usize,
    }

    impl TestMiner {
        pub fn new(
            burnchain: &Burnchain,
            privks: &Vec<StacksPrivateKey>,
            num_sigs: u16,
            hash_mode: &AddressHashMode,
        ) -> TestMiner {
            TestMiner {
                burnchain: burnchain.clone(),
                privks: privks.clone(),
                num_sigs,
                hash_mode: hash_mode.clone(),
                microblock_privks: vec![],
                vrf_keys: vec![],
                vrf_key_map: HashMap::new(),
                block_commits: vec![],
                id: 0,
                nonce: 0,
            }
        }

        pub fn last_VRF_public_key(&self) -> Option<VRFPublicKey> {
            match self.vrf_keys.len() {
                0 => None,
                x => Some(VRFPublicKey::from_private(&self.vrf_keys[x - 1])),
            }
        }

        pub fn last_block_commit(&self) -> Option<LeaderBlockCommitOp> {
            match self.block_commits.len() {
                0 => None,
                x => Some(self.block_commits[x - 1].clone()),
            }
        }

        pub fn next_VRF_key(&mut self) -> VRFPrivateKey {
            let pk = if self.vrf_keys.len() == 0 {
                // first key is simply the 32-byte hash of the secret state
                let mut buf: Vec<u8> = vec![];
                for i in 0..self.privks.len() {
                    buf.extend_from_slice(&self.privks[i].to_bytes()[..]);
                }
                buf.extend_from_slice(&[
                    (self.num_sigs >> 8) as u8,
                    (self.num_sigs & 0xff) as u8,
                    self.hash_mode as u8,
                ]);
                let h = Sha256Sum::from_data(&buf[..]);
                VRFPrivateKey::from_bytes(h.as_bytes()).unwrap()
            } else {
                // next key is just the hash of the last
                let h = Sha256Sum::from_data(self.vrf_keys[self.vrf_keys.len() - 1].as_bytes());
                VRFPrivateKey::from_bytes(h.as_bytes()).unwrap()
            };

            self.vrf_keys.push(pk.clone());
            self.vrf_key_map
                .insert(VRFPublicKey::from_private(&pk), pk.clone());
            pk
        }

        pub fn next_microblock_privkey(&mut self) -> StacksPrivateKey {
            let pk = if self.microblock_privks.len() == 0 {
                // first key is simply the 32-byte hash of the secret state
                let mut buf: Vec<u8> = vec![];
                for i in 0..self.privks.len() {
                    buf.extend_from_slice(&self.privks[i].to_bytes()[..]);
                }
                buf.extend_from_slice(&[
                    (self.num_sigs >> 8) as u8,
                    (self.num_sigs & 0xff) as u8,
                    self.hash_mode as u8,
                ]);
                let h = Sha256Sum::from_data(&buf[..]);
                StacksPrivateKey::from_slice(h.as_bytes()).unwrap()
            } else {
                // next key is the hash of the last
                let h = Sha256Sum::from_data(
                    &self.microblock_privks[self.microblock_privks.len() - 1].to_bytes(),
                );
                StacksPrivateKey::from_slice(h.as_bytes()).unwrap()
            };

            self.microblock_privks.push(pk.clone());
            pk
        }

        pub fn make_proof(
            &self,
            vrf_pubkey: &VRFPublicKey,
            last_sortition_hash: &SortitionHash,
        ) -> Option<VRFProof> {
            test_debug!(
                "Make proof from {} over {}",
                vrf_pubkey.to_hex(),
                last_sortition_hash
            );
            match self.vrf_key_map.get(vrf_pubkey) {
                Some(ref prover_key) => {
                    let proof = VRF::prove(prover_key, &last_sortition_hash.as_bytes().to_vec());
                    let valid = match VRF::verify(
                        vrf_pubkey,
                        &proof,
                        &last_sortition_hash.as_bytes().to_vec(),
                    ) {
                        Ok(v) => v,
                        Err(e) => false,
                    };
                    assert!(valid);
                    Some(proof)
                }
                None => None,
            }
        }

        pub fn as_transaction_auth(&self) -> Option<TransactionAuth> {
            match self.hash_mode {
                AddressHashMode::SerializeP2PKH => TransactionAuth::from_p2pkh(&self.privks[0]),
                AddressHashMode::SerializeP2SH => {
                    TransactionAuth::from_p2sh(&self.privks, self.num_sigs)
                }
                AddressHashMode::SerializeP2WPKH => TransactionAuth::from_p2wpkh(&self.privks[0]),
                AddressHashMode::SerializeP2WSH => {
                    TransactionAuth::from_p2wsh(&self.privks, self.num_sigs)
                }
            }
        }

        pub fn origin_address(&self) -> Option<StacksAddress> {
            match self.as_transaction_auth() {
                Some(auth) => Some(auth.origin().address_testnet()),
                None => None,
            }
        }

        pub fn get_nonce(&self) -> u64 {
            self.nonce
        }

        pub fn set_nonce(&mut self, n: u64) -> () {
            self.nonce = n;
        }

        pub fn sign_as_origin(&mut self, tx_signer: &mut StacksTransactionSigner) -> () {
            let num_keys = if self.privks.len() < self.num_sigs as usize {
                self.privks.len()
            } else {
                self.num_sigs as usize
            };

            for i in 0..num_keys {
                tx_signer.sign_origin(&self.privks[i]).unwrap();
            }

            self.nonce += 1
        }

        pub fn sign_as_sponsor(&mut self, tx_signer: &mut StacksTransactionSigner) -> () {
            let num_keys = if self.privks.len() < self.num_sigs as usize {
                self.privks.len()
            } else {
                self.num_sigs as usize
            };

            for i in 0..num_keys {
                tx_signer.sign_sponsor(&self.privks[i]).unwrap();
            }

            self.nonce += 1
        }
    }

    // creates miners deterministically
    impl TestMinerFactory {
        pub fn new() -> TestMinerFactory {
            TestMinerFactory {
                key_seed: [0u8; 32],
                next_miner_id: 1,
            }
        }

        pub fn from_u16(seed: u16) -> TestMinerFactory {
            let mut bytes = [0u8; 32];
            (&mut bytes[0..2]).copy_from_slice(&seed.to_be_bytes());
            TestMinerFactory {
                key_seed: bytes,
                next_miner_id: seed as usize,
            }
        }

        pub fn next_private_key(&mut self) -> StacksPrivateKey {
            let h = Sha256Sum::from_data(&self.key_seed);
            self.key_seed.copy_from_slice(h.as_bytes());

            StacksPrivateKey::from_slice(h.as_bytes()).unwrap()
        }

        pub fn next_miner(
            &mut self,
            burnchain: &Burnchain,
            num_keys: u16,
            num_sigs: u16,
            hash_mode: AddressHashMode,
        ) -> TestMiner {
            let mut keys = vec![];
            for i in 0..num_keys {
                keys.push(self.next_private_key());
            }

            test_debug!("New miner: {:?} {}:{:?}", &hash_mode, num_sigs, &keys);
            let mut m = TestMiner::new(burnchain, &keys, num_sigs, &hash_mode);
            m.id = self.next_miner_id;
            self.next_miner_id += 1;
            m
        }
    }

    impl TestBurnchainBlock {
        pub fn new(parent_snapshot: &BlockSnapshot, fork_id: u64) -> TestBurnchainBlock {
            TestBurnchainBlock {
                parent_snapshot: parent_snapshot.clone(),
                block_height: parent_snapshot.block_height + 1,
                txs: vec![],
                fork_id: fork_id,
                timestamp: get_epoch_time_secs(),
            }
        }

        pub fn add_leader_key_register(&mut self, miner: &mut TestMiner) -> LeaderKeyRegisterOp {
            let next_vrf_key = miner.next_VRF_key();
            let mut txop = LeaderKeyRegisterOp::new_from_secrets(
                &miner.privks,
                miner.num_sigs,
                &miner.hash_mode,
                &next_vrf_key,
            )
            .unwrap();

            txop.vtxindex = self.txs.len() as u32;
            txop.block_height = self.block_height;
            txop.burn_header_hash = BurnchainHeaderHash::from_test_data(
                txop.block_height,
                &self.parent_snapshot.index_root,
                self.fork_id,
            );
            txop.txid =
                Txid::from_test_data(txop.block_height, txop.vtxindex, &txop.burn_header_hash, 0);
            txop.consensus_hash = self.parent_snapshot.consensus_hash.clone();

            self.txs
                .push(BlockstackOperationType::LeaderKeyRegister(txop.clone()));

            txop
        }

        pub fn add_leader_block_commit(
            &mut self,
            ic: &SortitionDBConn,
            miner: &mut TestMiner,
            block_hash: &BlockHeaderHash,
            burn_fee: u64,
            leader_key: &LeaderKeyRegisterOp,
            fork_snapshot: Option<&BlockSnapshot>,
            parent_block_snapshot: Option<&BlockSnapshot>,
        ) -> LeaderBlockCommitOp {
            let input = (Txid([0; 32]), 0);
            let pubks = miner
                .privks
                .iter()
                .map(|ref pk| StacksPublicKey::from_private(pk))
                .collect();
            let apparent_sender = BurnchainSigner {
                hash_mode: miner.hash_mode.clone(),
                num_sigs: miner.num_sigs as usize,
                public_keys: pubks,
            };

            let last_snapshot = match fork_snapshot {
                Some(sn) => sn.clone(),
                None => SortitionDB::get_canonical_burn_chain_tip(ic).unwrap(),
            };

            let last_snapshot_with_sortition = match parent_block_snapshot {
                Some(sn) => sn.clone(),
                None => SortitionDB::get_first_block_snapshot(ic).unwrap(),
            };

            // prove on the last-ever sortition's hash to produce the new seed
            let proof = miner
                .make_proof(&leader_key.public_key, &last_snapshot.sortition_hash)
                .expect(&format!(
                    "FATAL: no private key for {}",
                    leader_key.public_key.to_hex()
                ));

            let new_seed = VRFSeed::from_proof(&proof);

            let get_commit_res = SortitionDB::get_block_commit(
                ic.conn(),
                &last_snapshot_with_sortition.winning_block_txid,
                &last_snapshot_with_sortition.sortition_id,
            )
            .expect("FATAL: failed to read block commit");
            let mut txop = match get_commit_res {
                Some(parent) => {
                    let txop = LeaderBlockCommitOp::new(
                        block_hash,
                        self.block_height,
                        &new_seed,
                        &parent,
                        leader_key.block_height as u32,
                        leader_key.vtxindex as u16,
                        burn_fee,
                        &input,
                        &apparent_sender,
                    );
                    txop
                }
                None => {
                    // initial
                    let txop = LeaderBlockCommitOp::initial(
                        block_hash,
                        self.block_height,
                        &new_seed,
                        leader_key,
                        burn_fee,
                        &input,
                        &apparent_sender,
                    );
                    txop
                }
            };

            txop.block_height = self.block_height;
            txop.vtxindex = self.txs.len() as u32;
            txop.burn_header_hash = BurnchainHeaderHash::from_test_data(
                txop.block_height,
                &self.parent_snapshot.index_root,
                self.fork_id,
            ); // NOTE: override this if you intend to insert into the sortdb!
            txop.txid =
                Txid::from_test_data(txop.block_height, txop.vtxindex, &txop.burn_header_hash, 0);

            self.txs
                .push(BlockstackOperationType::LeaderBlockCommit(txop.clone()));

            miner.block_commits.push(txop.clone());
            txop
        }

        // TODO: user burn support

        pub fn patch_from_chain_tip(&mut self, parent_snapshot: &BlockSnapshot) -> () {
            assert_eq!(parent_snapshot.block_height + 1, self.block_height);

            for i in 0..self.txs.len() {
                match self.txs[i] {
                    BlockstackOperationType::LeaderKeyRegister(ref mut data) => {
                        assert_eq!(data.block_height, self.block_height);
                        data.consensus_hash = parent_snapshot.consensus_hash.clone();
                    }

                    BlockstackOperationType::UserBurnSupport(ref mut data) => {
                        assert_eq!(data.block_height, self.block_height);
                        data.consensus_hash = parent_snapshot.consensus_hash.clone();
                    }
                    _ => {}
                }
            }
        }

        pub fn mine(&self, db: &mut SortitionDB, burnchain: &Burnchain) -> BlockSnapshot {
            let block_hash = BurnchainHeaderHash::from_test_data(
                self.block_height,
                &self.parent_snapshot.index_root,
                self.fork_id,
            );
            let mock_bitcoin_block = BitcoinBlock::new(
                self.block_height,
                &block_hash,
                &self.parent_snapshot.burn_header_hash,
                &vec![],
                get_epoch_time_secs(),
            );
            let block = BurnchainBlock::Bitcoin(mock_bitcoin_block);

            // this is basically lifted verbatum from Burnchain::process_block_ops()

            test_debug!(
                "Process block {} {}",
                block.block_height(),
                &block.block_hash()
            );

            let header = block.header();
            let sort_id = SortitionId::stubbed(&header.parent_block_hash);
            let mut sortition_db_handle = SortitionHandleTx::begin(db, &sort_id).unwrap();

            let parent_snapshot = sortition_db_handle
                .get_block_snapshot(&header.parent_block_hash, &sort_id)
                .unwrap()
                .expect("FATAL: failed to get burnchain linkage info");

            let blockstack_txs = self.txs.clone();

            let new_snapshot = sortition_db_handle
                .process_block_txs(
                    &parent_snapshot,
                    &header,
                    burnchain,
                    blockstack_txs,
                    None,
                    PoxId::stubbed(),
                    None,
                )
                .unwrap();
            sortition_db_handle.commit().unwrap();

            new_snapshot.0
        }

        pub fn mine_pox<
            'a,
            T: BlockEventDispatcher,
            N: CoordinatorNotices,
            R: RewardSetProvider,
        >(
            &self,
            db: &mut SortitionDB,
            burnchain: &Burnchain,
            coord: &mut ChainsCoordinator<'a, T, N, R>,
        ) -> BlockSnapshot {
            let block_hash = BurnchainHeaderHash::from_test_data(
                self.block_height,
                &self.parent_snapshot.index_root,
                self.fork_id,
            );
            let mock_bitcoin_block = BitcoinBlock::new(
                self.block_height,
                &block_hash,
                &self.parent_snapshot.burn_header_hash,
                &vec![],
                get_epoch_time_secs(),
            );
            let block = BurnchainBlock::Bitcoin(mock_bitcoin_block);

            test_debug!(
                "Process PoX block {} {}",
                block.block_height(),
                &block.block_hash()
            );

            let header = block.header();

            let mut burnchain_db =
                BurnchainDB::open(&burnchain.get_burnchaindb_path(), true).unwrap();
            burnchain_db
                .raw_store_burnchain_block(header.clone(), self.txs.clone())
                .unwrap();

            coord.handle_new_burnchain_block().unwrap();

            let snapshot = SortitionDB::get_canonical_burn_chain_tip(db.conn()).unwrap();
            snapshot
        }
    }

    impl TestBurnchainFork {
        pub fn new(
            start_height: u64,
            start_header_hash: &BurnchainHeaderHash,
            start_index_root: &TrieHash,
            fork_id: u64,
        ) -> TestBurnchainFork {
            TestBurnchainFork {
                start_height,
                mined: 0,
                tip_header_hash: start_header_hash.clone(),
                tip_sortition_id: SortitionId([0x00; 32]),
                tip_index_root: start_index_root.clone(),
                blocks: vec![],
                pending_blocks: vec![],
                fork_id: fork_id,
            }
        }

        pub fn fork(&self) -> TestBurnchainFork {
            let mut new_fork = (*self).clone();
            new_fork.fork_id += 1;
            new_fork
        }

        pub fn append_block(&mut self, b: TestBurnchainBlock) -> () {
            self.pending_blocks.push(b);
        }

        pub fn get_tip(&mut self, ic: &SortitionDBConn) -> BlockSnapshot {
            test_debug!(
                "Get tip snapshot at {} (sortition ID {})",
                &self.tip_header_hash,
                &self.tip_sortition_id
            );
            SortitionDB::get_block_snapshot(ic, &self.tip_sortition_id)
                .unwrap()
                .unwrap()
        }

        pub fn next_block(&mut self, ic: &SortitionDBConn) -> TestBurnchainBlock {
            let fork_tip = self.get_tip(ic);
            TestBurnchainBlock::new(&fork_tip, self.fork_id)
        }

        pub fn mine_pending_blocks(
            &mut self,
            db: &mut SortitionDB,
            burnchain: &Burnchain,
        ) -> BlockSnapshot {
            let mut snapshot = {
                let ic = db.index_conn();
                self.get_tip(&ic)
            };

            for mut block in self.pending_blocks.drain(..) {
                // fill in consensus hash and block hash, which we may not have known at the call
                // to next_block (since we can call next_block() many times without mining blocks)
                block.patch_from_chain_tip(&snapshot);

                snapshot = block.mine(db, burnchain);

                self.blocks.push(block);
                self.mined += 1;
                self.tip_index_root = snapshot.index_root;
                self.tip_header_hash = snapshot.burn_header_hash;
                self.tip_sortition_id = snapshot.sortition_id;
            }

            // give back the new chain tip
            snapshot
        }

        pub fn mine_pending_blocks_pox<
            'a,
            T: BlockEventDispatcher,
            N: CoordinatorNotices,
            R: RewardSetProvider,
        >(
            &mut self,
            db: &mut SortitionDB,
            burnchain: &Burnchain,
            coord: &mut ChainsCoordinator<'a, T, N, R>,
        ) -> BlockSnapshot {
            let mut snapshot = {
                let ic = db.index_conn();
                self.get_tip(&ic)
            };

            for mut block in self.pending_blocks.drain(..) {
                // fill in consensus hash and block hash, which we may not have known at the call
                // to next_block (since we can call next_block() many times without mining blocks)
                block.patch_from_chain_tip(&snapshot);

                snapshot = block.mine_pox(db, burnchain, coord);

                self.blocks.push(block);
                self.mined += 1;
                self.tip_index_root = snapshot.index_root;
                self.tip_header_hash = snapshot.burn_header_hash;
                self.tip_sortition_id = snapshot.sortition_id;
            }

            // give back the new chain tip
            snapshot
        }
    }

    impl TestBurnchainNode {
        pub fn new() -> TestBurnchainNode {
            let first_block_height = 100;
            let first_block_hash = FIRST_BURNCHAIN_BLOCK_HASH.clone();
            let db = SortitionDB::connect_test(first_block_height, &first_block_hash).unwrap();
            TestBurnchainNode {
                sortdb: db,
                dirty: false,
                burnchain: Burnchain::default_unittest(first_block_height, &first_block_hash),
            }
        }

        pub fn mine_fork(&mut self, fork: &mut TestBurnchainFork) -> BlockSnapshot {
            fork.mine_pending_blocks(&mut self.sortdb, &self.burnchain)
        }
    }

    fn process_next_sortition(
        node: &mut TestBurnchainNode,
        fork: &mut TestBurnchainFork,
        miners: &mut Vec<TestMiner>,
        prev_keys: &Vec<LeaderKeyRegisterOp>,
        block_hashes: &Vec<BlockHeaderHash>,
    ) -> (
        BlockSnapshot,
        Vec<LeaderKeyRegisterOp>,
        Vec<LeaderBlockCommitOp>,
        Vec<UserBurnSupportOp>,
    ) {
        assert_eq!(miners.len(), block_hashes.len());

        let mut block = {
            let ic = node.sortdb.index_conn();
            fork.next_block(&ic)
        };

        let mut next_commits = vec![];
        let mut next_prev_keys = vec![];

        if prev_keys.len() > 0 {
            assert_eq!(miners.len(), prev_keys.len());

            // make a Stacks block (hash) for each of the prior block's keys
            for j in 0..miners.len() {
                let block_commit_op = {
                    let ic = node.sortdb.index_conn();
                    let hash = block_hashes[j].clone();
                    block.add_leader_block_commit(
                        &ic,
                        &mut miners[j],
                        &hash,
                        ((j + 1) as u64) * 1000,
                        &prev_keys[j],
                        None,
                        None,
                    )
                };
                next_commits.push(block_commit_op);
            }
        }

        // have each leader register a VRF key
        for j in 0..miners.len() {
            let key_register_op = block.add_leader_key_register(&mut miners[j]);
            next_prev_keys.push(key_register_op);
        }

        test_debug!("Mine {} transactions", block.txs.len());

        fork.append_block(block);
        let tip_snapshot = node.mine_fork(fork);

        // TODO: user burn support
        (tip_snapshot, next_prev_keys, next_commits, vec![])
    }

    fn verify_keys_accepted(
        node: &mut TestBurnchainNode,
        prev_keys: &Vec<LeaderKeyRegisterOp>,
    ) -> () {
        // all keys accepted
        for key in prev_keys.iter() {
            let tx_opt =
                SortitionDB::get_burnchain_transaction(node.sortdb.conn(), &key.txid).unwrap();
            assert!(tx_opt.is_some());

            let tx = tx_opt.unwrap();
            match tx {
                BlockstackOperationType::LeaderKeyRegister(ref op) => {
                    assert_eq!(*op, *key);
                }
                _ => {
                    assert!(false);
                }
            }
        }
    }

    fn verify_commits_accepted(
        node: &TestBurnchainNode,
        next_block_commits: &Vec<LeaderBlockCommitOp>,
    ) -> () {
        // all commits accepted
        for commit in next_block_commits.iter() {
            let tx_opt =
                SortitionDB::get_burnchain_transaction(node.sortdb.conn(), &commit.txid).unwrap();
            assert!(tx_opt.is_some());

            let tx = tx_opt.unwrap();
            match tx {
                BlockstackOperationType::LeaderBlockCommit(ref op) => {
                    assert_eq!(*op, *commit);
                }
                _ => {
                    assert!(false);
                }
            }
        }
    }

    #[test]
    fn mine_10_stacks_blocks_1_fork() {
        let mut node = TestBurnchainNode::new();
        let mut miner_factory = TestMinerFactory::new();

        let mut miners = vec![];
        for i in 0..10 {
            miners.push(miner_factory.next_miner(
                &node.burnchain,
                1,
                1,
                AddressHashMode::SerializeP2PKH,
            ));
        }

        let first_snapshot = SortitionDB::get_first_block_snapshot(node.sortdb.conn()).unwrap();
        let mut fork = TestBurnchainFork::new(
            first_snapshot.block_height,
            &first_snapshot.burn_header_hash,
            &first_snapshot.index_root,
            0,
        );
        let mut prev_keys = vec![];

        for i in 0..10 {
            let mut next_block_hashes = vec![];
            for j in 0..miners.len() {
                let hash = BlockHeaderHash([(i * 10 + j + miners.len()) as u8; 32]);
                next_block_hashes.push(hash);
            }

            let (next_snapshot, mut next_prev_keys, next_block_commits, next_user_burns) =
                process_next_sortition(
                    &mut node,
                    &mut fork,
                    &mut miners,
                    &prev_keys,
                    &next_block_hashes,
                );

            verify_keys_accepted(&mut node, &prev_keys);
            verify_commits_accepted(&mut node, &next_block_commits);

            prev_keys.clear();
            prev_keys.append(&mut next_prev_keys);
        }
    }

    #[test]
    fn mine_10_stacks_blocks_2_forks_disjoint() {
        let mut node = TestBurnchainNode::new();
        let mut miner_factory = TestMinerFactory::new();

        let mut miners = vec![];
        for i in 0..10 {
            miners.push(miner_factory.next_miner(
                &node.burnchain,
                1,
                1,
                AddressHashMode::SerializeP2PKH,
            ));
        }

        let first_snapshot = SortitionDB::get_first_block_snapshot(node.sortdb.conn()).unwrap();
        let mut fork_1 = TestBurnchainFork::new(
            first_snapshot.block_height,
            &first_snapshot.burn_header_hash,
            &first_snapshot.index_root,
            0,
        );
        let mut prev_keys_1 = vec![];

        // one fork for 5 blocks...
        for i in 0..5 {
            let mut next_block_hashes = vec![];
            for j in 0..miners.len() {
                let hash = BlockHeaderHash([(i * 10 + j + miners.len()) as u8; 32]);
                next_block_hashes.push(hash);
            }

            let (next_snapshot, mut next_prev_keys, next_block_commits, next_user_burns) =
                process_next_sortition(
                    &mut node,
                    &mut fork_1,
                    &mut miners,
                    &prev_keys_1,
                    &next_block_hashes,
                );

            verify_keys_accepted(&mut node, &prev_keys_1);
            verify_commits_accepted(&mut node, &next_block_commits);

            prev_keys_1.clear();
            prev_keys_1.append(&mut next_prev_keys);
        }

        let mut fork_2 = fork_1.fork();
        let mut prev_keys_2 = prev_keys_1[5..].to_vec();
        prev_keys_1.truncate(5);

        let mut miners_1 = vec![];
        let mut miners_2 = vec![];

        let mut miners_drain = miners.drain(..);
        for i in 0..5 {
            let m = miners_drain.next().unwrap();
            miners_1.push(m);
        }
        for i in 0..5 {
            let m = miners_drain.next().unwrap();
            miners_2.push(m);
        }

        // two disjoint forks for 5 blocks...
        for i in 5..10 {
            let mut next_block_hashes_1 = vec![];
            for j in 0..miners_1.len() {
                let hash = BlockHeaderHash(
                    [(i * (miners_1.len() + miners_2.len()) + j + miners_1.len() + miners_2.len())
                        as u8; 32],
                );
                next_block_hashes_1.push(hash);
            }

            let mut next_block_hashes_2 = vec![];
            for j in 0..miners_2.len() {
                let hash = BlockHeaderHash(
                    [(i * (miners_1.len() + miners_2.len())
                        + (5 + j)
                        + miners_1.len()
                        + miners_2.len()) as u8; 32],
                );
                next_block_hashes_2.push(hash);
            }

            let (next_snapshot_1, mut next_prev_keys_1, next_block_commits_1, next_user_burns_1) =
                process_next_sortition(
                    &mut node,
                    &mut fork_1,
                    &mut miners_1,
                    &prev_keys_1,
                    &next_block_hashes_1,
                );
            let (next_snapshot_2, mut next_prev_keys_2, next_block_commits_2, next_user_burns_2) =
                process_next_sortition(
                    &mut node,
                    &mut fork_2,
                    &mut miners_2,
                    &prev_keys_2,
                    &next_block_hashes_2,
                );

            assert!(next_snapshot_1.burn_header_hash != next_snapshot_2.burn_header_hash);

            verify_keys_accepted(&mut node, &prev_keys_1);
            verify_commits_accepted(&mut node, &next_block_commits_1);

            verify_keys_accepted(&mut node, &prev_keys_2);
            verify_commits_accepted(&mut node, &next_block_commits_2);

            prev_keys_1.clear();
            prev_keys_1.append(&mut next_prev_keys_1);

            prev_keys_2.clear();
            prev_keys_2.append(&mut next_prev_keys_2);
        }
    }

    #[test]
    fn mine_10_stacks_blocks_2_forks_disjoint_same_blocks() {
        let mut node = TestBurnchainNode::new();
        let mut miner_factory = TestMinerFactory::new();

        let mut miners = vec![];
        for i in 0..10 {
            miners.push(miner_factory.next_miner(
                &node.burnchain,
                1,
                1,
                AddressHashMode::SerializeP2PKH,
            ));
        }

        let first_snapshot = SortitionDB::get_first_block_snapshot(node.sortdb.conn()).unwrap();
        let mut fork_1 = TestBurnchainFork::new(
            first_snapshot.block_height,
            &first_snapshot.burn_header_hash,
            &first_snapshot.index_root,
            0,
        );
        let mut prev_keys_1 = vec![];

        // one fork for 5 blocks...
        for i in 0..5 {
            let mut next_block_hashes = vec![];
            for j in 0..miners.len() {
                let hash = BlockHeaderHash([(i * 10 + j + miners.len()) as u8; 32]);
                next_block_hashes.push(hash);
            }

            let (snapshot, mut next_prev_keys, next_block_commits, next_user_burns) =
                process_next_sortition(
                    &mut node,
                    &mut fork_1,
                    &mut miners,
                    &prev_keys_1,
                    &next_block_hashes,
                );

            verify_keys_accepted(&mut node, &prev_keys_1);
            verify_commits_accepted(&mut node, &next_block_commits);

            prev_keys_1.clear();
            prev_keys_1.append(&mut next_prev_keys);
        }

        let mut fork_2 = fork_1.fork();
        let mut prev_keys_2 = prev_keys_1[5..].to_vec();
        prev_keys_1.truncate(5);

        let mut miners_1 = vec![];
        let mut miners_2 = vec![];

        let mut miners_drain = miners.drain(..);
        for i in 0..5 {
            let m = miners_drain.next().unwrap();
            miners_1.push(m);
        }
        for i in 0..5 {
            let m = miners_drain.next().unwrap();
            miners_2.push(m);
        }

        // two disjoint forks for 5 blocks, but miners in each fork mine the same blocks.
        // This tests that we can accept two burnchain forks that each contain the same stacks
        // block history.
        for i in 5..10 {
            let mut next_block_hashes_1 = vec![];
            for j in 0..miners_1.len() {
                let hash = BlockHeaderHash(
                    [(i * (miners_1.len() + miners_2.len()) + j + miners_1.len() + miners_2.len())
                        as u8; 32],
                );
                next_block_hashes_1.push(hash);
            }

            let mut next_block_hashes_2 = vec![];
            for j in 0..miners_2.len() {
                let hash = BlockHeaderHash(
                    [(i * (miners_1.len() + miners_2.len()) + j + miners_1.len() + miners_2.len())
                        as u8; 32],
                );
                next_block_hashes_2.push(hash);
            }

            let (snapshot_1, mut next_prev_keys_1, next_block_commits_1, next_user_burns_1) =
                process_next_sortition(
                    &mut node,
                    &mut fork_1,
                    &mut miners_1,
                    &prev_keys_1,
                    &next_block_hashes_1,
                );
            let (snapshot_2, mut next_prev_keys_2, next_block_commits_2, next_user_burns_2) =
                process_next_sortition(
                    &mut node,
                    &mut fork_2,
                    &mut miners_2,
                    &prev_keys_2,
                    &next_block_hashes_2,
                );

            assert!(snapshot_1.burn_header_hash != snapshot_2.burn_header_hash);
            assert!(snapshot_1.consensus_hash != snapshot_2.consensus_hash);

            // same blocks mined in both forks
            assert_eq!(next_block_commits_1.len(), next_block_commits_2.len());
            for i in 0..next_block_commits_1.len() {
                assert_eq!(
                    next_block_commits_1[i].block_header_hash,
                    next_block_commits_2[i].block_header_hash
                );
            }

            verify_keys_accepted(&mut node, &prev_keys_1);
            verify_commits_accepted(&mut node, &next_block_commits_1);

            verify_keys_accepted(&mut node, &prev_keys_2);
            verify_commits_accepted(&mut node, &next_block_commits_2);

            prev_keys_1.clear();
            prev_keys_1.append(&mut next_prev_keys_1);

            prev_keys_2.clear();
            prev_keys_2.append(&mut next_prev_keys_2);
        }
    }
}<|MERGE_RESOLUTION|>--- conflicted
+++ resolved
@@ -245,8 +245,6 @@
         }
     }
 
-<<<<<<< HEAD
-=======
     pub fn get_signer(&self, input: usize) -> Option<BurnchainSigner> {
         match *self {
             BurnchainTransaction::Bitcoin(ref btc) => btc
@@ -256,7 +254,6 @@
         }
     }
 
->>>>>>> 9fc8c495
     pub fn get_input_tx_ref(&self, input: usize) -> Option<&(Txid, u32)> {
         match self {
             BurnchainTransaction::Bitcoin(ref btc) => {
