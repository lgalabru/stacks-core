use vm::types::{Value, TypeSignature, QualifiedContractIdentifier, ResponseData, PrincipalData};
use vm::types::TypeSignature::{IntType, UIntType, BoolType, ListType, BufferType};
use vm::types::signatures::{ListTypeData};
use vm::contexts::{OwnedEnvironment,GlobalContext, Environment};
use vm::execute as vm_execute;
use vm::errors::{CheckErrors, RuntimeErrorType, Error};
use vm::analysis::errors::{CheckError};
use std::convert::TryInto;

use vm::tests::{with_memory_environment, with_marfed_environment, execute, symbols_from_values};


#[test]
fn test_all() {
    let to_test = [
        test_dynamic_dispatch_pass_trait_nested_in_let,
        test_dynamic_dispatch_pass_trait,
        test_dynamic_dispatch_intra_contract_call,
        test_dynamic_dispatch_by_defining_trait,
        test_dynamic_dispatch_by_implementing_imported_trait,
        test_dynamic_dispatch_by_importing_trait,
        test_dynamic_dispatch_including_nested_trait,
        test_dynamic_dispatch_mismatched_args,
        test_dynamic_dispatch_mismatched_returned,
        test_reentrant_dynamic_dispatch,
        test_readwrite_dynamic_dispatch,
        test_readwrite_violation_dynamic_dispatch,
        test_bad_call_with_trait,
        test_good_call_with_trait,
        test_good_call_2_with_trait,
        test_contract_of_value,
        test_contract_of_no_impl,
        test_dynamic_dispatch_by_implementing_imported_trait_mul_funcs,
        test_dynamic_dispatch_pass_literal_principal_as_trait_in_user_defined_functions,
        ];
    for test in to_test.iter() {
        with_memory_environment(test, false);
        with_marfed_environment(test, false);
    }
}

fn test_dynamic_dispatch_by_defining_trait(owned_env: &mut OwnedEnvironment) {
    let dispatching_contract =
        "(define-trait trait-1 (
            (get-1 (uint) (response uint uint))))
<<<<<<< HEAD
        (define-public (wrapped-get-1 (contract <trait-1>)) 
            (contract-call? contract get-1 0u))";
=======
        (define-public (wrapped-get-1 (contract <trait-1>))
            (contract-call? contract get-1 u0))";
>>>>>>> d54fa9af
    let target_contract =
        "(define-public (get-1 (x uint)) (ok 1u))";

    let p1 = execute("'SZ2J6ZY48GV1EZ5V2V5RB9MP66SW86PYKKQ9H6DPR");

    {
        let mut env = owned_env.get_exec_environment(None);
        env.initialize_contract(QualifiedContractIdentifier::local("dispatching-contract").unwrap(), dispatching_contract).unwrap();
        env.initialize_contract(QualifiedContractIdentifier::local("target-contract").unwrap(), target_contract).unwrap();
    }

    {
        let target_contract = Value::from(PrincipalData::Contract(QualifiedContractIdentifier::local("target-contract").unwrap()));
        let mut env = owned_env.get_exec_environment(Some(p1.clone()));
        assert_eq!(
            env.execute_contract(&QualifiedContractIdentifier::local("dispatching-contract").unwrap(), "wrapped-get-1", &symbols_from_values(vec![target_contract]), false).unwrap(),
            Value::okay(Value::UInt(1)).unwrap());
    }
}

fn test_dynamic_dispatch_pass_trait_nested_in_let(owned_env: &mut OwnedEnvironment) {
    let dispatching_contract =
        "(define-trait trait-1 (
            (get-1 (uint) (response uint uint))))
        (define-public (wrapped-get-1 (contract <trait-1>))
            (let ((amount 0u))
              (internal-get-1 contract)))
        (define-public (internal-get-1 (contract <trait-1>))
            (contract-call? contract get-1 0u))";
    let target_contract =
    "(define-public (get-1 (x uint)) (ok 1u))";

    let p1 = execute("'SZ2J6ZY48GV1EZ5V2V5RB9MP66SW86PYKKQ9H6DPR");

    {
        let mut env = owned_env.get_exec_environment(None);
        env.initialize_contract(QualifiedContractIdentifier::local("dispatching-contract").unwrap(), dispatching_contract).unwrap();
        env.initialize_contract(QualifiedContractIdentifier::local("target-contract").unwrap(), target_contract).unwrap();
    }

    {
        let target_contract = Value::from(PrincipalData::Contract(QualifiedContractIdentifier::local("target-contract").unwrap()));
        let mut env = owned_env.get_exec_environment(Some(p1.clone()));
        assert_eq!(
            env.execute_contract(&QualifiedContractIdentifier::local("dispatching-contract").unwrap(), "wrapped-get-1", &symbols_from_values(vec![target_contract]), false).unwrap(),
            Value::okay(Value::UInt(1)).unwrap());
    }
}

fn test_dynamic_dispatch_pass_trait(owned_env: &mut OwnedEnvironment) {
    let dispatching_contract =
        "(define-trait trait-1 (
            (get-1 (uint) (response uint uint))))
        (define-public (wrapped-get-1 (contract <trait-1>))
              (internal-get-1 contract))
        (define-public (internal-get-1 (contract <trait-1>))
            (contract-call? contract get-1 0u))";
    let target_contract =
    "(define-public (get-1 (x uint)) (ok 1u))";

    let p1 = execute("'SZ2J6ZY48GV1EZ5V2V5RB9MP66SW86PYKKQ9H6DPR");

    {
        let mut env = owned_env.get_exec_environment(None);
        env.initialize_contract(QualifiedContractIdentifier::local("dispatching-contract").unwrap(), dispatching_contract).unwrap();
        env.initialize_contract(QualifiedContractIdentifier::local("target-contract").unwrap(), target_contract).unwrap();
    }

    {
        let target_contract = Value::from(PrincipalData::Contract(QualifiedContractIdentifier::local("target-contract").unwrap()));
        let mut env = owned_env.get_exec_environment(Some(p1.clone()));
        assert_eq!(
            env.execute_contract(&QualifiedContractIdentifier::local("dispatching-contract").unwrap(), "wrapped-get-1", &symbols_from_values(vec![target_contract]), false).unwrap(),
            Value::okay(Value::UInt(1)).unwrap());
    }
}

fn test_dynamic_dispatch_intra_contract_call(owned_env: &mut OwnedEnvironment) {
    let contract_defining_trait =
        "(define-trait trait-1 (
            (get-1 (uint) (response uint uint))))";
    let dispatching_contract =
        "(use-trait trait-1 .contract-defining-trait.trait-1)
<<<<<<< HEAD
        (define-public (wrapped-get-1 (contract <trait-1>)) 
            (contract-call? contract get-1 0u))
        (define-public (get-1 (x uint)) (ok 1u))";
=======
        (define-public (wrapped-get-1 (contract <trait-1>))
            (contract-call? contract get-1 u0))
        (define-public (get-1 (x uint)) (ok u1))";
>>>>>>> d54fa9af

    let p1 = execute("'SZ2J6ZY48GV1EZ5V2V5RB9MP66SW86PYKKQ9H6DPR");

    {
        let mut env = owned_env.get_exec_environment(None);
        env.initialize_contract(QualifiedContractIdentifier::local("contract-defining-trait").unwrap(), contract_defining_trait).unwrap();
        env.initialize_contract(QualifiedContractIdentifier::local("dispatching-contract").unwrap(), dispatching_contract).unwrap();
    }

    {
        let target_contract = Value::from(PrincipalData::Contract(QualifiedContractIdentifier::local("dispatching-contract").unwrap()));
        let mut env = owned_env.get_exec_environment(Some(p1.clone()));
        let err_result = env.execute_contract(&QualifiedContractIdentifier::local("dispatching-contract").unwrap(), "wrapped-get-1", &symbols_from_values(vec![target_contract]), false).unwrap_err();
        match err_result {
            Error::Unchecked(CheckErrors::CircularReference(_)) => {},
            _ => {
                panic!("{:?}", err_result)
            }
        }
    }
}

fn test_dynamic_dispatch_by_implementing_imported_trait(owned_env: &mut OwnedEnvironment) {
    let contract_defining_trait =
        "(define-trait trait-1 (
            (get-1 (uint) (response uint uint))))";
    let dispatching_contract =
        "(use-trait trait-1 .contract-defining-trait.trait-1)
<<<<<<< HEAD
        (define-public (wrapped-get-1 (contract <trait-1>)) 
            (contract-call? contract get-1 0u))";
=======
        (define-public (wrapped-get-1 (contract <trait-1>))
            (contract-call? contract get-1 u0))";
>>>>>>> d54fa9af
    let target_contract =
        "(impl-trait .contract-defining-trait.trait-1)
        (define-public (get-1 (x uint)) (ok 1u))";

    let p1 = execute("'SZ2J6ZY48GV1EZ5V2V5RB9MP66SW86PYKKQ9H6DPR");

    {
        let mut env = owned_env.get_exec_environment(None);
        env.initialize_contract(QualifiedContractIdentifier::local("contract-defining-trait").unwrap(), contract_defining_trait).unwrap();
        env.initialize_contract(QualifiedContractIdentifier::local("dispatching-contract").unwrap(), dispatching_contract).unwrap();
        env.initialize_contract(QualifiedContractIdentifier::local("target-contract").unwrap(), target_contract).unwrap();
    }

    {
        let target_contract = Value::from(PrincipalData::Contract(QualifiedContractIdentifier::local("target-contract").unwrap()));
        let mut env = owned_env.get_exec_environment(Some(p1.clone()));
        assert_eq!(
            env.execute_contract(&QualifiedContractIdentifier::local("dispatching-contract").unwrap(), "wrapped-get-1", &symbols_from_values(vec![target_contract]), false).unwrap(),
            Value::okay(Value::UInt(1)).unwrap());
    }
}

fn test_dynamic_dispatch_by_implementing_imported_trait_mul_funcs(owned_env: &mut OwnedEnvironment) {
    let contract_defining_trait =
        "(define-trait trait-1 (
            (get-1 (uint) (response uint uint))
            (get-2 (uint) (response uint uint))))";
    let dispatching_contract =
        "(use-trait trait-1 .contract-defining-trait.trait-1)
<<<<<<< HEAD
        (define-public (wrapped-get-1 (contract <trait-1>)) 
            (contract-call? contract get-1 0u))";
=======
        (define-public (wrapped-get-1 (contract <trait-1>))
            (contract-call? contract get-1 u0))";
>>>>>>> d54fa9af
    let target_contract =
        "(impl-trait .contract-defining-trait.trait-1)
        (define-public (get-1 (x uint)) (ok 1u))
        (define-public (get-2 (x uint)) (ok 2u))";

    let p1 = execute("'SZ2J6ZY48GV1EZ5V2V5RB9MP66SW86PYKKQ9H6DPR");

    {
        let mut env = owned_env.get_exec_environment(None);
        env.initialize_contract(QualifiedContractIdentifier::local("contract-defining-trait").unwrap(), contract_defining_trait).unwrap();
        env.initialize_contract(QualifiedContractIdentifier::local("dispatching-contract").unwrap(), dispatching_contract).unwrap();
        env.initialize_contract(QualifiedContractIdentifier::local("target-contract").unwrap(), target_contract).unwrap();
    }

    {
        let target_contract = Value::from(PrincipalData::Contract(QualifiedContractIdentifier::local("target-contract").unwrap()));
        let mut env = owned_env.get_exec_environment(Some(p1.clone()));
        assert_eq!(
            env.execute_contract(&QualifiedContractIdentifier::local("dispatching-contract").unwrap(), "wrapped-get-1", &symbols_from_values(vec![target_contract]), false).unwrap(),
            Value::okay(Value::UInt(1)).unwrap());
    }
}

fn test_dynamic_dispatch_by_importing_trait(owned_env: &mut OwnedEnvironment) {
    let contract_defining_trait =
        "(define-trait trait-1 (
            (get-1 (uint) (response uint uint))))";
    let dispatching_contract =
        "(use-trait trait-1 .contract-defining-trait.trait-1)
<<<<<<< HEAD
         (define-public (wrapped-get-1 (contract <trait-1>)) 
            (contract-call? contract get-1 0u))";
=======
         (define-public (wrapped-get-1 (contract <trait-1>))
            (contract-call? contract get-1 u0))";
>>>>>>> d54fa9af
    let target_contract =
        "(define-public (get-1 (x uint)) (ok 1u))";

    let p1 = execute("'SZ2J6ZY48GV1EZ5V2V5RB9MP66SW86PYKKQ9H6DPR");

    {
        let mut env = owned_env.get_exec_environment(None);
        env.initialize_contract(QualifiedContractIdentifier::local("contract-defining-trait").unwrap(), contract_defining_trait).unwrap();
        env.initialize_contract(QualifiedContractIdentifier::local("dispatching-contract").unwrap(), dispatching_contract).unwrap();
        env.initialize_contract(QualifiedContractIdentifier::local("target-contract").unwrap(), target_contract).unwrap();
    }

    {
        let target_contract = Value::from(PrincipalData::Contract(QualifiedContractIdentifier::local("target-contract").unwrap()));
        let mut env = owned_env.get_exec_environment(Some(p1.clone()));
        assert_eq!(
            env.execute_contract(&QualifiedContractIdentifier::local("dispatching-contract").unwrap(), "wrapped-get-1", &symbols_from_values(vec![target_contract]), false).unwrap(),
            Value::okay(Value::UInt(1)).unwrap());
    }
}

fn test_dynamic_dispatch_including_nested_trait(owned_env: &mut OwnedEnvironment) {
    let contract_defining_nested_trait =
    "(define-trait trait-a (
        (get-a (uint) (response uint uint))))";
    let contract_defining_trait =
        "(use-trait trait-a .contract-defining-nested-trait.trait-a)
        (define-trait trait-1 (
            (get-1 (<trait-a>) (response uint uint))))";
    let dispatching_contract =
        "(use-trait trait-1 .contract-defining-trait.trait-1)
         (use-trait trait-a .contract-defining-nested-trait.trait-a)
         (define-public (wrapped-get-1 (contract <trait-1>) (nested-contract <trait-a>))
            (contract-call? contract get-1 nested-contract))";
    let target_contract =
        "(use-trait trait-a .contract-defining-nested-trait.trait-a)
        (define-public (get-1 (nested-contract <trait-a>))
            (contract-call? nested-contract get-a 0u))";
    let target_nested_contract =
        "(define-public (get-a (x uint)) (ok 99u))";

    let p1 = execute("'SZ2J6ZY48GV1EZ5V2V5RB9MP66SW86PYKKQ9H6DPR");

    {
        let mut env = owned_env.get_exec_environment(None);
        env.initialize_contract(QualifiedContractIdentifier::local("contract-defining-nested-trait").unwrap(), contract_defining_nested_trait).unwrap();
        env.initialize_contract(QualifiedContractIdentifier::local("contract-defining-trait").unwrap(), contract_defining_trait).unwrap();
        env.initialize_contract(QualifiedContractIdentifier::local("dispatching-contract").unwrap(), dispatching_contract).unwrap();
        env.initialize_contract(QualifiedContractIdentifier::local("target-contract").unwrap(), target_contract).unwrap();
        env.initialize_contract(QualifiedContractIdentifier::local("target-nested-contract").unwrap(), target_nested_contract).unwrap();
    }

    {
        let target_contract = Value::from(PrincipalData::Contract(QualifiedContractIdentifier::local("target-contract").unwrap()));
        let target_nested_contract = Value::from(PrincipalData::Contract(QualifiedContractIdentifier::local("target-nested-contract").unwrap()));
        let mut env = owned_env.get_exec_environment(Some(p1.clone()));
        assert_eq!(
            env.execute_contract(&QualifiedContractIdentifier::local("dispatching-contract").unwrap(), "wrapped-get-1", &symbols_from_values(vec![target_contract, target_nested_contract]), false).unwrap(),
            Value::okay(Value::UInt(99)).unwrap());
    }
}

fn test_dynamic_dispatch_mismatched_args(owned_env: &mut OwnedEnvironment) {
    let dispatching_contract =
        "(define-trait trait-1 (
            (get-1 (uint) (response uint uint))))
<<<<<<< HEAD
        (define-public (wrapped-get-1 (contract <trait-1>)) 
            (contract-call? contract get-1 0u))";
=======
        (define-public (wrapped-get-1 (contract <trait-1>))
            (contract-call? contract get-1 u0))";
>>>>>>> d54fa9af
    let target_contract =
        "(define-public (get-1 (x int)) (ok 1u))";

    let p1 = execute("'SZ2J6ZY48GV1EZ5V2V5RB9MP66SW86PYKKQ9H6DPR");

    {
        let mut env = owned_env.get_exec_environment(None);
        env.initialize_contract(QualifiedContractIdentifier::local("dispatching-contract").unwrap(), dispatching_contract).unwrap();
        env.initialize_contract(QualifiedContractIdentifier::local("target-contract").unwrap(), target_contract).unwrap();
    }

    {
        let target_contract = Value::from(PrincipalData::Contract(QualifiedContractIdentifier::local("target-contract").unwrap()));
        let mut env = owned_env.get_exec_environment(Some(p1.clone()));
        let err_result = env.execute_contract(&QualifiedContractIdentifier::local("dispatching-contract").unwrap(), "wrapped-get-1", &symbols_from_values(vec![target_contract]), false).unwrap_err();
        match err_result {
            Error::Unchecked(CheckErrors::BadTraitImplementation(_, _)) => {},
            _ => {
                panic!("{:?}", err_result)
            }
        }
    }
}

fn test_dynamic_dispatch_mismatched_returned(owned_env: &mut OwnedEnvironment) {
    let dispatching_contract =
        "(define-trait trait-1 (
            (get-1 (uint) (response uint uint))))
<<<<<<< HEAD
        (define-public (wrapped-get-1 (contract <trait-1>)) 
            (contract-call? contract get-1 0u))";
=======
        (define-public (wrapped-get-1 (contract <trait-1>))
            (contract-call? contract get-1 u0))";
>>>>>>> d54fa9af
    let target_contract =
        "(define-public (get-1 (x uint)) (ok 1))";

    let p1 = execute("'SZ2J6ZY48GV1EZ5V2V5RB9MP66SW86PYKKQ9H6DPR");

    {
        let mut env = owned_env.get_exec_environment(None);
        env.initialize_contract(QualifiedContractIdentifier::local("dispatching-contract").unwrap(), dispatching_contract).unwrap();
        env.initialize_contract(QualifiedContractIdentifier::local("target-contract").unwrap(), target_contract).unwrap();
    }

    {
        let target_contract = Value::from(PrincipalData::Contract(QualifiedContractIdentifier::local("target-contract").unwrap()));
        let mut env = owned_env.get_exec_environment(Some(p1.clone()));
        let err_result = env.execute_contract(&QualifiedContractIdentifier::local("dispatching-contract").unwrap(), "wrapped-get-1", &symbols_from_values(vec![target_contract]), false).unwrap_err();
        match err_result {
            Error::Unchecked(CheckErrors::ReturnTypesMustMatch(_, _)) => {},
            _ => {
                panic!("{:?}", err_result)
            }
        }
    }
}

fn test_reentrant_dynamic_dispatch(owned_env: &mut OwnedEnvironment) {
    let dispatching_contract =
        "(define-trait trait-1 (
            (get-1 (uint) (response uint uint))))
        (define-public (wrapped-get-1 (contract <trait-1>))
            (internal-get-1 contract))
<<<<<<< HEAD
        (define-private (internal-get-1 (contract <trait-1>)) 
            (contract-call? contract get-1 0u))";
=======
        (define-private (internal-get-1 (contract <trait-1>))
            (contract-call? contract get-1 u0))";
>>>>>>> d54fa9af
    let target_contract =
        "(define-public (get-1 (x uint)) (contract-call? .dispatching-contract wrapped-get-1 .target-contract))";

    let p1 = execute("'SZ2J6ZY48GV1EZ5V2V5RB9MP66SW86PYKKQ9H6DPR");

    {
        let mut env = owned_env.get_exec_environment(None);
        env.initialize_contract(QualifiedContractIdentifier::local("dispatching-contract").unwrap(), dispatching_contract).unwrap();
        env.initialize_contract(QualifiedContractIdentifier::local("target-contract").unwrap(), target_contract).unwrap();
    }

    {
        let target_contract = Value::from(PrincipalData::Contract(QualifiedContractIdentifier::local("target-contract").unwrap()));
        let mut env = owned_env.get_exec_environment(Some(p1.clone()));
        let err_result = env.execute_contract(&QualifiedContractIdentifier::local("dispatching-contract").unwrap(), "wrapped-get-1", &symbols_from_values(vec![target_contract]), false).unwrap_err();
        match err_result {
            Error::Unchecked(CheckErrors::CircularReference(_)) => {},
            _ => {
                panic!("{:?}", err_result)
            }
        }
    }
}

fn test_readwrite_dynamic_dispatch(owned_env: &mut OwnedEnvironment) {
    let dispatching_contract =
        "(define-trait trait-1 (
            (get-1 (uint) (response uint uint))))
<<<<<<< HEAD
        (define-read-only (wrapped-get-1 (contract <trait-1>)) 
            (contract-call? contract get-1 0u))";
=======
        (define-read-only (wrapped-get-1 (contract <trait-1>))
            (contract-call? contract get-1 u0))";
>>>>>>> d54fa9af
    let target_contract =
        "(define-read-only (get-1 (x uint)) (ok 1u))";

    let p1 = execute("'SZ2J6ZY48GV1EZ5V2V5RB9MP66SW86PYKKQ9H6DPR");

    {
        let mut env = owned_env.get_exec_environment(None);
        env.initialize_contract(QualifiedContractIdentifier::local("dispatching-contract").unwrap(), dispatching_contract).unwrap();
        env.initialize_contract(QualifiedContractIdentifier::local("target-contract").unwrap(), target_contract).unwrap();
    }

    {
        let target_contract = Value::from(PrincipalData::Contract(QualifiedContractIdentifier::local("target-contract").unwrap()));
        let mut env = owned_env.get_exec_environment(Some(p1.clone()));
        let err_result = env.execute_contract(&QualifiedContractIdentifier::local("dispatching-contract").unwrap(), "wrapped-get-1", &symbols_from_values(vec![target_contract]), false).unwrap_err();
        match err_result {
            Error::Unchecked(CheckErrors::TraitBasedContractCallInReadOnly) => {},
            _ => {
                panic!("{:?}", err_result)
            }
        }

    }
}

fn test_readwrite_violation_dynamic_dispatch(owned_env: &mut OwnedEnvironment) {
    let dispatching_contract =
        "(define-trait trait-1 (
            (get-1 (uint) (response uint uint))))
<<<<<<< HEAD
        (define-read-only (wrapped-get-1 (contract <trait-1>)) 
            (contract-call? contract get-1 0u))";
=======
        (define-read-only (wrapped-get-1 (contract <trait-1>))
            (contract-call? contract get-1 u0))";
>>>>>>> d54fa9af
    let target_contract =
        "(define-public (get-1 (x uint)) (ok 1u))";

    let p1 = execute("'SZ2J6ZY48GV1EZ5V2V5RB9MP66SW86PYKKQ9H6DPR");

    {
        let mut env = owned_env.get_exec_environment(None);
        env.initialize_contract(QualifiedContractIdentifier::local("dispatching-contract").unwrap(), dispatching_contract).unwrap();
        env.initialize_contract(QualifiedContractIdentifier::local("target-contract").unwrap(), target_contract).unwrap();
    }

    {
        let target_contract = Value::from(PrincipalData::Contract(QualifiedContractIdentifier::local("target-contract").unwrap()));
        let mut env = owned_env.get_exec_environment(Some(p1.clone()));
        let err_result = env.execute_contract(&QualifiedContractIdentifier::local("dispatching-contract").unwrap(), "wrapped-get-1", &symbols_from_values(vec![target_contract]), false).unwrap_err();
        match err_result {
            Error::Unchecked(CheckErrors::TraitBasedContractCallInReadOnly) => {},
            _ => {
                panic!("{:?}", err_result)
            }
        }
    }
}

fn test_bad_call_with_trait(owned_env: &mut OwnedEnvironment) {
    // This set of contracts should be working in this context,
    // the analysis is not being performed.
    let contract_defining_trait =
        "(define-trait trait-1 (
            (get-1 (uint) (response uint uint))))";
    let dispatching_contract =
        "(use-trait trait-1 .defun.trait-1)
<<<<<<< HEAD
        (define-public (wrapped-get-1 (contract <trait-1>)) 
            (contract-call? contract get-1 0u))";
=======
        (define-public (wrapped-get-1 (contract <trait-1>))
            (contract-call? contract get-1 u0))";
>>>>>>> d54fa9af
    let impl_contract =
        "(impl-trait .defun.trait-1)
        (define-public (get-1 (x uint)) (ok 99u))";
    let caller_contract =
        "(define-constant contract .implem)
        (define-public (foo-bar)
        (contract-call? .dispatch wrapped-get-1 contract))";

    let p1 = execute("'SZ2J6ZY48GV1EZ5V2V5RB9MP66SW86PYKKQ9H6DPR");

    {
        let mut env = owned_env.get_exec_environment(None);
        env.initialize_contract(QualifiedContractIdentifier::local("defun").unwrap(), contract_defining_trait).unwrap();
        env.initialize_contract(QualifiedContractIdentifier::local("dispatch").unwrap(), dispatching_contract).unwrap();
        env.initialize_contract(QualifiedContractIdentifier::local("implem").unwrap(), impl_contract).unwrap();
        env.initialize_contract(QualifiedContractIdentifier::local("call").unwrap(), caller_contract).unwrap();
    }

    {
        let mut env = owned_env.get_exec_environment(Some(p1.clone()));
        assert_eq!(
            env.execute_contract(&QualifiedContractIdentifier::local("call").unwrap(), "foo-bar", &symbols_from_values(vec![]), false).unwrap(),
            Value::okay(Value::UInt(99)).unwrap());
    }
}

fn test_good_call_with_trait(owned_env: &mut OwnedEnvironment) {
    let contract_defining_trait =
        "(define-trait trait-1 (
            (get-1 (uint) (response uint uint))))";
    let dispatching_contract =
        "(use-trait trait-1 .defun.trait-1)
<<<<<<< HEAD
        (define-public (wrapped-get-1 (contract <trait-1>)) 
            (contract-call? contract get-1 0u))";
=======
        (define-public (wrapped-get-1 (contract <trait-1>))
            (contract-call? contract get-1 u0))";
>>>>>>> d54fa9af
    let impl_contract =
        "(impl-trait .defun.trait-1)
        (define-public (get-1 (x uint)) (ok 99u))";
    let caller_contract =
        "(define-public (foo-bar)
        (contract-call? .dispatch wrapped-get-1 .implem))";

    let p1 = execute("'SZ2J6ZY48GV1EZ5V2V5RB9MP66SW86PYKKQ9H6DPR");

    {
        let mut env = owned_env.get_exec_environment(None);
        env.initialize_contract(QualifiedContractIdentifier::local("defun").unwrap(), contract_defining_trait).unwrap();
        env.initialize_contract(QualifiedContractIdentifier::local("dispatch").unwrap(), dispatching_contract).unwrap();
        env.initialize_contract(QualifiedContractIdentifier::local("implem").unwrap(), impl_contract).unwrap();
        env.initialize_contract(QualifiedContractIdentifier::local("call").unwrap(), caller_contract).unwrap();
    }

    {
        let mut env = owned_env.get_exec_environment(Some(p1.clone()));
        assert_eq!(
            env.execute_contract(&QualifiedContractIdentifier::local("call").unwrap(), "foo-bar", &symbols_from_values(vec![]), false).unwrap(),
            Value::okay(Value::UInt(99)).unwrap());
    }
}


fn test_good_call_2_with_trait(owned_env: &mut OwnedEnvironment) {
    let contract_defining_trait =
        "(define-trait trait-1 (
            (get-1 (uint) (response uint uint))))";
    let dispatching_contract =
        "(use-trait trait-1 .defun.trait-1)
<<<<<<< HEAD
        (define-public (wrapped-get-1 (contract <trait-1>)) 
            (contract-call? contract get-1 0u))";
=======
        (define-public (wrapped-get-1 (contract <trait-1>))
            (contract-call? contract get-1 u0))";
>>>>>>> d54fa9af
    let impl_contract =
        "(impl-trait .defun.trait-1)
        (define-public (get-1 (x uint)) (ok 99u))";
    let caller_contract =
        "(use-trait trait-2 .defun.trait-1)
        (define-public (foo-bar (contract <trait-2>))
            (contract-call? .dispatch wrapped-get-1 contract))";

    let p1 = execute("'SZ2J6ZY48GV1EZ5V2V5RB9MP66SW86PYKKQ9H6DPR");

    {
        let mut env = owned_env.get_exec_environment(None);
        env.initialize_contract(QualifiedContractIdentifier::local("defun").unwrap(), contract_defining_trait).unwrap();
        env.initialize_contract(QualifiedContractIdentifier::local("dispatch").unwrap(), dispatching_contract).unwrap();
        env.initialize_contract(QualifiedContractIdentifier::local("implem").unwrap(), impl_contract).unwrap();
        env.initialize_contract(QualifiedContractIdentifier::local("call").unwrap(), caller_contract).unwrap();
    }

    {
        let target_contract = Value::from(PrincipalData::Contract(QualifiedContractIdentifier::local("implem").unwrap()));
        let mut env = owned_env.get_exec_environment(Some(p1.clone()));

        assert_eq!(
            env.execute_contract(&QualifiedContractIdentifier::local("call").unwrap(), "foo-bar", &symbols_from_values(vec![target_contract]), false).unwrap(),
            Value::okay(Value::UInt(99)).unwrap());
    }
}

fn test_dynamic_dispatch_pass_literal_principal_as_trait_in_user_defined_functions(owned_env: &mut OwnedEnvironment) {
    let contract_defining_trait =
        "(define-trait trait-1 (
            (get-1 (uint) (response uint uint))))";
    let dispatching_contract =
        "(use-trait trait-1 .contract-defining-trait.trait-1)
        (define-public (wrapped-get-1 (contract <trait-1>))
            (contract-call? contract get-1 u0))
        (print (wrapped-get-1 .target-contract))";
    let target_contract =
        "(impl-trait .contract-defining-trait.trait-1)
        (define-public (get-1 (x uint)) (ok u1))";

    let p1 = execute("'SZ2J6ZY48GV1EZ5V2V5RB9MP66SW86PYKKQ9H6DPR");

    {
        let mut env = owned_env.get_exec_environment(None);
        env.initialize_contract(QualifiedContractIdentifier::local("contract-defining-trait").unwrap(), contract_defining_trait).unwrap();
        env.initialize_contract(QualifiedContractIdentifier::local("target-contract").unwrap(), target_contract).unwrap();
        env.initialize_contract(QualifiedContractIdentifier::local("dispatching-contract").unwrap(), dispatching_contract).unwrap();
    }

    {
        let target_contract = Value::from(PrincipalData::Contract(QualifiedContractIdentifier::local("target-contract").unwrap()));
        let mut env = owned_env.get_exec_environment(Some(p1.clone()));
        assert_eq!(
            env.execute_contract(&QualifiedContractIdentifier::local("dispatching-contract").unwrap(), "wrapped-get-1", &symbols_from_values(vec![target_contract]), false).unwrap(),
            Value::okay(Value::UInt(1)).unwrap());
    }
}

fn test_contract_of_value(owned_env: &mut OwnedEnvironment) {
    let contract_defining_trait =
        "(define-trait trait-1 (
            (get-1 (uint) (response uint uint))))";
    let dispatching_contract =
        "(use-trait trait-1 .defun.trait-1)
        (define-public (wrapped-get-1 (contract <trait-1>))
            (ok (contract-of contract)))";
    let impl_contract =
        "(impl-trait .defun.trait-1)
        (define-public (get-1 (x uint)) (ok u99))";

    let p1 = execute("'SZ2J6ZY48GV1EZ5V2V5RB9MP66SW86PYKKQ9H6DPR");

    {
        let mut env = owned_env.get_exec_environment(None);
        env.initialize_contract(QualifiedContractIdentifier::local("defun").unwrap(), contract_defining_trait).unwrap();
        env.initialize_contract(QualifiedContractIdentifier::local("dispatch").unwrap(), dispatching_contract).unwrap();
        env.initialize_contract(QualifiedContractIdentifier::local("implem").unwrap(), impl_contract).unwrap();
    }

    {
        let target_contract = Value::from(PrincipalData::Contract(QualifiedContractIdentifier::local("implem").unwrap()));
        let result_contract = target_contract.clone();
        let mut env = owned_env.get_exec_environment(Some(p1.clone()));

        assert_eq!(
            env.execute_contract(&QualifiedContractIdentifier::local("dispatch").unwrap(), "wrapped-get-1", &symbols_from_values(vec![target_contract]), false).unwrap(),
            Value::okay(result_contract).unwrap());
    }
}

fn test_contract_of_no_impl(owned_env: &mut OwnedEnvironment) {
    let contract_defining_trait =
        "(define-trait trait-1 (
            (get-1 (uint) (response uint uint))))";
    let dispatching_contract =
        "(use-trait trait-1 .defun.trait-1)
        (define-public (wrapped-get-1 (contract <trait-1>))
            (ok (contract-of contract)))";
    let impl_contract =
        // (impl-trait .defun.trait-1)
        "
        (define-public (get-1 (x uint)) (ok u99))";

    let p1 = execute("'SZ2J6ZY48GV1EZ5V2V5RB9MP66SW86PYKKQ9H6DPR");

    {
        let mut env = owned_env.get_exec_environment(None);
        env.initialize_contract(QualifiedContractIdentifier::local("defun").unwrap(), contract_defining_trait).unwrap();
        env.initialize_contract(QualifiedContractIdentifier::local("dispatch").unwrap(), dispatching_contract).unwrap();
        env.initialize_contract(QualifiedContractIdentifier::local("implem").unwrap(), impl_contract).unwrap();
    }

    {
        let target_contract = Value::from(PrincipalData::Contract(QualifiedContractIdentifier::local("implem").unwrap()));
        let result_contract = target_contract.clone();
        let mut env = owned_env.get_exec_environment(Some(p1.clone()));

        assert_eq!(
            env.execute_contract(&QualifiedContractIdentifier::local("dispatch").unwrap(), "wrapped-get-1", &symbols_from_values(vec![target_contract]), false).unwrap(),
            Value::okay(result_contract).unwrap());
    }
}<|MERGE_RESOLUTION|>--- conflicted
+++ resolved
@@ -43,13 +43,8 @@
     let dispatching_contract =
         "(define-trait trait-1 (
             (get-1 (uint) (response uint uint))))
-<<<<<<< HEAD
-        (define-public (wrapped-get-1 (contract <trait-1>)) 
-            (contract-call? contract get-1 0u))";
-=======
-        (define-public (wrapped-get-1 (contract <trait-1>))
-            (contract-call? contract get-1 u0))";
->>>>>>> d54fa9af
+        (define-public (wrapped-get-1 (contract <trait-1>))
+            (contract-call? contract get-1 0u))";
     let target_contract =
         "(define-public (get-1 (x uint)) (ok 1u))";
 
@@ -133,15 +128,9 @@
             (get-1 (uint) (response uint uint))))";
     let dispatching_contract =
         "(use-trait trait-1 .contract-defining-trait.trait-1)
-<<<<<<< HEAD
-        (define-public (wrapped-get-1 (contract <trait-1>)) 
+        (define-public (wrapped-get-1 (contract <trait-1>))
             (contract-call? contract get-1 0u))
         (define-public (get-1 (x uint)) (ok 1u))";
-=======
-        (define-public (wrapped-get-1 (contract <trait-1>))
-            (contract-call? contract get-1 u0))
-        (define-public (get-1 (x uint)) (ok u1))";
->>>>>>> d54fa9af
 
     let p1 = execute("'SZ2J6ZY48GV1EZ5V2V5RB9MP66SW86PYKKQ9H6DPR");
 
@@ -170,13 +159,8 @@
             (get-1 (uint) (response uint uint))))";
     let dispatching_contract =
         "(use-trait trait-1 .contract-defining-trait.trait-1)
-<<<<<<< HEAD
-        (define-public (wrapped-get-1 (contract <trait-1>)) 
-            (contract-call? contract get-1 0u))";
-=======
-        (define-public (wrapped-get-1 (contract <trait-1>))
-            (contract-call? contract get-1 u0))";
->>>>>>> d54fa9af
+        (define-public (wrapped-get-1 (contract <trait-1>))
+            (contract-call? contract get-1 0u))";
     let target_contract =
         "(impl-trait .contract-defining-trait.trait-1)
         (define-public (get-1 (x uint)) (ok 1u))";
@@ -206,13 +190,8 @@
             (get-2 (uint) (response uint uint))))";
     let dispatching_contract =
         "(use-trait trait-1 .contract-defining-trait.trait-1)
-<<<<<<< HEAD
-        (define-public (wrapped-get-1 (contract <trait-1>)) 
-            (contract-call? contract get-1 0u))";
-=======
-        (define-public (wrapped-get-1 (contract <trait-1>))
-            (contract-call? contract get-1 u0))";
->>>>>>> d54fa9af
+        (define-public (wrapped-get-1 (contract <trait-1>))
+            (contract-call? contract get-1 0u))";
     let target_contract =
         "(impl-trait .contract-defining-trait.trait-1)
         (define-public (get-1 (x uint)) (ok 1u))
@@ -242,13 +221,8 @@
             (get-1 (uint) (response uint uint))))";
     let dispatching_contract =
         "(use-trait trait-1 .contract-defining-trait.trait-1)
-<<<<<<< HEAD
-         (define-public (wrapped-get-1 (contract <trait-1>)) 
-            (contract-call? contract get-1 0u))";
-=======
          (define-public (wrapped-get-1 (contract <trait-1>))
-            (contract-call? contract get-1 u0))";
->>>>>>> d54fa9af
+            (contract-call? contract get-1 0u))";
     let target_contract =
         "(define-public (get-1 (x uint)) (ok 1u))";
 
@@ -315,13 +289,8 @@
     let dispatching_contract =
         "(define-trait trait-1 (
             (get-1 (uint) (response uint uint))))
-<<<<<<< HEAD
-        (define-public (wrapped-get-1 (contract <trait-1>)) 
-            (contract-call? contract get-1 0u))";
-=======
-        (define-public (wrapped-get-1 (contract <trait-1>))
-            (contract-call? contract get-1 u0))";
->>>>>>> d54fa9af
+        (define-public (wrapped-get-1 (contract <trait-1>))
+            (contract-call? contract get-1 0u))";
     let target_contract =
         "(define-public (get-1 (x int)) (ok 1u))";
 
@@ -350,13 +319,8 @@
     let dispatching_contract =
         "(define-trait trait-1 (
             (get-1 (uint) (response uint uint))))
-<<<<<<< HEAD
-        (define-public (wrapped-get-1 (contract <trait-1>)) 
-            (contract-call? contract get-1 0u))";
-=======
-        (define-public (wrapped-get-1 (contract <trait-1>))
-            (contract-call? contract get-1 u0))";
->>>>>>> d54fa9af
+        (define-public (wrapped-get-1 (contract <trait-1>))
+            (contract-call? contract get-1 0u))";
     let target_contract =
         "(define-public (get-1 (x uint)) (ok 1))";
 
@@ -387,13 +351,8 @@
             (get-1 (uint) (response uint uint))))
         (define-public (wrapped-get-1 (contract <trait-1>))
             (internal-get-1 contract))
-<<<<<<< HEAD
-        (define-private (internal-get-1 (contract <trait-1>)) 
-            (contract-call? contract get-1 0u))";
-=======
         (define-private (internal-get-1 (contract <trait-1>))
-            (contract-call? contract get-1 u0))";
->>>>>>> d54fa9af
+            (contract-call? contract get-1 0u))";
     let target_contract =
         "(define-public (get-1 (x uint)) (contract-call? .dispatching-contract wrapped-get-1 .target-contract))";
 
@@ -422,13 +381,8 @@
     let dispatching_contract =
         "(define-trait trait-1 (
             (get-1 (uint) (response uint uint))))
-<<<<<<< HEAD
-        (define-read-only (wrapped-get-1 (contract <trait-1>)) 
-            (contract-call? contract get-1 0u))";
-=======
         (define-read-only (wrapped-get-1 (contract <trait-1>))
-            (contract-call? contract get-1 u0))";
->>>>>>> d54fa9af
+            (contract-call? contract get-1 0u))";
     let target_contract =
         "(define-read-only (get-1 (x uint)) (ok 1u))";
 
@@ -458,13 +412,8 @@
     let dispatching_contract =
         "(define-trait trait-1 (
             (get-1 (uint) (response uint uint))))
-<<<<<<< HEAD
-        (define-read-only (wrapped-get-1 (contract <trait-1>)) 
-            (contract-call? contract get-1 0u))";
-=======
         (define-read-only (wrapped-get-1 (contract <trait-1>))
-            (contract-call? contract get-1 u0))";
->>>>>>> d54fa9af
+            (contract-call? contract get-1 0u))";
     let target_contract =
         "(define-public (get-1 (x uint)) (ok 1u))";
 
@@ -497,13 +446,8 @@
             (get-1 (uint) (response uint uint))))";
     let dispatching_contract =
         "(use-trait trait-1 .defun.trait-1)
-<<<<<<< HEAD
-        (define-public (wrapped-get-1 (contract <trait-1>)) 
-            (contract-call? contract get-1 0u))";
-=======
-        (define-public (wrapped-get-1 (contract <trait-1>))
-            (contract-call? contract get-1 u0))";
->>>>>>> d54fa9af
+        (define-public (wrapped-get-1 (contract <trait-1>))
+            (contract-call? contract get-1 0u))";
     let impl_contract =
         "(impl-trait .defun.trait-1)
         (define-public (get-1 (x uint)) (ok 99u))";
@@ -536,13 +480,8 @@
             (get-1 (uint) (response uint uint))))";
     let dispatching_contract =
         "(use-trait trait-1 .defun.trait-1)
-<<<<<<< HEAD
-        (define-public (wrapped-get-1 (contract <trait-1>)) 
-            (contract-call? contract get-1 0u))";
-=======
-        (define-public (wrapped-get-1 (contract <trait-1>))
-            (contract-call? contract get-1 u0))";
->>>>>>> d54fa9af
+        (define-public (wrapped-get-1 (contract <trait-1>))
+            (contract-call? contract get-1 0u))";
     let impl_contract =
         "(impl-trait .defun.trait-1)
         (define-public (get-1 (x uint)) (ok 99u))";
@@ -575,13 +514,8 @@
             (get-1 (uint) (response uint uint))))";
     let dispatching_contract =
         "(use-trait trait-1 .defun.trait-1)
-<<<<<<< HEAD
-        (define-public (wrapped-get-1 (contract <trait-1>)) 
-            (contract-call? contract get-1 0u))";
-=======
-        (define-public (wrapped-get-1 (contract <trait-1>))
-            (contract-call? contract get-1 u0))";
->>>>>>> d54fa9af
+        (define-public (wrapped-get-1 (contract <trait-1>))
+            (contract-call? contract get-1 0u))";
     let impl_contract =
         "(impl-trait .defun.trait-1)
         (define-public (get-1 (x uint)) (ok 99u))";
