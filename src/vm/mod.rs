// Copyright (C) 2013-2020 Blockstack PBC, a public benefit corporation
// Copyright (C) 2020 Stacks Open Internet Foundation
//
// This program is free software: you can redistribute it and/or modify
// it under the terms of the GNU General Public License as published by
// the Free Software Foundation, either version 3 of the License, or
// (at your option) any later version.
//
// This program is distributed in the hope that it will be useful,
// but WITHOUT ANY WARRANTY; without even the implied warranty of
// MERCHANTABILITY or FITNESS FOR A PARTICULAR PURPOSE.  See the
// GNU General Public License for more details.
//
// You should have received a copy of the GNU General Public License
// along with this program.  If not, see <http://www.gnu.org/licenses/>.

extern crate regex;

pub mod diagnostic;
pub mod errors;

#[macro_use]
pub mod costs;

pub mod types;

pub mod contracts;

pub mod ast;
pub mod contexts;
pub mod database;
pub mod representations;

mod callables;
mod functions;
mod variables;

pub mod analysis;
pub mod docs;
pub mod version;

pub mod coverage;

#[cfg(test)]
pub mod tests;

use crate::clarity_vm::database::MemoryBackingStore;
use vm::callables::CallableType;
use vm::contexts::GlobalContext;
pub use vm::contexts::{CallStack, ContractContext, Environment, LocalContext};
use vm::costs::{
    cost_functions, runtime_cost, CostOverflowingMath, CostTracker, LimitedCostTracker,
    MemoryConsumer,
};
use vm::errors::{
    CheckErrors, Error, InterpreterError, InterpreterResult as Result, RuntimeErrorType,
};
use vm::functions::define::DefineResult;
pub use vm::types::Value;
use vm::types::{PrincipalData, QualifiedContractIdentifier, TraitIdentifier, TypeSignature};

pub use vm::representations::{
    ClarityName, ContractName, SymbolicExpression, SymbolicExpressionType,
};

use std::convert::{TryFrom, TryInto};
pub use vm::contexts::MAX_CONTEXT_DEPTH;
use vm::costs::cost_functions::ClarityCostFunction;
pub use vm::functions::stx_transfer_consolidated;
pub use vm::version::ClarityVersion;

const MAX_CALL_STACK_DEPTH: usize = 64;

fn lookup_variable(name: &str, context: &LocalContext, env: &mut Environment) -> Result<Value> {
    if name.starts_with(char::is_numeric) || name.starts_with('\'') {
        Err(InterpreterError::BadSymbolicRepresentation(format!(
            "Unexpected variable name: {}",
            name
        ))
        .into())
    } else {
        if let Some(value) = variables::lookup_reserved_variable(name, context, env)? {
            Ok(value)
        } else {
            runtime_cost(
                ClarityCostFunction::LookupVariableDepth,
                env,
                context.depth(),
            )?;
            if let Some(value) = context
                .lookup_variable(name)
                .or_else(|| env.contract_context.lookup_variable(name))
            {
                runtime_cost(ClarityCostFunction::LookupVariableSize, env, value.size())?;
                Ok(value.clone())
            } else if let Some(value) = context.lookup_callable_contract(name) {
                let contract_identifier = &value.0;
                Ok(Value::Principal(PrincipalData::Contract(
                    contract_identifier.clone(),
                )))
            } else {
                Err(CheckErrors::UndefinedVariable(name.to_string()).into())
            }
        }
    }
}

pub fn lookup_function(name: &str, env: &mut Environment) -> Result<CallableType> {
    runtime_cost(ClarityCostFunction::LookupFunction, env, 0)?;

    if let Some(result) =
        functions::lookup_reserved_functions(name, env.contract_context.get_clarity_version())
    {
        Ok(result)
    } else {
        let user_function = env
            .contract_context
            .lookup_function(name)
            .ok_or(CheckErrors::UndefinedFunction(name.to_string()))?;
        Ok(CallableType::UserFunction(user_function))
    }
}

fn add_stack_trace(result: &mut Result<Value>, env: &Environment) {
    if let Err(Error::Runtime(_, ref mut stack_trace)) = result {
        if stack_trace.is_none() {
            stack_trace.replace(env.call_stack.make_stack_trace());
        }
    }
}

pub fn apply(
    function: &CallableType,
    args: &[SymbolicExpression],
    env: &mut Environment,
    context: &LocalContext,
) -> Result<Value> {
    let identifier = function.get_identifier();
    // Aaron: in non-debug executions, we shouldn't track a full call-stack.
    //        only enough to do recursion detection.

    // do recursion check on user functions.
    let track_recursion = match function {
        CallableType::UserFunction(_) => true,
        _ => false,
    };

    if track_recursion && env.call_stack.contains(&identifier) {
        return Err(CheckErrors::CircularReference(vec![identifier.to_string()]).into());
    }

    if env.call_stack.depth() >= MAX_CALL_STACK_DEPTH {
        return Err(RuntimeErrorType::MaxStackDepthReached.into());
    }

    if let CallableType::SpecialFunction(_, function) = function {
        env.call_stack.insert(&identifier, track_recursion);
        let mut resp = function(args, env, context);
        add_stack_trace(&mut resp, env);
        env.call_stack.remove(&identifier, track_recursion)?;
        resp
    } else {
        let mut used_memory = 0;
        let mut evaluated_args = vec![];
        env.call_stack.incr_apply_depth();
        for arg_x in args.iter() {
            let arg_value = match eval(arg_x, env, context) {
                Ok(x) => x,
                Err(e) => {
                    env.drop_memory(used_memory);
                    env.call_stack.decr_apply_depth();
                    return Err(e);
                }
            };
            let arg_use = arg_value.get_memory_use();
            match env.add_memory(arg_use) {
                Ok(_x) => {}
                Err(e) => {
                    env.drop_memory(used_memory);
                    env.call_stack.decr_apply_depth();
                    return Err(Error::from(e));
                }
            };
            used_memory += arg_value.get_memory_use();
            evaluated_args.push(arg_value);
        }
        env.call_stack.decr_apply_depth();

        env.call_stack.insert(&identifier, track_recursion);
        let mut resp = match function {
            CallableType::NativeFunction(_, function, cost_function) => {
                runtime_cost(*cost_function, env, evaluated_args.len())
                    .map_err(Error::from)
                    .and_then(|_| function.apply(evaluated_args))
            }
            CallableType::UserFunction(function) => function.apply(&evaluated_args, env),
            _ => panic!("Should be unreachable."),
        };
        add_stack_trace(&mut resp, env);
        env.drop_memory(used_memory);
        env.call_stack.remove(&identifier, track_recursion)?;
        resp
    }
}

pub fn eval<'a>(
    exp: &SymbolicExpression,
    env: &'a mut Environment,
    context: &LocalContext,
) -> Result<Value> {
    use vm::representations::SymbolicExpressionType::{
        Atom, AtomValue, Field, List, LiteralValue, TraitReference,
    };

    if let Some(ref mut coverage_tracker) = env.global_context.coverage_reporting {
        coverage_tracker.report_eval(exp, &env.contract_context.contract_identifier);
    }

    match exp.expr {
        AtomValue(ref value) | LiteralValue(ref value) => Ok(value.clone()),
        Atom(ref value) => lookup_variable(&value, context, env),
        List(ref children) => {
            let (function_variable, rest) = children
                .split_first()
                .ok_or(CheckErrors::NonFunctionApplication)?;

            if let Some(ref mut coverage_tracker) = env.global_context.coverage_reporting {
                coverage_tracker.report_eval(
                    &function_variable,
                    &env.contract_context.contract_identifier,
                );
            }

            let function_name = function_variable
                .match_atom()
                .ok_or(CheckErrors::BadFunctionName)?;
            let f = lookup_function(&function_name, env)?;
            apply(&f, &rest, env, context)
        }
        TraitReference(_, _) | Field(_) => unreachable!("can't be evaluated"),
    }
}

pub fn is_reserved(name: &str, version: &ClarityVersion) -> bool {
    if let Some(_result) = functions::lookup_reserved_functions(name, version) {
        true
    } else if variables::is_reserved_name(name) {
        true
    } else {
        false
    }
}

<<<<<<< HEAD
/// This function evaluates a list of expressions, sharing a global context.
/// It returns the final evaluated result.!
/// Used for the initialization of a new contract.
fn eval_all(
=======
/* This function evaluates a list of expressions, sharing a global context.
 * It returns the final evaluated result.
 */
pub fn eval_all(
>>>>>>> d1833150
    expressions: &[SymbolicExpression],
    contract_context: &mut ContractContext,
    global_context: &mut GlobalContext,
    sponsor: Option<PrincipalData>,
) -> Result<Option<Value>> {
    let mut last_executed = None;
    let context = LocalContext::new();
    let mut total_memory_use = 0;

    let publisher: PrincipalData = contract_context.contract_identifier.issuer.clone().into();

    finally_drop_memory!(global_context, total_memory_use; {
        for exp in expressions {
            let try_define = global_context.execute(|context| {
                let mut call_stack = CallStack::new();
                let mut env = Environment::new(
                    context, contract_context, &mut call_stack, Some(publisher.clone()), Some(publisher.clone()), sponsor.clone());
                functions::define::evaluate_define(exp, &mut env)
            })?;
            match try_define {
                DefineResult::Variable(name, value) => {
                    runtime_cost(ClarityCostFunction::BindName, global_context, 0)?;
                    let value_memory_use = value.get_memory_use();
                    global_context.add_memory(value_memory_use)?;
                    total_memory_use += value_memory_use;

                    contract_context.variables.insert(name, value);
                },
                DefineResult::Function(name, value) => {
                    runtime_cost(ClarityCostFunction::BindName, global_context, 0)?;

                    contract_context.functions.insert(name, value);
                },
                DefineResult::PersistedVariable(name, value_type, value) => {
                    runtime_cost(ClarityCostFunction::CreateVar, global_context, value_type.size())?;
                    contract_context.persisted_names.insert(name.clone());

                    global_context.add_memory(value_type.type_size()
                                              .expect("type size should be realizable") as u64)?;

                    global_context.add_memory(value.size() as u64)?;

                    let data_type = global_context.database.create_variable(&contract_context.contract_identifier, &name, value_type);
                    global_context.database.set_variable(&contract_context.contract_identifier, &name, value, &data_type)?;

                    contract_context.meta_data_var.insert(name, data_type);
                },
                DefineResult::Map(name, key_type, value_type) => {
                    runtime_cost(ClarityCostFunction::CreateMap, global_context,
                                  u64::from(key_type.size()).cost_overflow_add(
                                      u64::from(value_type.size()))?)?;
                    contract_context.persisted_names.insert(name.clone());

                    global_context.add_memory(key_type.type_size()
                                              .expect("type size should be realizable") as u64)?;
                    global_context.add_memory(value_type.type_size()
                                              .expect("type size should be realizable") as u64)?;

                    let data_type = global_context.database.create_map(&contract_context.contract_identifier, &name, key_type, value_type);

                    contract_context.meta_data_map.insert(name, data_type);
                },
                DefineResult::FungibleToken(name, total_supply) => {
                    runtime_cost(ClarityCostFunction::CreateFt, global_context, 0)?;
                    contract_context.persisted_names.insert(name.clone());

                    global_context.add_memory(TypeSignature::UIntType.type_size()
                                              .expect("type size should be realizable") as u64)?;

                    let data_type = global_context.database.create_fungible_token(&contract_context.contract_identifier, &name, &total_supply);

                    contract_context.meta_ft.insert(name, data_type);
                },
                DefineResult::NonFungibleAsset(name, asset_type) => {
                    runtime_cost(ClarityCostFunction::CreateNft, global_context, asset_type.size())?;
                    contract_context.persisted_names.insert(name.clone());

                    global_context.add_memory(asset_type.type_size()
                                              .expect("type size should be realizable") as u64)?;

                    let data_type = global_context.database.create_non_fungible_token(&contract_context.contract_identifier, &name, &asset_type);

                    contract_context.meta_nft.insert(name, data_type);
                },
                DefineResult::Trait(name, trait_type) => {
                    contract_context.defined_traits.insert(name, trait_type);
                },
                DefineResult::UseTrait(_name, _trait_identifier) => {},
                DefineResult::ImplTrait(trait_identifier) => {
                    contract_context.implemented_traits.insert(trait_identifier);
                },
                DefineResult::NoDefine => {
                    // not a define function, evaluate normally.
                    global_context.execute(|global_context| {
                        let mut call_stack = CallStack::new();
                        let mut env = Environment::new(
                            global_context, contract_context, &mut call_stack, Some(publisher.clone()), Some(publisher.clone()), sponsor.clone());

                        let result = eval(exp, &mut env, &context)?;
                        last_executed = Some(result);
                        Ok(())
                    })?;
                }
            }
        }

        contract_context.data_size = total_memory_use;
        Ok(last_executed)
    })
}

/* Run provided program in a brand new environment, with a transient, empty
 *  database.
 *
 *  Only used by CLI.
 */
pub fn execute(program: &str) -> Result<Option<Value>> {
    let contract_id = QualifiedContractIdentifier::transient();
    let version = ClarityVersion::Clarity1;
    info!("Executing program using Clarity version = {}", version);
    let mut contract_context = ContractContext::new(contract_id.clone(), version);
    let mut marf = MemoryBackingStore::new();
    let conn = marf.as_clarity_db();
    let mut global_context = GlobalContext::new(false, conn, LimitedCostTracker::new_free());
    global_context.execute(|g| {
        let parsed = ast::build_ast(&contract_id, program, &mut ())?.expressions;
        eval_all(&parsed, &mut contract_context, g, None)
    })
}

#[cfg(test)]
mod test {
    use crate::clarity_vm::database::MemoryBackingStore;
    use std::collections::HashMap;
    use vm::callables::{DefineType, DefinedFunction};
    use vm::costs::LimitedCostTracker;
    use vm::errors::RuntimeErrorType;
    use vm::eval;
    use vm::execute;
    use vm::types::{QualifiedContractIdentifier, TypeSignature};
    use vm::{
        CallStack, ContractContext, Environment, GlobalContext, LocalContext, SymbolicExpression,
        Value,
    };

    use super::ClarityVersion;

    #[test]
    fn test_simple_user_function() {
        //
        //  test program:
        //  (define (do_work x) (+ 5 x))
        //  (define a 59)
        //  (do_work a)
        //
        let content = [SymbolicExpression::list(Box::new([
            SymbolicExpression::atom("do_work".into()),
            SymbolicExpression::atom("a".into()),
        ]))];

        let func_body = SymbolicExpression::list(Box::new([
            SymbolicExpression::atom("+".into()),
            SymbolicExpression::atom_value(Value::Int(5)),
            SymbolicExpression::atom("x".into()),
        ]));

        let func_args = vec![("x".into(), TypeSignature::IntType)];
        let user_function = DefinedFunction::new(
            func_args,
            func_body,
            DefineType::Private,
            &"do_work".into(),
            &"",
        );

        let context = LocalContext::new();
        let mut contract_context = ContractContext::new(
            QualifiedContractIdentifier::transient(),
            ClarityVersion::Clarity1,
        );

        let mut marf = MemoryBackingStore::new();
        let mut global_context =
            GlobalContext::new(false, marf.as_clarity_db(), LimitedCostTracker::new_free());

        contract_context
            .variables
            .insert("a".into(), Value::Int(59));
        contract_context
            .functions
            .insert("do_work".into(), user_function);

        let mut call_stack = CallStack::new();
        let mut env = Environment::new(
            &mut global_context,
            &contract_context,
            &mut call_stack,
            None,
            None,
            None,
        );
        assert_eq!(Ok(Value::Int(64)), eval(&content[0], &mut env, &context));
    }
}<|MERGE_RESOLUTION|>--- conflicted
+++ resolved
@@ -251,17 +251,10 @@
     }
 }
 
-<<<<<<< HEAD
 /// This function evaluates a list of expressions, sharing a global context.
-/// It returns the final evaluated result.!
+/// It returns the final evaluated result.
 /// Used for the initialization of a new contract.
-fn eval_all(
-=======
-/* This function evaluates a list of expressions, sharing a global context.
- * It returns the final evaluated result.
- */
 pub fn eval_all(
->>>>>>> d1833150
     expressions: &[SymbolicExpression],
     contract_context: &mut ContractContext,
     global_context: &mut GlobalContext,
