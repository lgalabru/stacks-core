// Copyright (C) 2013-2020 Blockstack PBC, a public benefit corporation
// Copyright (C) 2020-2024 Stacks Open Internet Foundation
//
// This program is free software: you can redistribute it and/or modify
// it under the terms of the GNU General Public License as published by
// the Free Software Foundation, either version 3 of the License, or
// (at your option) any later version.
//
// This program is distributed in the hope that it will be useful,
// but WITHOUT ANY WARRANTY; without even the implied warranty of
// MERCHANTABILITY or FITNESS FOR A PARTICULAR PURPOSE.  See the
// GNU General Public License for more details.
//
// You should have received a copy of the GNU General Public License
// along with this program.  If not, see <http://www.gnu.org/licenses/>.
use std::collections::VecDeque;
use std::path::PathBuf;
use std::sync::mpsc::Sender;
use std::time::Instant;

use blockstack_lib::chainstate::burn::ConsensusHashExtensions;
use blockstack_lib::chainstate::nakamoto::signer_set::NakamotoSigners;
use blockstack_lib::chainstate::nakamoto::{NakamotoBlock, NakamotoBlockVote};
use blockstack_lib::chainstate::stacks::boot::SIGNERS_VOTING_FUNCTION_NAME;
use blockstack_lib::chainstate::stacks::StacksTransaction;
use blockstack_lib::net::api::postblock_proposal::BlockValidateResponse;
use hashbrown::HashSet;
use libsigner::{
    BlockProposalSigners, BlockRejection, BlockResponse, RejectCode, SignerEvent, SignerMessage,
};
use serde_derive::{Deserialize, Serialize};
use slog::{slog_debug, slog_error, slog_info, slog_warn};
use stacks_common::codec::{read_next, StacksMessageCodec};
use stacks_common::types::chainstate::{ConsensusHash, StacksAddress};
use stacks_common::types::StacksEpochId;
use stacks_common::util::hash::Sha512Trunc256Sum;
use stacks_common::{debug, error, info, warn};
use wsts::common::{MerkleRoot, Signature};
use wsts::curve::keys::PublicKey;
use wsts::curve::point::Point;
use wsts::net::{Message, NonceRequest, Packet, SignatureShareRequest};
use wsts::state_machine::coordinator::fire::Coordinator as FireCoordinator;
use wsts::state_machine::coordinator::{
    Config as CoordinatorConfig, Coordinator, State as CoordinatorState,
};
use wsts::state_machine::signer::Signer as WSTSSigner;
use wsts::state_machine::{OperationResult, SignError};
use wsts::v2;

use crate::client::{retry_with_exponential_backoff, ClientError, StackerDB, StacksClient};
use crate::config::SignerConfig;
use crate::coordinator::CoordinatorSelector;
use crate::signerdb::SignerDb;

/// The signer StackerDB slot ID, purposefully wrapped to prevent conflation with SignerID
#[derive(Debug, Clone, PartialEq, Eq, Hash, Copy, PartialOrd, Ord)]
pub struct SignerSlotID(pub u32);

impl std::fmt::Display for SignerSlotID {
    fn fmt(&self, f: &mut std::fmt::Formatter<'_>) -> std::fmt::Result {
        write!(f, "{}", self.0)
    }
}

/// Additional Info about a proposed block
#[derive(Serialize, Deserialize, Debug, PartialEq)]
pub struct BlockInfo {
    /// The block we are considering
    pub block: NakamotoBlock,
    /// Our vote on the block if we have one yet
    pub vote: Option<NakamotoBlockVote>,
    /// Whether the block contents are valid
    valid: Option<bool>,
    /// The associated packet nonce request if we have one
    nonce_request: Option<NonceRequest>,
    /// Whether this block is already being signed over
    pub signed_over: bool,
}

impl BlockInfo {
    /// Create a new BlockInfo
    pub fn new(block: NakamotoBlock) -> Self {
        Self {
            block,
            vote: None,
            valid: None,
            nonce_request: None,
            signed_over: false,
        }
    }

    /// Create a new BlockInfo with an associated nonce request packet
    pub fn new_with_request(block: NakamotoBlock, nonce_request: NonceRequest) -> Self {
        Self {
            block,
            vote: None,
            valid: None,
            nonce_request: Some(nonce_request),
            signed_over: true,
        }
    }

    /// Return the block's signer signature hash
    pub fn signer_signature_hash(&self) -> Sha512Trunc256Sum {
        self.block.header.signer_signature_hash()
    }
}

/// Which signer operation to perform
#[derive(PartialEq, Clone, Debug)]
pub enum Command {
    /// Generate a DKG aggregate public key
    Dkg,
    /// Sign a message
    Sign {
        /// The block to sign over
        block: NakamotoBlock,
        /// Whether to make a taproot signature
        is_taproot: bool,
        /// Taproot merkle root
        merkle_root: Option<MerkleRoot>,
    },
}

/// The Signer state
#[derive(PartialEq, Debug, Clone)]
pub enum State {
    /// The signer is idle, waiting for messages and commands
    Idle,
    /// The signer is executing a DKG or Sign round
    OperationInProgress,
}

/// The stacks signer registered for the reward cycle
pub struct Signer {
    /// The coordinator for inbound messages for a specific reward cycle
    pub coordinator: FireCoordinator<v2::Aggregator>,
    /// The signing round used to sign messages for a specific reward cycle
    pub signing_round: WSTSSigner<v2::Signer>,
    /// the state of the signer
    pub state: State,
    /// Received Commands that need to be processed
    pub commands: VecDeque<Command>,
    /// The stackerdb client
    pub stackerdb: StackerDB,
    /// Whether the signer is a mainnet signer or not
    pub mainnet: bool,
    /// The signer id
    pub signer_id: u32,
    /// The signer slot ids for the signers in the reward cycle
    pub signer_slot_ids: Vec<SignerSlotID>,
    /// The addresses of other signers
    pub signer_addresses: Vec<StacksAddress>,
    /// The signer slot ids for the signers in the NEXT reward cycle
    pub next_signer_slot_ids: Vec<SignerSlotID>,
    /// The addresses of the signers for the NEXT reward cycle
    pub next_signer_addresses: Vec<StacksAddress>,
    /// The reward cycle this signer belongs to
    pub reward_cycle: u64,
    /// The tx fee in uSTX to use if the epoch is pre Nakamoto (Epoch 3.0)
    pub tx_fee_ustx: u64,
    /// The coordinator info for the signer
    pub coordinator_selector: CoordinatorSelector,
    /// The approved key registered to the contract
    pub approved_aggregate_public_key: Option<Point>,
    /// Signer DB path
    pub db_path: PathBuf,
    /// SignerDB for state management
    pub signer_db: SignerDb,
}

impl std::fmt::Display for Signer {
    fn fmt(&self, f: &mut std::fmt::Formatter<'_>) -> std::fmt::Result {
        write!(
            f,
            "Cycle #{} Signer #{}(C:{})",
            self.reward_cycle,
            self.signer_id,
            self.coordinator_selector.get_coordinator().0,
        )
    }
}

impl From<SignerConfig> for Signer {
    fn from(signer_config: SignerConfig) -> Self {
        let stackerdb = StackerDB::from(&signer_config);

        let num_signers = u32::try_from(signer_config.signer_entries.public_keys.signers.len())
            .expect("FATAL: Too many registered signers to fit in a u32");
        let num_keys = u32::try_from(signer_config.signer_entries.public_keys.key_ids.len())
            .expect("FATAL: Too many key ids to fit in a u32");
        let threshold = (num_keys as f64 * 7_f64 / 10_f64).ceil() as u32;
        let dkg_threshold = (num_keys as f64 * 9_f64 / 10_f64).ceil() as u32;

        let coordinator_config = CoordinatorConfig {
            threshold,
            dkg_threshold,
            num_signers,
            num_keys,
            message_private_key: signer_config.ecdsa_private_key,
            dkg_public_timeout: signer_config.dkg_public_timeout,
            dkg_private_timeout: signer_config.dkg_private_timeout,
            dkg_end_timeout: signer_config.dkg_end_timeout,
            nonce_timeout: signer_config.nonce_timeout,
            sign_timeout: signer_config.sign_timeout,
            signer_key_ids: signer_config.signer_entries.coordinator_key_ids,
            signer_public_keys: signer_config.signer_entries.signer_public_keys,
        };

        let coordinator = FireCoordinator::new(coordinator_config);
        let signing_round = WSTSSigner::new(
            threshold,
            num_signers,
            num_keys,
            signer_config.signer_id,
            signer_config.key_ids,
            signer_config.ecdsa_private_key,
            signer_config.signer_entries.public_keys.clone(),
        );
        let coordinator_selector =
            CoordinatorSelector::from(signer_config.signer_entries.public_keys);

        debug!(
            "Reward cycle #{} Signer #{}: initial coordinator is signer {}",
            signer_config.reward_cycle,
            signer_config.signer_id,
            coordinator_selector.get_coordinator().0
        );
        let signer_db =
            SignerDb::new(&signer_config.db_path).expect("Failed to connect to signer Db");
        Self {
            coordinator,
            signing_round,
            state: State::Idle,
            commands: VecDeque::new(),
            stackerdb,
            mainnet: signer_config.mainnet,
            signer_id: signer_config.signer_id,
            signer_addresses: signer_config
                .signer_entries
                .signer_ids
                .into_keys()
                .collect(),
            signer_slot_ids: signer_config.signer_slot_ids.clone(),
            next_signer_slot_ids: vec![],
            next_signer_addresses: vec![],
            reward_cycle: signer_config.reward_cycle,
            tx_fee_ustx: signer_config.tx_fee_ustx,
            coordinator_selector,
            approved_aggregate_public_key: None,
            db_path: signer_config.db_path.clone(),
            signer_db,
        }
    }
}

impl Signer {
    /// Refresh the coordinator selector
    pub fn refresh_coordinator(&mut self) {
        // TODO: do not use an empty consensus hash
        let pox_consensus_hash = ConsensusHash::empty();
        let old_coordinator_id = self.coordinator_selector.get_coordinator().0;
        let updated_coordinator_id = self
            .coordinator_selector
            .refresh_coordinator(&pox_consensus_hash);
        if old_coordinator_id != updated_coordinator_id {
            debug!(
                "{self}: Coordinator updated. Resetting state to Idle.";
                "old_coordinator_id" => {old_coordinator_id},
                "updated_coordinator_id" => {updated_coordinator_id},
                "pox_consensus_hash" => %pox_consensus_hash
            );
            self.coordinator.state = CoordinatorState::Idle;
            self.state = State::Idle;
        }
    }

    /// Finish an operation and update the coordinator selector accordingly
    fn finish_operation(&mut self) {
        self.state = State::Idle;
        self.coordinator_selector.last_message_time = None;
    }

    /// Update operation
    fn update_operation(&mut self) {
        self.state = State::OperationInProgress;
        self.coordinator_selector.last_message_time = Some(Instant::now());
    }

    /// Execute the given command and update state accordingly
    fn execute_command(&mut self, stacks_client: &StacksClient, command: &Command) {
        match command {
            Command::Dkg => {
                if self.approved_aggregate_public_key.is_some() {
                    debug!("Reward cycle #{} Signer #{}: Already have an aggregate key. Ignoring DKG command.", self.reward_cycle, self.signer_id);
                    return;
                }
                let vote_round = match retry_with_exponential_backoff(|| {
                    stacks_client
                        .get_last_round(self.reward_cycle)
                        .map_err(backoff::Error::transient)
                }) {
                    Ok(last_round) => last_round,
                    Err(e) => {
                        error!("{self}: Unable to perform DKG. Failed to get last round from stacks node: {e:?}");
                        return;
                    }
                };
                // The dkg id will increment internally following "start_dkg_round" so do not increment it here
                self.coordinator.current_dkg_id = vote_round.unwrap_or(0);
                info!(
                    "{self}: Starting DKG vote";
                    "round" => self.coordinator.current_dkg_id.wrapping_add(1),
                    "cycle" => self.reward_cycle,
                );
                match self.coordinator.start_dkg_round() {
                    Ok(msg) => {
                        let ack = self.stackerdb.send_message_with_retry(msg.into());
                        debug!("{self}: ACK: {ack:?}",);
                    }
                    Err(e) => {
                        error!("{self}: Failed to start DKG: {e:?}",);
                        return;
                    }
                }
            }
            Command::Sign {
                block,
                is_taproot,
                merkle_root,
            } => {
                if self.approved_aggregate_public_key.is_none() {
                    debug!("{self}: Cannot sign a block without an approved aggregate public key. Ignore it.");
                    return;
                }
                let signer_signature_hash = block.header.signer_signature_hash();
                let mut block_info = self
                    .signer_db
                    .block_lookup(self.reward_cycle, &signer_signature_hash)
                    .unwrap_or_else(|_| Some(BlockInfo::new(block.clone())))
                    .unwrap_or_else(|| BlockInfo::new(block.clone()));
                if block_info.signed_over {
                    debug!("{self}: Received a sign command for a block we are already signing over. Ignore it.");
                    return;
                }
                info!("{self}: Signing block";
                         "block_consensus_hash" => %block.header.consensus_hash,
                         "block_height" => block.header.chain_length,
                         "pre_sign_block_id" => %block.block_id(),
                );
                match self.coordinator.start_signing_round(
                    &block.serialize_to_vec(),
                    *is_taproot,
                    *merkle_root,
                ) {
                    Ok(msg) => {
                        let ack = self.stackerdb.send_message_with_retry(msg.into());
                        debug!("{self}: ACK: {ack:?}",);
                        block_info.signed_over = true;
                        self.signer_db
                            .insert_block(self.reward_cycle, &block_info)
                            .unwrap_or_else(|e| {
                                error!("{self}: Failed to insert block in DB: {e:?}");
                            });
                    }
                    Err(e) => {
                        error!("{self}: Failed to start signing block: {e:?}",);
                        return;
                    }
                }
            }
        }
        self.update_operation();
    }

    /// Attempt to process the next command in the queue, and update state accordingly
    pub fn process_next_command(&mut self, stacks_client: &StacksClient) {
        let coordinator_id = self.coordinator_selector.get_coordinator().0;
        match &self.state {
            State::Idle => {
                if coordinator_id != self.signer_id {
                    debug!(
                        "{self}: Coordinator is {coordinator_id:?}. Will not process any commands...",
                    );
                    return;
                }
                if let Some(command) = self.commands.pop_front() {
                    self.execute_command(stacks_client, &command);
                } else {
                    debug!("{self}: Nothing to process. Waiting for command...",);
                }
            }
            State::OperationInProgress => {
                // We cannot execute the next command until the current one is finished...
                debug!("{self}: Waiting for coordinator {coordinator_id:?} operation to finish. Coordinator state = {:?}", self.coordinator.state);
            }
        }
    }

    /// Handle the block validate response returned from our prior calls to submit a block for validation
    fn handle_block_validate_response(
        &mut self,
        stacks_client: &StacksClient,
        block_validate_response: &BlockValidateResponse,
        res: Sender<Vec<OperationResult>>,
    ) {
        let mut block_info = match block_validate_response {
            BlockValidateResponse::Ok(block_validate_ok) => {
                let signer_signature_hash = block_validate_ok.signer_signature_hash;
                // For mutability reasons, we need to take the block_info out of the map and add it back after processing
                let mut block_info = match self
                    .signer_db
                    .block_lookup(self.reward_cycle, &signer_signature_hash)
                {
                    Ok(Some(block_info)) => block_info,
                    Ok(None) => {
                        // We have not seen this block before. Why are we getting a response for it?
                        debug!("{self}: Received a block validate response for a block we have not seen before. Ignoring...");
                        return;
                    }
                    Err(e) => {
                        error!("{self}: Failed to lookup block in signer db: {e:?}",);
                        return;
                    }
                };
                let is_valid = self.verify_block_transactions(stacks_client, &block_info.block);
                block_info.valid = Some(is_valid);
                self.signer_db
                    .insert_block(self.reward_cycle, &block_info)
                    .expect(&format!("{self}: Failed to insert block in DB"));
                info!(
                    "{self}: Treating block validation for block {} as valid: {:?}",
                    &block_info.block.block_id(),
                    block_info.valid
                );
                block_info
            }
            BlockValidateResponse::Reject(block_validate_reject) => {
                let signer_signature_hash = block_validate_reject.signer_signature_hash;
                let mut block_info = match self
                    .signer_db
                    .block_lookup(self.reward_cycle, &signer_signature_hash)
                {
                    Ok(Some(block_info)) => block_info,
                    Ok(None) => {
                        // We have not seen this block before. Why are we getting a response for it?
                        debug!("{self}: Received a block validate response for a block we have not seen before. Ignoring...");
                        return;
                    }
                    Err(e) => {
                        error!("{self}: Failed to lookup block in signer db: {e:?}");
                        return;
                    }
                };
                block_info.valid = Some(false);
                // Submit a rejection response to the .signers contract for miners
                // to observe so they know to send another block and to prove signers are doing work);
                warn!("{self}: Broadcasting a block rejection due to stacks node validation failure...");
                if let Err(e) = self
                    .stackerdb
                    .send_message_with_retry(block_validate_reject.clone().into())
                {
                    warn!("{self}: Failed to send block rejection to stacker-db: {e:?}",);
                }
                block_info
            }
        };
        if let Some(mut nonce_request) = block_info.nonce_request.take() {
            debug!("{self}: Received a block validate response from the stacks node for a block we already received a nonce request for. Responding to the nonce request...");
            // We have received validation from the stacks node. Determine our vote and update the request message
            self.determine_vote(&mut block_info, &mut nonce_request);
            // Send the nonce request through with our vote
            let packet = Packet {
                msg: Message::NonceRequest(nonce_request),
                sig: vec![],
            };
            self.handle_packets(stacks_client, res, &[packet]);
        } else {
            let coordinator_id = self.coordinator_selector.get_coordinator().0;
            if block_info.valid.unwrap_or(false)
                && !block_info.signed_over
                && coordinator_id == self.signer_id
            {
                // We are the coordinator. Trigger a signing round for this block
                debug!(
                    "{self}: attempt to trigger a signing round for block";
                    "signer_sighash" => %block_info.block.header.signer_signature_hash(),
                    "block_hash" => %block_info.block.header.block_hash(),
                );
                self.commands.push_back(Command::Sign {
                    block: block_info.block.clone(),
                    is_taproot: false,
                    merkle_root: None,
                });
            } else {
                debug!(
                    "{self}: ignoring block.";
                    "block_hash" => block_info.block.header.block_hash(),
                    "valid" => block_info.valid,
                    "signed_over" => block_info.signed_over,
                    "coordinator_id" => coordinator_id,
                );
            }
        }
        self.signer_db
            .insert_block(self.reward_cycle, &block_info)
            .expect(&format!("{self}: Failed to insert block in DB"));
    }

    /// Handle signer messages submitted to signers stackerdb
    fn handle_signer_messages(
        &mut self,
        stacks_client: &StacksClient,
        res: Sender<Vec<OperationResult>>,
        messages: &[SignerMessage],
    ) {
        let coordinator_pubkey = self.coordinator_selector.get_coordinator().1;
        let packets: Vec<Packet> = messages
            .iter()
            .filter_map(|msg| match msg {
                SignerMessage::BlockResponse(_) | SignerMessage::Transactions(_) => None,
                // TODO: if a signer tries to trigger DKG and we already have one set in the contract, ignore the request.
                SignerMessage::Packet(packet) => {
                    self.verify_packet(stacks_client, packet.clone(), &coordinator_pubkey)
                }
            })
            .collect();
        self.handle_packets(stacks_client, res, &packets);
    }

    /// Handle proposed blocks submitted by the miners to stackerdb
<<<<<<< HEAD
    fn handle_proposed_blocks(&mut self, stacks_client: &StacksClient, blocks: &[NakamotoBlock]) {
        for block in blocks {
            // Store the block in our cache
            self.signer_db
                .insert_block(&BlockInfo::new(block.clone()))
                .unwrap_or_else(|e| {
                    error!("{self}: Failed to insert block in DB: {e:?}");
                });
            // Submit the block for validation
            stacks_client
                .submit_block_for_validation_with_retry(block.clone())
                .unwrap_or_else(|e| {
                    warn!("{self}: Failed to submit block for validation: {e:?}");
                });
=======
    fn handle_proposed_blocks(
        &mut self,
        stacks_client: &StacksClient,
        proposals: &[BlockProposalSigners],
    ) {
        for proposal in proposals {
            if proposal.reward_cycle != self.reward_cycle {
                debug!(
                    "{self}: Received proposal for block outside of my reward cycle, ignoring.";
                    "proposal_reward_cycle" => proposal.reward_cycle,
                    "proposal_burn_height" => proposal.burn_height,
                );
                continue;
            }
            let sig_hash = proposal.block.header.signer_signature_hash();
            match self.signer_db.block_lookup(self.reward_cycle, &sig_hash) {
                Ok(Some(block)) => {
                    debug!(
                        "{self}: Received proposal for block already known, ignoring new proposal.";
                        "signer_sighash" => %sig_hash,
                        "proposal_burn_height" => proposal.burn_height,
                        "vote" => ?block.vote.as_ref().map(|v| {
                            if v.rejected {
                                "REJECT"
                            } else {
                                "ACCEPT"
                            }
                        }),
                        "signed_over" => block.signed_over,
                    );
                    continue;
                }
                Ok(None) => {
                    // Store the block in our cache
                    self.signer_db
                        .insert_block(self.reward_cycle, &BlockInfo::new(proposal.block.clone()))
                        .unwrap_or_else(|e| {
                            error!("{self}: Failed to insert block in DB: {e:?}");
                        });
                    // Submit the block for validation
                    stacks_client
                        .submit_block_for_validation(proposal.block.clone())
                        .unwrap_or_else(|e| {
                            warn!("{self}: Failed to submit block for validation: {e:?}");
                        });
                }
                Err(e) => {
                    error!(
                        "{self}: Failed to lookup block in DB: {e:?}. Dropping proposal request."
                    );
                    continue;
                }
            }
>>>>>>> 80adc276
        }
    }

    /// Process inbound packets as both a signer and a coordinator
    /// Will send outbound packets and operation results as appropriate
    fn handle_packets(
        &mut self,
        stacks_client: &StacksClient,
        res: Sender<Vec<OperationResult>>,
        packets: &[Packet],
    ) {
        let signer_outbound_messages = self
            .signing_round
            .process_inbound_messages(packets)
            .unwrap_or_else(|e| {
                error!("{self}: Failed to process inbound messages as a signer: {e:?}",);
                vec![]
            });

        // Next process the message as the coordinator
        let (coordinator_outbound_messages, operation_results) = self
            .coordinator
            .process_inbound_messages(packets)
            .unwrap_or_else(|e| {
                error!("{self}: Failed to process inbound messages as a coordinator: {e:?}");
                (vec![], vec![])
            });

        if !operation_results.is_empty() {
            // We have finished a signing or DKG round, either successfully or due to error.
            // Regardless of the why, update our state to Idle as we should not expect the operation to continue.
            self.process_operation_results(stacks_client, &operation_results);
            self.send_operation_results(res, operation_results);
            self.finish_operation();
        } else if !packets.is_empty() && self.coordinator.state != CoordinatorState::Idle {
            // We have received a message and are in the middle of an operation. Update our state accordingly
            self.update_operation();
        }
        self.send_outbound_messages(signer_outbound_messages);
        self.send_outbound_messages(coordinator_outbound_messages);
    }

    /// Validate a signature share request, updating its message where appropriate.
    /// If the request is for a block it has already agreed to sign, it will overwrite the message with the agreed upon value
    /// Returns whether the request is valid or not.
    fn validate_signature_share_request(&self, request: &mut SignatureShareRequest) -> bool {
        let Some(block_vote): Option<NakamotoBlockVote> = read_next(&mut &request.message[..]).ok()
        else {
            // We currently reject anything that is not a block vote
            debug!(
                "{self}: Received a signature share request for an unknown message stream. Reject it.",
            );
            return false;
        };

        match self
            .signer_db
            .block_lookup(self.reward_cycle, &block_vote.signer_signature_hash)
            .expect(&format!("{self}: Failed to connect to DB"))
            .map(|b| b.vote)
        {
            Some(Some(vote)) => {
                // Overwrite with our agreed upon value in case another message won majority or the coordinator is trying to cheat...
                debug!(
                    "{self}: Set vote (rejected = {}) to {vote:?}", block_vote.rejected;
                    "requested_sighash" => %block_vote.signer_signature_hash,
                );
                request.message = vote.serialize_to_vec();
                true
            }
            Some(None) => {
                // We never agreed to sign this block. Reject it.
                // This can happen if the coordinator received enough votes to sign yes
                // or no on a block before we received validation from the stacks node.
                debug!(
                    "{self}: Received a signature share request for a block we never agreed to sign. Ignore it.";
                    "requested_sighash" => %block_vote.signer_signature_hash,
                );
                false
            }
            None => {
                // We will only sign across block hashes or block hashes + b'n' byte for
                // blocks we have seen a Nonce Request for (and subsequent validation)
                // We are missing the context here necessary to make a decision. Reject the block
                debug!(
                    "{self}: Received a signature share request from an unknown block. Reject it.";
                    "requested_sighash" => %block_vote.signer_signature_hash,
                );
                false
            }
        }
    }

    /// Validate a nonce request, updating its message appropriately.
    /// If the request is for a block, we will update the request message
    /// as either a hash indicating a vote no or the signature hash indicating a vote yes
    /// Returns whether the request is valid or not
    fn validate_nonce_request(
        &mut self,
        stacks_client: &StacksClient,
        nonce_request: &mut NonceRequest,
    ) -> bool {
        let Some(block): Option<NakamotoBlock> = read_next(&mut &nonce_request.message[..]).ok()
        else {
            // We currently reject anything that is not a block
            debug!("{self}: Received a nonce request for an unknown message stream. Reject it.",);
            return false;
        };
        let signer_signature_hash = block.header.signer_signature_hash();
        let mut block_info = match self
            .signer_db
            .block_lookup(self.reward_cycle, &signer_signature_hash)
            .expect("Failed to connect to signer DB")
        {
            Some(block_info) => block_info,
            None => {
                debug!("{self}: We have received a block sign request for a block we have not seen before. Cache the nonce request and submit the block for validation...");
                let block_info = BlockInfo::new_with_request(block.clone(), nonce_request.clone());
                self.signer_db
                    .insert_block(self.reward_cycle, &block_info)
                    .expect(&format!("{self}: Failed to insert block in DB"));
                stacks_client
                    .submit_block_for_validation_with_retry(block)
                    .unwrap_or_else(|e| {
                        warn!("{self}: Failed to submit block for validation: {e:?}",);
                    });
                return false;
            }
        };

        if block_info.valid.is_none() {
            // We have not yet received validation from the stacks node. Cache the request and wait for validation
            debug!("{self}: We have yet to receive validation from the stacks node for a nonce request. Cache the nonce request and wait for block validation...");
            block_info.nonce_request = Some(nonce_request.clone());
            return false;
        }

        self.determine_vote(&mut block_info, nonce_request);
        self.signer_db
            .insert_block(self.reward_cycle, &block_info)
            .expect(&format!("{self}: Failed to insert block in DB"));
        true
    }

    /// Verify the transactions in a block are as expected
    fn verify_block_transactions(
        &mut self,
        stacks_client: &StacksClient,
        block: &NakamotoBlock,
    ) -> bool {
        if self.approved_aggregate_public_key.is_some() {
            // We do not enforce a block contain any transactions except the aggregate votes when it is NOT already set
            // TODO: should be only allow special cased transactions during prepare phase before a key is set?
            debug!("{self}: Already have an aggregate key. Skipping transaction verification...");
            return true;
        }
        if let Ok(expected_transactions) = self.get_expected_transactions(stacks_client) {
            //It might be worth building a hashset of the blocks' txids and checking that against the expected transaction's txid.
            let block_tx_hashset = block.txs.iter().map(|tx| tx.txid()).collect::<HashSet<_>>();
            // Ensure the block contains the transactions we expect
            let missing_transactions = expected_transactions
                .into_iter()
                .filter_map(|tx| {
                    if !block_tx_hashset.contains(&tx.txid()) {
                        debug!("{self}: expected txid {} is in the block", &tx.txid());
                        Some(tx)
                    } else {
                        debug!("{self}: missing expected txid {}", &tx.txid());
                        None
                    }
                })
                .collect::<Vec<_>>();
            let is_valid = missing_transactions.is_empty();
            if !is_valid {
                debug!("{self}: Broadcasting a block rejection due to missing expected transactions...");
                let block_rejection = BlockRejection::new(
                    block.header.signer_signature_hash(),
                    RejectCode::MissingTransactions(missing_transactions),
                );
                // Submit signature result to miners to observe
                if let Err(e) = self
                    .stackerdb
                    .send_message_with_retry(block_rejection.into())
                {
                    warn!("{self}: Failed to send block rejection to stacker-db: {e:?}",);
                }
            }
            is_valid
        } else {
            // Failed to connect to the stacks node to get transactions. Cannot validate the block. Reject it.
            debug!("{self}: Broadcasting a block rejection due to signer connectivity issues...",);
            let block_rejection = BlockRejection::new(
                block.header.signer_signature_hash(),
                RejectCode::ConnectivityIssues,
            );
            // Submit signature result to miners to observe
            if let Err(e) = self
                .stackerdb
                .send_message_with_retry(block_rejection.into())
            {
                warn!("{self}: Failed to send block submission to stacker-db: {e:?}",);
            }
            false
        }
    }

    /// Get transactions from stackerdb for the given addresses and account nonces, filtering out any malformed transactions
    fn get_signer_transactions(
        &mut self,
        nonces: &std::collections::HashMap<StacksAddress, u64>,
    ) -> Result<Vec<StacksTransaction>, ClientError> {
        let transactions: Vec<_> = self
            .stackerdb
            .get_current_transactions_with_retry()?
            .into_iter()
            .filter_map(|tx| {
                if !NakamotoSigners::valid_vote_transaction(nonces, &tx, self.mainnet) {
                    return None;
                }
                Some(tx)
            })
            .collect();
        Ok(transactions)
    }

    /// Get the transactions that should be included in the block, filtering out any invalid transactions
    fn get_expected_transactions(
        &mut self,
        stacks_client: &StacksClient,
    ) -> Result<Vec<StacksTransaction>, ClientError> {
        if self.next_signer_slot_ids.is_empty() {
            debug!("{self}: No next signers. Skipping transaction retrieval.",);
            return Ok(vec![]);
        }
        // Get all the account nonces for the next signers
        let account_nonces = self.get_account_nonces(stacks_client, &self.next_signer_addresses);
        let transactions: Vec<_> = self
            .stackerdb
            .get_next_transactions_with_retry(&self.next_signer_slot_ids)?;
        let mut filtered_transactions = std::collections::HashMap::new();
        NakamotoSigners::update_filtered_transactions(
            &mut filtered_transactions,
            &account_nonces,
            self.mainnet,
            transactions,
        );
        // We only allow enforcement of one special cased transaction per signer address per block
        Ok(filtered_transactions.into_values().collect())
    }

    /// Determine the vote for a block and update the block info and nonce request accordingly
    fn determine_vote(&self, block_info: &mut BlockInfo, nonce_request: &mut NonceRequest) {
        let rejected = !block_info.valid.unwrap_or(false);
        if rejected {
            debug!("{self}: Rejecting block {}", block_info.block.block_id());
        } else {
            debug!("{self}: Accepting block {}", block_info.block.block_id());
        }
        let block_vote = NakamotoBlockVote {
            signer_signature_hash: block_info.block.header.signer_signature_hash(),
            rejected: !block_info.valid.unwrap_or(false),
        };
        let block_vote_bytes = block_vote.serialize_to_vec();
        // Cache our vote
        block_info.vote = Some(block_vote);
        nonce_request.message = block_vote_bytes;
    }

    /// Verify a chunk is a valid wsts packet. Returns the packet if it is valid, else None.
    /// NOTE: The packet will be updated if the signer wishes to respond to NonceRequest
    /// and SignatureShareRequests with a different message than what the coordinator originally sent.
    /// This is done to prevent a malicious coordinator from sending a different message than what was
    /// agreed upon and to support the case where the signer wishes to reject a block by voting no
    fn verify_packet(
        &mut self,
        stacks_client: &StacksClient,
        mut packet: Packet,
        coordinator_public_key: &PublicKey,
    ) -> Option<Packet> {
        // We only care about verified wsts packets. Ignore anything else.
        if packet.verify(&self.signing_round.public_keys, coordinator_public_key) {
            match &mut packet.msg {
                Message::SignatureShareRequest(request) => {
                    if !self.validate_signature_share_request(request) {
                        return None;
                    }
                }
                Message::NonceRequest(request) => {
                    if !self.validate_nonce_request(stacks_client, request) {
                        return None;
                    }
                }
                _ => {
                    // Nothing to do for other message types
                }
            }
            Some(packet)
        } else {
            debug!(
                "{self}: Failed to verify wsts packet with {}: {packet:?}",
                coordinator_public_key
            );
            None
        }
    }

    /// Processes the operation results, broadcasting block acceptance or rejection messages
    /// and DKG vote results accordingly
    fn process_operation_results(
        &mut self,
        stacks_client: &StacksClient,
        operation_results: &[OperationResult],
    ) {
        for operation_result in operation_results {
            // Signers only every trigger non-taproot signing rounds over blocks. Ignore SignTaproot results
            match operation_result {
                OperationResult::Sign(signature) => {
                    debug!("{self}: Received signature result");
                    self.process_signature(signature);
                }
                OperationResult::SignTaproot(_) => {
                    debug!("{self}: Received a signature result for a taproot signature. Nothing to broadcast as we currently sign blocks with a FROST signature.");
                }
                OperationResult::Dkg(dkg_public_key) => {
                    self.process_dkg(stacks_client, dkg_public_key);
                }
                OperationResult::SignError(e) => {
                    warn!("{self}: Received a Sign error: {e:?}");
                    self.process_sign_error(e);
                }
                OperationResult::DkgError(e) => {
                    warn!("{self}: Received a DKG error: {e:?}");
                    // TODO: process these errors and track malicious signers to report
                }
            }
        }
    }

    /// Process a dkg result by broadcasting a vote to the stacks node
    fn process_dkg(&mut self, stacks_client: &StacksClient, dkg_public_key: &Point) {
        let epoch = retry_with_exponential_backoff(|| {
            stacks_client
                .get_node_epoch()
                .map_err(backoff::Error::transient)
        })
        .unwrap_or(StacksEpochId::Epoch24);
        let tx_fee = if epoch < StacksEpochId::Epoch30 {
            debug!("{self}: in pre Epoch 3.0 cycles, must set a transaction fee for the DKG vote.");
            Some(self.tx_fee_ustx)
        } else {
            None
        };
        // Get our current nonce from the stacks node and compare it against what we have sitting in the stackerdb instance
        let signer_address = stacks_client.get_signer_address();
        // Retreieve ALL account nonces as we may have transactions from other signers in our stackerdb slot that we care about
        let account_nonces = self.get_account_nonces(stacks_client, &self.signer_addresses);
        let account_nonce = account_nonces.get(signer_address).unwrap_or(&0);
        let signer_transactions = retry_with_exponential_backoff(|| {
            self.get_signer_transactions(&account_nonces)
                .map_err(backoff::Error::transient)
        })
        .map_err(|e| {
            warn!("{self}: Unable to get signer transactions: {e:?}");
        })
        .unwrap_or_default();
        // If we have a transaction in the stackerdb slot, we need to increment the nonce hence the +1, else should use the account nonce
        let next_nonce = signer_transactions
            .first()
            .map(|tx| tx.get_origin_nonce().wrapping_add(1))
            .unwrap_or(*account_nonce);
        match stacks_client.build_vote_for_aggregate_public_key(
            self.stackerdb.get_signer_slot_id().0,
            self.coordinator.current_dkg_id,
            *dkg_public_key,
            self.reward_cycle,
            tx_fee,
            next_nonce,
        ) {
            Ok(new_transaction) => {
                if let Err(e) = self.broadcast_dkg_vote(
                    stacks_client,
                    epoch,
                    signer_transactions,
                    new_transaction,
                ) {
                    warn!(
                        "{self}: Failed to broadcast DKG public key vote ({dkg_public_key:?}): {e:?}"
                    );
                }
            }
            Err(e) => {
                warn!(
                    "{self}: Failed to build DKG public key vote ({dkg_public_key:?}) transaction: {e:?}."
                );
            }
        }
    }

    // Get the account nonces for the provided list of signer addresses
    fn get_account_nonces(
        &self,
        stacks_client: &StacksClient,
        signer_addresses: &[StacksAddress],
    ) -> std::collections::HashMap<StacksAddress, u64> {
        let mut account_nonces = std::collections::HashMap::with_capacity(signer_addresses.len());
        for address in signer_addresses {
            let Ok(account_nonce) = stacks_client.get_account_nonce(address) else {
                warn!("{self}: Unable to get account nonce for address: {address}.");
                continue;
            };
            account_nonces.insert(*address, account_nonce);
        }
        account_nonces
    }

    /// broadcast the dkg vote transaction according to the current epoch
    fn broadcast_dkg_vote(
        &mut self,
        stacks_client: &StacksClient,
        epoch: StacksEpochId,
        mut signer_transactions: Vec<StacksTransaction>,
        new_transaction: StacksTransaction,
    ) -> Result<(), ClientError> {
        let txid = new_transaction.txid();
        if self.approved_aggregate_public_key.is_some() {
            // We do not enforce a block contain any transactions except the aggregate votes when it is NOT already set
            info!(
                "{self}: Already has an approved aggregate key. Do not broadcast the transaction ({txid:?})."
            );
            return Ok(());
        }
        if epoch >= StacksEpochId::Epoch30 {
            debug!("{self}: Received a DKG result while in epoch 3.0. Broadcast the transaction only to stackerDB.");
        } else if epoch == StacksEpochId::Epoch25 {
            debug!("{self}: Received a DKG result while in epoch 2.5. Broadcast the transaction to the mempool.");
            stacks_client.submit_transaction_with_retry(&new_transaction)?;
            info!("{self}: Submitted DKG vote transaction ({txid:?}) to the mempool");
        } else {
            debug!("{self}: Received a DKG result, but are in an unsupported epoch. Do not broadcast the transaction ({}).", new_transaction.txid());
            return Ok(());
        }
        // For all Pox-4 epochs onwards, broadcast the results also to stackerDB for other signers/miners to observe
        signer_transactions.push(new_transaction);
        let signer_message = SignerMessage::Transactions(signer_transactions);
        self.stackerdb.send_message_with_retry(signer_message)?;
        info!("{self}: Broadcasted DKG vote transaction ({txid}) to stacker DB");
        Ok(())
    }

    /// Process a signature from a signing round by deserializing the signature and
    /// broadcasting an appropriate Reject or Approval message to stackerdb
    fn process_signature(&mut self, signature: &Signature) {
        // Deserialize the signature result and broadcast an appropriate Reject or Approval message to stackerdb
        let message = self.coordinator.get_message();
        let Some(block_vote): Option<NakamotoBlockVote> = read_next(&mut &message[..]).ok() else {
            debug!("{self}: Received a signature result for a non-block. Nothing to broadcast.");
            return;
        };

        let block_submission = if block_vote.rejected {
            // We signed a rejection message. Return a rejection message
            BlockResponse::rejected(block_vote.signer_signature_hash, signature.clone())
        } else {
            // we agreed to sign the block hash. Return an approval message
            BlockResponse::accepted(block_vote.signer_signature_hash, signature.clone())
        };

        // Submit signature result to miners to observe
        info!("{self}: Submit block response: {block_submission}");
        if let Err(e) = self
            .stackerdb
            .send_message_with_retry(block_submission.into())
        {
            warn!("{self}: Failed to send block submission to stacker-db: {e:?}");
        }
    }

    /// Process a sign error from a signing round, broadcasting a rejection message to stackerdb accordingly
    fn process_sign_error(&mut self, e: &SignError) {
        let message = self.coordinator.get_message();
        // We do not sign across blocks, but across their hashes. however, the first sign request is always across the block
        // so we must handle this case first

        let block: NakamotoBlock = read_next(&mut &message[..]).ok().unwrap_or({
            // This is not a block so maybe its across its hash
            let Some(block_vote): Option<NakamotoBlockVote> = read_next(&mut &message[..]).ok()
            else {
                // This is not a block vote either. We cannot process this error
                debug!(
                    "{self}: Received a signature error for a non-block. Nothing to broadcast."
                );
                return;
            };
            let Some(block_info) = self
                .signer_db
                .block_lookup(self.reward_cycle, &block_vote.signer_signature_hash)
                .expect(&format!("{self}: Failed to connect to signer DB"))
            else {
                debug!(
                    "{self}: Received a signature result for a block we have not seen before. Ignoring..."
                );
                return;
            };
            block_info.block
        });
        let block_rejection =
            BlockRejection::new(block.header.signer_signature_hash(), RejectCode::from(e));
        debug!("{self}: Broadcasting block rejection: {block_rejection:?}");
        // Submit signature result to miners to observe
        if let Err(e) = self
            .stackerdb
            .send_message_with_retry(block_rejection.into())
        {
            warn!("{self}: Failed to send block rejection submission to stacker-db: {e:?}");
        }
    }

    /// Send any operation results across the provided channel
    fn send_operation_results(
        &mut self,
        res: Sender<Vec<OperationResult>>,
        operation_results: Vec<OperationResult>,
    ) {
        let nmb_results = operation_results.len();
        match res.send(operation_results) {
            Ok(_) => {
                debug!("{self}: Successfully sent {nmb_results} operation result(s)")
            }
            Err(e) => {
                warn!("{self}: Failed to send {nmb_results} operation results: {e:?}");
            }
        }
    }

    /// Sending all provided packets through stackerdb with a retry
    fn send_outbound_messages(&mut self, outbound_messages: Vec<Packet>) {
        debug!(
            "{self}: Sending {} messages to other stacker-db instances.",
            outbound_messages.len()
        );
        for msg in outbound_messages {
            let ack = self.stackerdb.send_message_with_retry(msg.into());
            if let Ok(ack) = ack {
                debug!("{self}: send outbound ACK: {ack:?}");
            } else {
                warn!("{self}: Failed to send message to stacker-db instance: {ack:?}");
            }
        }
    }

    /// Update the DKG for the provided signer info, triggering it if required
    pub fn update_dkg(&mut self, stacks_client: &StacksClient) -> Result<(), ClientError> {
        let reward_cycle = self.reward_cycle;
        let old_dkg = self.approved_aggregate_public_key;
        self.approved_aggregate_public_key =
            stacks_client.get_approved_aggregate_key(reward_cycle)?;
        if self.approved_aggregate_public_key.is_some() {
            // TODO: this will never work as is. We need to have stored our party shares on the side etc for this particular aggregate key.
            // Need to update state to store the necessary info, check against it to see if we have participated in the winning round and
            // then overwrite our value accordingly. Otherwise, we will be locked out of the round and should not participate.
            self.coordinator
                .set_aggregate_public_key(self.approved_aggregate_public_key);
            if old_dkg != self.approved_aggregate_public_key {
                debug!(
                    "{self}: updated DKG value to {:?}.",
                    self.approved_aggregate_public_key
                );
            }
            return Ok(());
        };
        let coordinator_id = self.coordinator_selector.get_coordinator().0;
        if self.signer_id == coordinator_id && self.state == State::Idle {
            debug!("{self}: Checking if old vote transaction exists in StackerDB...");
            // Have I already voted and have a pending transaction? Check stackerdb for the same round number and reward cycle vote transaction
            // Only get the account nonce of THIS signer as we only care about our own votes, not other signer votes
            let signer_address = stacks_client.get_signer_address();
            let account_nonces = self.get_account_nonces(stacks_client, &[*signer_address]);
            let old_transactions = self.get_signer_transactions(&account_nonces).map_err(|e| {
                warn!("{self}: Failed to get old signer transactions: {e:?}. May trigger DKG unnecessarily");
            }).unwrap_or_default();
            // Check if we have an existing vote transaction for the same round and reward cycle
            for transaction in old_transactions.iter() {
                let params =
                    NakamotoSigners::parse_vote_for_aggregate_public_key(transaction).unwrap_or_else(|| panic!("BUG: {self}: Received an invalid {SIGNERS_VOTING_FUNCTION_NAME} transaction in an already filtered list: {transaction:?}"));
                if Some(params.aggregate_key) == self.coordinator.aggregate_public_key
                    && params.voting_round == self.coordinator.current_dkg_id
                    && reward_cycle == self.reward_cycle
                {
                    debug!("{self}: Not triggering a DKG round. Already have a pending vote transaction.";
                        "txid" => %transaction.txid(),
                        "aggregate_key" => %params.aggregate_key,
                        "voting_round" => params.voting_round
                    );
                    return Ok(());
                }
            }
            if stacks_client
                .get_vote_for_aggregate_public_key(
                    self.coordinator.current_dkg_id,
                    self.reward_cycle,
                    *stacks_client.get_signer_address(),
                )?
                .is_some()
            {
                // TODO Check if the vote failed and we need to retrigger the DKG round not just if we have already voted...
                // TODO need logic to trigger another DKG round if a certain amount of time passes and we still have no confirmed DKG vote
                debug!("{self}: Not triggering a DKG round. Already voted and we may need to wait for more votes to arrive.");
                return Ok(());
            }
            if self.commands.front() != Some(&Command::Dkg) {
                info!("{self} is the current coordinator and must trigger DKG. Queuing DKG command...");
                self.commands.push_front(Command::Dkg);
            }
        }
        Ok(())
    }

    /// Process the event
    pub fn process_event(
        &mut self,
        stacks_client: &StacksClient,
        event: Option<&SignerEvent>,
        res: Sender<Vec<OperationResult>>,
        current_reward_cycle: u64,
    ) -> Result<(), ClientError> {
        debug!("{self}: Processing event: {event:?}");
        match event {
            Some(SignerEvent::BlockValidationResponse(block_validate_response)) => {
                debug!("{self}: Received a block proposal result from the stacks node...");
                self.handle_block_validate_response(stacks_client, block_validate_response, res)
            }
            Some(SignerEvent::SignerMessages(signer_set, messages)) => {
                if *signer_set != self.stackerdb.get_signer_set() {
                    debug!("{self}: Received a signer message for a reward cycle that does not belong to this signer. Ignoring...");
                    return Ok(());
                }
                debug!(
                    "{self}: Received {} messages from the other signers...",
                    messages.len()
                );
                self.handle_signer_messages(stacks_client, res, messages);
            }
            Some(SignerEvent::ProposedBlocks(blocks)) => {
                if current_reward_cycle != self.reward_cycle {
                    // There is not point in processing blocks if we are not the current reward cycle (we can never actually contribute to signing these blocks)
                    debug!("{self}: Received a proposed block, but this signer's reward cycle is not the current one ({current_reward_cycle}). Ignoring...");
                    return Ok(());
                }
                debug!(
                    "{self}: Received {} block proposals from the miners...",
                    blocks.len()
                );
                self.handle_proposed_blocks(stacks_client, blocks);
            }
            Some(SignerEvent::StatusCheck) => {
                debug!("{self}: Received a status check event.")
            }
            Some(SignerEvent::NewBurnBlock(height)) => {
                debug!("{self}: Receved a new burn block event for block height {height}")
            }
            None => {
                // No event. Do nothing.
                debug!("{self}: No event received")
            }
        }
        Ok(())
    }
}<|MERGE_RESOLUTION|>--- conflicted
+++ resolved
@@ -529,22 +529,6 @@
     }
 
     /// Handle proposed blocks submitted by the miners to stackerdb
-<<<<<<< HEAD
-    fn handle_proposed_blocks(&mut self, stacks_client: &StacksClient, blocks: &[NakamotoBlock]) {
-        for block in blocks {
-            // Store the block in our cache
-            self.signer_db
-                .insert_block(&BlockInfo::new(block.clone()))
-                .unwrap_or_else(|e| {
-                    error!("{self}: Failed to insert block in DB: {e:?}");
-                });
-            // Submit the block for validation
-            stacks_client
-                .submit_block_for_validation_with_retry(block.clone())
-                .unwrap_or_else(|e| {
-                    warn!("{self}: Failed to submit block for validation: {e:?}");
-                });
-=======
     fn handle_proposed_blocks(
         &mut self,
         stacks_client: &StacksClient,
@@ -586,7 +570,7 @@
                         });
                     // Submit the block for validation
                     stacks_client
-                        .submit_block_for_validation(proposal.block.clone())
+                        .submit_block_for_validation_with_retry(proposal.block.clone())
                         .unwrap_or_else(|e| {
                             warn!("{self}: Failed to submit block for validation: {e:?}");
                         });
@@ -598,7 +582,6 @@
                     continue;
                 }
             }
->>>>>>> 80adc276
         }
     }
 
