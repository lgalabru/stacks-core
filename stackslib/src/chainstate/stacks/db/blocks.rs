// Copyright (C) 2013-2020 Blockstack PBC, a public benefit corporation
// Copyright (C) 2020 Stacks Open Internet Foundation
//
// This program is free software: you can redistribute it and/or modify
// it under the terms of the GNU General Public License as published by
// the Free Software Foundation, either version 3 of the License, or
// (at your option) any later version.
//
// This program is distributed in the hope that it will be useful,
// but WITHOUT ANY WARRANTY; without even the implied warranty of
// MERCHANTABILITY or FITNESS FOR A PARTICULAR PURPOSE.  See the
// GNU General Public License for more details.
//
// You should have received a copy of the GNU General Public License
// along with this program.  If not, see <http://www.gnu.org/licenses/>.

use std::cmp;
use std::collections::{HashMap, HashSet};
use std::convert::From;
use std::fmt;
use std::fs;
use std::io;
use std::io::prelude::*;
use std::io::{Read, Seek, SeekFrom, Write};
use std::path::{Path, PathBuf};

<<<<<<< HEAD
pub use clarity::vm::analysis::errors::{CheckError, CheckErrors};
use clarity::vm::analysis::run_analysis;
=======
>>>>>>> 3e0ba615
use clarity::vm::ast::ASTRules;
use clarity::vm::clarity::TransactionConnection;
use clarity::vm::contexts::AssetMap;
use clarity::vm::contracts::Contract;
use clarity::vm::costs::LimitedCostTracker;
use clarity::vm::database::{BurnStateDB, ClarityDatabase, NULL_BURN_STATE_DB};
use clarity::vm::types::{
    AssetIdentifier, BuffData, PrincipalData, QualifiedContractIdentifier, SequenceData,
    StacksAddressExtensions as ClarityStacksAddressExtensions, StandardPrincipalData, TupleData,
    TypeSignature, Value,
};
use rand::thread_rng;
use rand::Rng;
use rand::RngCore;
use rusqlite::Connection;
use rusqlite::DatabaseName;
use rusqlite::{Error as sqlite_error, OptionalExtension};
use serde::Serialize;
use serde_json::json;
<<<<<<< HEAD
use stacks_common::codec::MAX_MESSAGE_LEN;
use stacks_common::codec::{read_next, write_next};
use stacks_common::types::chainstate::BurnchainHeaderHash;
use stacks_common::types::chainstate::SortitionId;
=======
use stacks_common::types::chainstate::BurnchainHeaderHash;
>>>>>>> 3e0ba615
use stacks_common::types::chainstate::{StacksAddress, StacksBlockId};
use stacks_common::util::get_epoch_time_ms;
use stacks_common::util::get_epoch_time_secs;
use stacks_common::util::hash::to_hex;
use stacks_common::util::retry::BoundReader;

use crate::burnchains::affirmation::AffirmationMap;
use crate::burnchains::db::BurnchainDB;
use crate::burnchains::db::BurnchainHeaderReader;
use crate::chainstate::burn::db::sortdb::*;
use crate::chainstate::burn::operations::*;
use crate::chainstate::burn::BlockSnapshot;
use crate::chainstate::coordinator::BlockEventDispatcher;
use crate::chainstate::stacks::address::PoxAddress;
use crate::chainstate::stacks::address::StacksAddressExtensions;
use crate::chainstate::stacks::db::accounts::MinerReward;
use crate::chainstate::stacks::db::transactions::TransactionNonceMismatch;
use crate::chainstate::stacks::db::*;
use crate::chainstate::stacks::index::MarfTrieId;
use crate::chainstate::stacks::Error;
use crate::chainstate::stacks::StacksBlockHeader;
use crate::chainstate::stacks::StacksMicroblockHeader;
use crate::chainstate::stacks::*;
use crate::chainstate::stacks::{
    C32_ADDRESS_VERSION_MAINNET_MULTISIG, C32_ADDRESS_VERSION_MAINNET_SINGLESIG,
    C32_ADDRESS_VERSION_TESTNET_MULTISIG, C32_ADDRESS_VERSION_TESTNET_SINGLESIG,
};
use crate::clarity_vm::clarity::{ClarityBlockConnection, ClarityConnection, ClarityInstance};
use crate::clarity_vm::database::SortitionDBRef;
use crate::core::mempool::MemPoolDB;
use crate::core::mempool::MAXIMUM_MEMPOOL_TX_CHAINING;
use crate::core::*;
use crate::cost_estimates::EstimatorError;
use crate::monitoring::{set_last_block_transaction_count, set_last_execution_cost_observed};
use crate::net::relay::Relayer;
use crate::net::stream::{BlockStreamData, HeaderStreamData, MicroblockStreamData, Streamer};
use crate::net::BlocksInvData;
use crate::net::Error as net_error;
use crate::net::ExtendedStacksHeader;
use crate::util_lib::boot::boot_code_id;
use crate::util_lib::db::u64_to_sql;
use crate::util_lib::db::Error as db_error;
use crate::util_lib::db::{
    query_count, query_int, query_row, query_row_columns, query_row_panic, query_rows,
    tx_busy_handler, DBConn, FromColumn, FromRow,
};
use crate::util_lib::strings::StacksString;
<<<<<<< HEAD
use crate::{types, util};
=======

pub use clarity::vm::analysis::errors::{CheckError, CheckErrors};
use clarity::vm::analysis::run_analysis;
use stacks_common::codec::MAX_MESSAGE_LEN;
use stacks_common::codec::{read_next, write_next};

use stacks_common::types::chainstate::SortitionId;
>>>>>>> 3e0ba615

#[derive(Debug, Clone, PartialEq)]
pub struct StagingMicroblock {
    pub consensus_hash: ConsensusHash,
    pub anchored_block_hash: BlockHeaderHash,
    pub microblock_hash: BlockHeaderHash,
    pub parent_hash: BlockHeaderHash,
    pub sequence: u16,
    pub processed: bool,
    pub orphaned: bool,
    pub block_data: Vec<u8>,
}

#[derive(Debug, Clone, PartialEq)]
pub struct StagingBlock {
    pub consensus_hash: ConsensusHash,
    pub anchored_block_hash: BlockHeaderHash,
    pub parent_consensus_hash: ConsensusHash,
    pub parent_anchored_block_hash: BlockHeaderHash,
    pub parent_microblock_hash: BlockHeaderHash,
    pub parent_microblock_seq: u16,
    pub microblock_pubkey_hash: Hash160,
    pub height: u64,
    pub processed: bool,
    pub attachable: bool,
    pub orphaned: bool,
    pub commit_burn: u64,
    pub sortition_burn: u64,
    pub block_data: Vec<u8>,
}

#[derive(Debug, Clone, PartialEq)]
pub struct StagingUserBurnSupport {
    pub consensus_hash: ConsensusHash,
    pub anchored_block_hash: BlockHeaderHash,
    pub address: StacksAddress,
    pub burn_amount: u64,
    pub vtxindex: u32,
}

#[derive(Debug)]
pub enum MemPoolRejection {
    SerializationFailure(codec_error),
    DeserializationFailure(codec_error),
    FailedToValidate(Error),
    FeeTooLow(u64, u64),
    BadNonces(TransactionNonceMismatch),
    NotEnoughFunds(u128, u128),
    NoSuchContract,
    NoSuchPublicFunction,
    BadFunctionArgument(CheckError),
    ContractAlreadyExists(QualifiedContractIdentifier),
    PoisonMicroblocksDoNotConflict,
    NoAnchorBlockWithPubkeyHash(Hash160),
    InvalidMicroblocks,
    BadAddressVersionByte,
    NoCoinbaseViaMempool,
    NoSuchChainTip(ConsensusHash, BlockHeaderHash),
    ConflictingNonceInMempool,
    TooMuchChaining {
        max_nonce: u64,
        actual_nonce: u64,
        principal: PrincipalData,
        is_origin: bool,
    },
    BadTransactionVersion,
    TransferRecipientIsSender(PrincipalData),
    TransferAmountMustBePositive,
    DBError(db_error),
    EstimatorError(EstimatorError),
    TemporarilyBlacklisted,
    Other(String),
}

pub struct SetupBlockResult<'a, 'b> {
    pub clarity_tx: ClarityTx<'a, 'b>,
    pub tx_receipts: Vec<StacksTransactionReceipt>,
    pub microblock_execution_cost: ExecutionCost,
    pub microblock_fees: u128,
    pub microblock_burns: u128,
    pub microblock_txs_receipts: Vec<StacksTransactionReceipt>,
    pub matured_miner_rewards_opt:
        Option<(MinerReward, Vec<MinerReward>, MinerReward, MinerRewardInfo)>,
    pub evaluated_epoch: StacksEpochId,
    pub applied_epoch_transition: bool,
    pub burn_stack_stx_ops: Vec<StackStxOp>,
    pub burn_transfer_stx_ops: Vec<TransferStxOp>,
    pub auto_unlock_events: Vec<StacksTransactionEvent>,
    pub burn_delegate_stx_ops: Vec<DelegateStxOp>,
}

pub struct DummyEventDispatcher;

impl BlockEventDispatcher for DummyEventDispatcher {
    fn announce_block(
        &self,
        _block: &StacksBlock,
        _metadata: &StacksHeaderInfo,
        _receipts: &[StacksTransactionReceipt],
        _parent: &StacksBlockId,
        _winner_txid: Txid,
        _rewards: &[MinerReward],
        _rewards_info: Option<&MinerRewardInfo>,
        _parent_burn_block_hash: BurnchainHeaderHash,
        _parent_burn_block_height: u32,
        _parent_burn_block_timestamp: u64,
        _anchor_block_cost: &ExecutionCost,
        _confirmed_mblock_cost: &ExecutionCost,
        _pox_constants: &PoxConstants,
    ) {
        assert!(
            false,
            "We should never try to announce to the dummy dispatcher"
        );
    }

    fn announce_burn_block(
        &self,
        _burn_block: &BurnchainHeaderHash,
        _burn_block_height: u64,
        _rewards: Vec<(PoxAddress, u64)>,
        _burns: u64,
        _slot_holders: Vec<PoxAddress>,
    ) {
        assert!(
            false,
            "We should never try to announce to the dummy dispatcher"
        );
    }
}

impl MemPoolRejection {
    pub fn into_json(self, txid: &Txid) -> serde_json::Value {
        use self::MemPoolRejection::*;
        let (reason_code, reason_data) = match self {
            SerializationFailure(e) => ("Serialization", Some(json!({"message": e.to_string()}))),
            DeserializationFailure(e) => {
                ("Deserialization", Some(json!({"message": e.to_string()})))
            }
            TooMuchChaining {
                max_nonce,
                actual_nonce,
                principal,
                is_origin,
                ..
            } => (
                "TooMuchChaining",
                Some(
                    json!({"message": "Nonce would exceed chaining limit in mempool",
                                "expected": max_nonce,
                                "actual": actual_nonce,
                                "principal": principal.to_string(),
                                "is_origin": is_origin
                    }),
                ),
            ),
            BadTransactionVersion => ("BadTransactionVersion", None),
            FailedToValidate(e) => (
                "SignatureValidation",
                Some(json!({"message": e.to_string()})),
            ),
            FeeTooLow(actual, expected) => (
                "FeeTooLow",
                Some(json!({
                                                "expected": expected,
                                                "actual": actual})),
            ),
            TransferRecipientIsSender(recipient) => (
                "TransferRecipientCannotEqualSender",
                Some(json!({"recipient": recipient.to_string()})),
            ),
            TransferAmountMustBePositive => ("TransferAmountMustBePositive", None),
            BadNonces(TransactionNonceMismatch {
                expected,
                actual,
                principal,
                is_origin,
                ..
            }) => (
                "BadNonce",
                Some(json!({
                     "expected": expected,
                     "actual": actual,
                     "principal": principal.to_string(),
                     "is_origin": is_origin})),
            ),
            NotEnoughFunds(expected, actual) => (
                "NotEnoughFunds",
                Some(json!({
                    "expected": format!("0x{}", to_hex(&expected.to_be_bytes())),
                    "actual": format!("0x{}", to_hex(&actual.to_be_bytes()))
                })),
            ),
            EstimatorError(e) => ("EstimatorError", Some(json!({"message": e.to_string()}))),
            NoSuchContract => ("NoSuchContract", None),
            NoSuchPublicFunction => ("NoSuchPublicFunction", None),
            BadFunctionArgument(e) => (
                "BadFunctionArgument",
                Some(json!({"message": e.to_string()})),
            ),
            ConflictingNonceInMempool => ("ConflictingNonceInMempool", None),
            ContractAlreadyExists(id) => (
                "ContractAlreadyExists",
                Some(json!({ "contract_identifier": id.to_string() })),
            ),
            PoisonMicroblocksDoNotConflict => ("PoisonMicroblocksDoNotConflict", None),
            NoAnchorBlockWithPubkeyHash(_h) => ("PoisonMicroblockHasUnknownPubKeyHash", None),
            InvalidMicroblocks => ("PoisonMicroblockIsInvalid", None),
            BadAddressVersionByte => ("BadAddressVersionByte", None),
            NoCoinbaseViaMempool => ("NoCoinbaseViaMempool", None),
            // this should never happen via the RPC interface
            NoSuchChainTip(..) => ("ServerFailureNoSuchChainTip", None),
            DBError(e) => (
                "ServerFailureDatabase",
                Some(json!({"message": e.to_string()})),
            ),
            TemporarilyBlacklisted => ("TemporarilyBlacklisted", None),
            Other(s) => ("ServerFailureOther", Some(json!({ "message": s }))),
        };
        let mut result = json!({
            "txid": format!("{}", txid.to_hex()),
            "error": "transaction rejected",
            "reason": reason_code,
        });
        if let Some(reason_data) = reason_data {
            result
                .as_object_mut()
                .unwrap()
                .insert("reason_data".to_string(), reason_data);
        }
        result
    }
}

impl From<db_error> for MemPoolRejection {
    fn from(e: db_error) -> MemPoolRejection {
        MemPoolRejection::DBError(e)
    }
}

// These constants are mempool acceptance heuristics, but
//  not part of the protocol consensus (i.e., a block
//  that includes a transaction that violates these won't
//  be invalid)
pub const MINIMUM_TX_FEE: u64 = 1;
pub const MINIMUM_TX_FEE_RATE_PER_BYTE: u64 = 1;

impl StagingBlock {
    pub fn is_first_mined(&self) -> bool {
        self.parent_anchored_block_hash == FIRST_STACKS_BLOCK_HASH
    }
}

impl FromRow<StagingMicroblock> for StagingMicroblock {
    fn from_row<'a>(row: &'a Row) -> Result<StagingMicroblock, db_error> {
        let anchored_block_hash: BlockHeaderHash =
            BlockHeaderHash::from_column(row, "anchored_block_hash")?;
        let consensus_hash: ConsensusHash = ConsensusHash::from_column(row, "consensus_hash")?;
        let microblock_hash: BlockHeaderHash =
            BlockHeaderHash::from_column(row, "microblock_hash")?;
        let parent_hash: BlockHeaderHash = BlockHeaderHash::from_column(row, "parent_hash")?;
        let sequence: u16 = row.get_unwrap("sequence");
        let processed_i64: i64 = row.get_unwrap("processed");
        let orphaned_i64: i64 = row.get_unwrap("orphaned");
        let block_data: Vec<u8> = vec![];

        let processed = processed_i64 != 0;
        let orphaned = orphaned_i64 != 0;

        Ok(StagingMicroblock {
            consensus_hash,
            anchored_block_hash,
            microblock_hash,
            parent_hash,
            sequence,
            processed,
            orphaned,
            block_data,
        })
    }
}

impl FromRow<StagingBlock> for StagingBlock {
    fn from_row<'a>(row: &'a Row) -> Result<StagingBlock, db_error> {
        let anchored_block_hash: BlockHeaderHash =
            BlockHeaderHash::from_column(row, "anchored_block_hash")?;
        let parent_anchored_block_hash: BlockHeaderHash =
            BlockHeaderHash::from_column(row, "parent_anchored_block_hash")?;
        let consensus_hash: ConsensusHash = ConsensusHash::from_column(row, "consensus_hash")?;
        let parent_consensus_hash: ConsensusHash =
            ConsensusHash::from_column(row, "parent_consensus_hash")?;
        let parent_microblock_hash: BlockHeaderHash =
            BlockHeaderHash::from_column(row, "parent_microblock_hash")?;
        let parent_microblock_seq: u16 = row.get_unwrap("parent_microblock_seq");
        let microblock_pubkey_hash: Hash160 = Hash160::from_column(row, "microblock_pubkey_hash")?;
        let height = u64::from_column(row, "height")?;
        let attachable_i64: i64 = row.get_unwrap("attachable");
        let processed_i64: i64 = row.get_unwrap("processed");
        let orphaned_i64: i64 = row.get_unwrap("orphaned");
        let commit_burn = u64::from_column(row, "commit_burn")?;
        let sortition_burn = u64::from_column(row, "sortition_burn")?;
        let block_data: Vec<u8> = vec![];

        let processed = processed_i64 != 0;
        let attachable = attachable_i64 != 0;
        let orphaned = orphaned_i64 != 0;

        Ok(StagingBlock {
            anchored_block_hash,
            parent_anchored_block_hash,
            consensus_hash,
            parent_consensus_hash,
            parent_microblock_hash,
            parent_microblock_seq,
            microblock_pubkey_hash,
            height,
            processed,
            attachable,
            orphaned,
            commit_burn,
            sortition_burn,
            block_data,
        })
    }
}

impl FromRow<StagingUserBurnSupport> for StagingUserBurnSupport {
    fn from_row<'a>(row: &'a Row) -> Result<StagingUserBurnSupport, db_error> {
        let anchored_block_hash: BlockHeaderHash =
            BlockHeaderHash::from_column(row, "anchored_block_hash")?;
        let consensus_hash: ConsensusHash = ConsensusHash::from_column(row, "consensus_hash")?;
        let address: StacksAddress = StacksAddress::from_column(row, "address")?;
        let burn_amount = u64::from_column(row, "burn_amount")?;
        let vtxindex: u32 = row.get_unwrap("vtxindex");

        Ok(StagingUserBurnSupport {
            anchored_block_hash,
            consensus_hash,
            address,
            burn_amount,
            vtxindex,
        })
    }
}

impl StagingMicroblock {
    #[cfg(test)]
    pub fn try_into_microblock(self) -> Result<StacksMicroblock, StagingMicroblock> {
        StacksMicroblock::consensus_deserialize(&mut &self.block_data[..]).map_err(|_e| self)
    }
}

impl StacksChainState {
    fn get_index_block_pathbuf(blocks_dir: &str, index_block_hash: &StacksBlockId) -> PathBuf {
        let block_hash_bytes = index_block_hash.as_bytes();
        let mut block_path = PathBuf::from(blocks_dir);

        block_path.push(to_hex(&block_hash_bytes[0..2]));
        block_path.push(to_hex(&block_hash_bytes[2..4]));
        block_path.push(format!("{}", index_block_hash));

        block_path
    }

    /// Get the path to a block in the chunk store
    pub fn get_index_block_path(
        blocks_dir: &str,
        index_block_hash: &StacksBlockId,
    ) -> Result<String, Error> {
        let block_path = StacksChainState::get_index_block_pathbuf(blocks_dir, index_block_hash);

        let blocks_path_str = block_path
            .to_str()
            .ok_or_else(|| Error::DBError(db_error::ParseError))?
            .to_string();
        Ok(blocks_path_str)
    }

    /// Get the path to a block in the chunk store, given the burn header hash and block hash.
    pub fn get_block_path(
        blocks_dir: &str,
        consensus_hash: &ConsensusHash,
        block_hash: &BlockHeaderHash,
    ) -> Result<String, Error> {
        let index_block_hash = StacksBlockHeader::make_index_block_hash(consensus_hash, block_hash);
        StacksChainState::get_index_block_path(blocks_dir, &index_block_hash)
    }

    /// Make a directory tree for storing this block to the chunk store, and return the block's path
    fn make_block_dir(
        blocks_dir: &str,
        consensus_hash: &ConsensusHash,
        block_hash: &BlockHeaderHash,
    ) -> Result<String, Error> {
        let index_block_hash = StacksBlockHeader::make_index_block_hash(consensus_hash, block_hash);
        let block_hash_bytes = index_block_hash.as_bytes();
        let mut block_path = PathBuf::from(blocks_dir);

        block_path.push(to_hex(&block_hash_bytes[0..2]));
        block_path.push(to_hex(&block_hash_bytes[2..4]));

        let _ = StacksChainState::mkdirs(&block_path)?;

        block_path.push(format!("{}", to_hex(block_hash_bytes)));
        let blocks_path_str = block_path
            .to_str()
            .ok_or_else(|| Error::DBError(db_error::ParseError))?
            .to_string();
        Ok(blocks_path_str)
    }

    pub fn atomic_file_store<F>(
        path: &str,
        delete_on_error: bool,
        mut writer: F,
    ) -> Result<(), Error>
    where
        F: FnMut(&mut fs::File) -> Result<(), Error>,
    {
        let path_tmp = format!("{}.tmp", path);
        let mut fd = fs::OpenOptions::new()
            .read(false)
            .write(true)
            .create(true)
            .truncate(true)
            .open(&path_tmp)
            .map_err(|e| {
                if e.kind() == io::ErrorKind::NotFound {
                    error!("File not found: {:?}", &path_tmp);
                    Error::DBError(db_error::NotFoundError)
                } else {
                    error!("Failed to open {:?}: {:?}", &path_tmp, &e);
                    Error::DBError(db_error::IOError(e))
                }
            })?;

        writer(&mut fd).map_err(|e| {
            if delete_on_error {
                // abort
                let _ = fs::remove_file(&path_tmp);
            }
            e
        })?;

        fd.sync_all()
            .map_err(|e| Error::DBError(db_error::IOError(e)))?;

        // atomically put this file in place
        // TODO: this is atomic but not crash-consistent!  need to fsync the dir as well
        trace!("Rename {:?} to {:?}", &path_tmp, &path);
        fs::rename(&path_tmp, &path).map_err(|e| Error::DBError(db_error::IOError(e)))?;

        Ok(())
    }

    pub fn atomic_file_write(path: &str, bytes: &[u8]) -> Result<(), Error> {
        StacksChainState::atomic_file_store(path, false, |ref mut fd| {
            fd.write_all(bytes)
                .map_err(|e| Error::DBError(db_error::IOError(e)))
        })
    }

    pub fn get_file_size(path: &str) -> Result<u64, Error> {
        let sz = match fs::metadata(path) {
            Ok(md) => md.len(),
            Err(e) => {
                if e.kind() == io::ErrorKind::NotFound {
                    return Err(Error::DBError(db_error::NotFoundError));
                } else {
                    error!("Failed to stat {:?}: {:?}", &path, &e);
                    return Err(Error::DBError(db_error::IOError(e)));
                }
            }
        };
        Ok(sz)
    }

    pub fn consensus_load<T: StacksMessageCodec>(path: &str) -> Result<T, Error> {
        let mut fd = fs::OpenOptions::new()
            .read(true)
            .write(false)
            .open(path)
            .map_err(|e| {
                if e.kind() == io::ErrorKind::NotFound {
                    Error::DBError(db_error::NotFoundError)
                } else {
                    Error::DBError(db_error::IOError(e))
                }
            })?;

        let mut bound_reader = BoundReader::from_reader(&mut fd, MAX_MESSAGE_LEN as u64);
        let inst = T::consensus_deserialize(&mut bound_reader).map_err(Error::CodecError)?;
        Ok(inst)
    }

    /// Do we have a stored a block in the chunk store?
    /// Will be true even if it's invalid.
    pub fn has_block_indexed(
        blocks_dir: &str,
        index_block_hash: &StacksBlockId,
    ) -> Result<bool, Error> {
        let block_path = StacksChainState::get_index_block_path(blocks_dir, index_block_hash)?;
        match fs::metadata(block_path) {
            Ok(_) => Ok(true),
            Err(e) => {
                if e.kind() == io::ErrorKind::NotFound {
                    Ok(false)
                } else {
                    Err(Error::DBError(db_error::IOError(e)))
                }
            }
        }
    }

    /// Do we have a stored a block in the chunk store?
    /// Will be true only if it's also valid (i.e. non-zero sized)
    pub fn has_valid_block_indexed(
        blocks_dir: &str,
        index_block_hash: &StacksBlockId,
    ) -> Result<bool, Error> {
        let block_path = StacksChainState::get_index_block_path(blocks_dir, index_block_hash)?;
        match fs::metadata(block_path) {
            Ok(md) => Ok(md.len() > 0),
            Err(e) => {
                if e.kind() == io::ErrorKind::NotFound {
                    Ok(false)
                } else {
                    Err(Error::DBError(db_error::IOError(e)))
                }
            }
        }
    }

    /// Have we processed and stored a particular block?
    pub fn has_stored_block(
        blocks_db: &DBConn,
        blocks_dir: &str,
        consensus_hash: &ConsensusHash,
        block_hash: &BlockHeaderHash,
    ) -> Result<bool, Error> {
        let staging_status_opt =
            StacksChainState::get_staging_block_status(blocks_db, consensus_hash, block_hash)?
                .map(|processed| !processed);

        match staging_status_opt {
            Some(staging_status) => {
                let index_block_hash =
                    StacksBlockHeader::make_index_block_hash(consensus_hash, block_hash);
                if staging_status {
                    // not processed yet
                    test_debug!(
                        "Block {}/{} ({}) is staging",
                        consensus_hash,
                        block_hash,
                        &index_block_hash
                    );
                    Ok(false)
                } else {
                    // have a row in the DB at least.
                    // only accepted if we stored it
                    StacksChainState::has_block_indexed(blocks_dir, &index_block_hash)
                }
            }
            None => {
                // no row in the DB, so not processed at all.
                Ok(false)
            }
        }
    }

    /// Store a block to the chunk store, named by its hash
    pub fn store_block(
        blocks_dir: &str,
        consensus_hash: &ConsensusHash,
        block: &StacksBlock,
    ) -> Result<(), Error> {
        let block_hash = block.block_hash();
        let block_path = StacksChainState::make_block_dir(blocks_dir, consensus_hash, &block_hash)?;

        test_debug!(
            "Store {}/{} to {}",
            consensus_hash,
            &block_hash,
            &block_path
        );
        StacksChainState::atomic_file_store(&block_path, true, |ref mut fd| {
            block.consensus_serialize(fd).map_err(Error::CodecError)
        })
    }

    /// Store an empty block to the chunk store, named by its hash.
    #[cfg(test)]
    fn store_empty_block(
        blocks_path: &str,
        consensus_hash: &ConsensusHash,
        block_hash: &BlockHeaderHash,
    ) -> Result<(), Error> {
        let block_path =
            StacksChainState::make_block_dir(blocks_path, consensus_hash, &block_hash)?;
        StacksChainState::atomic_file_write(&block_path, &vec![])
    }

    /// Mark a block in the filesystem as invalid
    fn free_block(
        blocks_dir: &str,
        consensus_hash: &ConsensusHash,
        block_header_hash: &BlockHeaderHash,
    ) -> () {
        let block_path =
            StacksChainState::make_block_dir(blocks_dir, consensus_hash, &block_header_hash)
                .expect("FATAL: failed to create block directory");

        let sz = fs::metadata(&block_path)
            .expect(&format!("FATAL: failed to stat '{}'", &block_path))
            .len();

        if sz > 0 {
            // try make this thread-safe. It's okay if this block gets copied more than once; we
            // only care that at least one copy survives for further analysis.
            let random_bytes = thread_rng().gen::<[u8; 8]>();
            let random_bytes_str = to_hex(&random_bytes);
            let index_block_hash = StacksBlockId::new(consensus_hash, block_header_hash);
            let mut invalid_path =
                StacksChainState::get_index_block_pathbuf(blocks_dir, &index_block_hash);
            invalid_path
                .file_name()
                .expect("FATAL: index block path did not have file name");
            invalid_path.set_extension(&format!("invalid-{}", &random_bytes_str));

            fs::copy(&block_path, &invalid_path).expect(&format!(
                "FATAL: failed to copy '{}' to '{}'",
                &block_path,
                &invalid_path.to_string_lossy(),
            ));

            // already freed?
            let sz = fs::metadata(&invalid_path)
                .expect(&format!(
                    "FATAL: failed to stat '{}'",
                    &invalid_path.to_string_lossy()
                ))
                .len();

            if sz > 0 {
                // truncate the original
                fs::OpenOptions::new()
                    .read(false)
                    .write(true)
                    .truncate(true)
                    .open(&block_path)
                    .expect(&format!(
                        "FATAL: Failed to mark block path '{}' as free",
                        &block_path
                    ));
            }
        }
    }

    /// Free up all state for an invalid block
    fn free_block_state(
        blocks_path: &str,
        consensus_hash: &ConsensusHash,
        block_header: &StacksBlockHeader,
    ) -> () {
        StacksChainState::free_block(blocks_path, consensus_hash, &block_header.block_hash())
    }

    /// Get a list of all anchored blocks' hashes, and their burnchain headers
    pub fn list_blocks(
        blocks_conn: &DBConn,
    ) -> Result<Vec<(ConsensusHash, BlockHeaderHash)>, Error> {
        let list_block_sql = "SELECT * FROM staging_blocks ORDER BY height".to_string();
        let mut blocks = query_rows::<StagingBlock, _>(blocks_conn, &list_block_sql, NO_PARAMS)
            .map_err(Error::DBError)?;

        Ok(blocks
            .drain(..)
            .map(|b| (b.consensus_hash, b.anchored_block_hash))
            .collect())
    }

    /// Get all stacks block headers.  Great for testing!
    pub fn get_all_staging_block_headers(blocks_conn: &DBConn) -> Result<Vec<StagingBlock>, Error> {
        let sql = "SELECT * FROM staging_blocks ORDER BY height".to_string();
        query_rows::<StagingBlock, _>(blocks_conn, &sql, NO_PARAMS).map_err(Error::DBError)
    }

    /// Get a list of all microblocks' hashes, and their anchored blocks' hashes
    #[cfg(test)]
    pub fn list_microblocks(
        blocks_conn: &DBConn,
        blocks_dir: &str,
    ) -> Result<Vec<(ConsensusHash, BlockHeaderHash, Vec<BlockHeaderHash>)>, Error> {
        let mut blocks = StacksChainState::list_blocks(blocks_conn)?;
        let mut ret = vec![];

        for (consensus_hash, block_hash) in blocks.drain(..) {
            let list_microblock_sql = "SELECT * FROM staging_microblocks WHERE anchored_block_hash = ?1 AND consensus_hash = ?2 ORDER BY sequence".to_string();
            let list_microblock_args: [&dyn ToSql; 2] = [&block_hash, &consensus_hash];
            let mut microblocks = query_rows::<StagingMicroblock, _>(
                blocks_conn,
                &list_microblock_sql,
                &list_microblock_args,
            )
            .map_err(Error::DBError)?;

            let microblock_hashes = microblocks.drain(..).map(|mb| mb.microblock_hash).collect();
            ret.push((consensus_hash, block_hash, microblock_hashes));
        }

        Ok(ret)
    }

    /// Load up a blocks' bytes from the chunk store.
    /// Returns Ok(Some(bytes)) on success, if found.
    /// Returns Ok(none) if this block was found, but is known to be invalid
    /// Returns Err(...) on not found or I/O error
    pub fn load_block_bytes(
        blocks_dir: &str,
        consensus_hash: &ConsensusHash,
        block_hash: &BlockHeaderHash,
    ) -> Result<Option<Vec<u8>>, Error> {
        let block_path = StacksChainState::get_block_path(blocks_dir, consensus_hash, block_hash)?;
        let sz = StacksChainState::get_file_size(&block_path)?;
        if sz == 0 {
            debug!("Zero-sized block {}", block_hash);
            return Ok(None);
        }
        if sz > MAX_MESSAGE_LEN as u64 {
            debug!("Invalid block {}: too big", block_hash);
            return Ok(None);
        }

        let mut fd = fs::OpenOptions::new()
            .read(true)
            .write(false)
            .open(&block_path)
            .map_err(|e| {
                if e.kind() == io::ErrorKind::NotFound {
                    Error::DBError(db_error::NotFoundError)
                } else {
                    Error::DBError(db_error::IOError(e))
                }
            })?;

        let mut ret = vec![];
        fd.read_to_end(&mut ret)
            .map_err(|e| Error::DBError(db_error::IOError(e)))?;
        Ok(Some(ret))
    }

    /// Load up a block from the chunk store (staging or confirmed)
    /// Returns Ok(Some(block)) if found.
    /// Returns Ok(None) if this block was found, but is known to be invalid
    /// Returns Err(...) on not found or I/O error
    pub fn load_block(
        blocks_dir: &str,
        consensus_hash: &ConsensusHash,
        block_hash: &BlockHeaderHash,
    ) -> Result<Option<StacksBlock>, Error> {
        let block_path = StacksChainState::get_block_path(blocks_dir, consensus_hash, block_hash)?;
        let sz = StacksChainState::get_file_size(&block_path)?;
        if sz == 0 {
            debug!("Zero-sized block {}", &block_hash);
            return Ok(None);
        }

        let block: StacksBlock = StacksChainState::consensus_load(&block_path)?;
        Ok(Some(block))
    }

    fn inner_load_block_header(block_path: &str) -> Result<Option<StacksBlockHeader>, Error> {
        let sz = StacksChainState::get_file_size(block_path)?;
        if sz == 0 {
            debug!("Zero-sized block {}", &block_path);
            return Ok(None);
        }

        let block_header: StacksBlockHeader = StacksChainState::consensus_load(block_path)?;
        Ok(Some(block_header))
    }

    /// Load up an anchored block header from the chunk store.
    /// Returns Ok(Some(blockheader)) if found.
    /// Returns Ok(None) if this block was found, but is known to be invalid
    /// Returns Err(...) on not found or I/O error
    pub fn load_block_header(
        blocks_dir: &str,
        consensus_hash: &ConsensusHash,
        block_hash: &BlockHeaderHash,
    ) -> Result<Option<StacksBlockHeader>, Error> {
        let block_path = StacksChainState::get_block_path(blocks_dir, consensus_hash, block_hash)?;
        StacksChainState::inner_load_block_header(&block_path)
    }

    /// Load up an anchored block header from the chunk store, given the index block hash
    /// Returns Ok(Some(blockheader)) if found.
    /// Returns Ok(None) if this block was found, but is known to be invalid
    /// Returns Err(...) on not found or I/O error
    pub fn load_block_header_indexed(
        blocks_dir: &str,
        index_block_hash: &StacksBlockId,
    ) -> Result<Option<StacksBlockHeader>, Error> {
        let block_path = StacksChainState::get_index_block_path(blocks_dir, index_block_hash)?;
        StacksChainState::inner_load_block_header(&block_path)
    }

    /// Closure for defaulting to an empty microblock stream if a microblock stream file is not found
    fn empty_stream(e: Error) -> Result<Option<Vec<StacksMicroblock>>, Error> {
        match e {
            Error::DBError(ref dbe) => match dbe {
                db_error::NotFoundError => Ok(Some(vec![])),
                _ => Err(e),
            },
            _ => Err(e),
        }
    }

    /// Load up a blob of data.
    /// Query should be structured to return rows of BLOBs
    fn load_block_data_blobs<P>(
        conn: &DBConn,
        sql_query: &str,
        sql_args: P,
    ) -> Result<Vec<Vec<u8>>, Error>
    where
        P: IntoIterator,
        P::Item: ToSql,
    {
        let mut stmt = conn
            .prepare(sql_query)
            .map_err(|e| Error::DBError(db_error::SqliteError(e)))?;

        let mut rows = stmt
            .query(sql_args)
            .map_err(|e| Error::DBError(db_error::SqliteError(e)))?;

        // gather
        let mut blobs = vec![];

        while let Some(row) = rows.next().map_err(|e| db_error::SqliteError(e))? {
            let next_blob: Vec<u8> = row.get_unwrap(0);
            blobs.push(next_blob);
        }

        Ok(blobs)
    }

    /// Load up a staging block or microblock's bytes, given its hash and which table to use
    /// Treat an empty array as None.
    fn inner_load_staging_block_bytes(
        block_conn: &DBConn,
        table: &str,
        block_hash: &BlockHeaderHash,
    ) -> Result<Option<Vec<u8>>, Error> {
        let sql = format!("SELECT block_data FROM {} WHERE block_hash = ?1", table);
        let args = [&block_hash];
        let mut blobs = StacksChainState::load_block_data_blobs(block_conn, &sql, &args)?;
        let len = blobs.len();
        match len {
            0 => Ok(None),
            1 => {
                let blob = blobs.pop().unwrap();
                if blob.len() == 0 {
                    // cleared
                    Ok(None)
                } else {
                    Ok(Some(blob))
                }
            }
            _ => {
                unreachable!("Got multiple blocks for the same block hash");
            }
        }
    }

    fn load_staging_microblock_bytes(
        block_conn: &DBConn,
        block_hash: &BlockHeaderHash,
    ) -> Result<Option<Vec<u8>>, Error> {
        StacksChainState::inner_load_staging_block_bytes(
            block_conn,
            "staging_microblocks_data",
            block_hash,
        )
    }

    fn has_blocks_with_microblock_pubkh(
        block_conn: &DBConn,
        pubkey_hash: &Hash160,
        minimum_block_height: i64,
    ) -> bool {
        let sql = "SELECT 1 FROM staging_blocks WHERE microblock_pubkey_hash = ?1 AND height >= ?2";
        let args: &[&dyn ToSql] = &[pubkey_hash, &minimum_block_height];
        block_conn
            .query_row(sql, args, |_r| Ok(()))
            .optional()
            .expect("DB CORRUPTION: block header DB corrupted!")
            .is_some()
    }

    /// Load up a preprocessed (queued) but still unprocessed block.
    pub fn load_staging_block(
        block_conn: &DBConn,
        blocks_path: &str,
        consensus_hash: &ConsensusHash,
        block_hash: &BlockHeaderHash,
    ) -> Result<Option<StagingBlock>, Error> {
        let sql = "SELECT * FROM staging_blocks WHERE anchored_block_hash = ?1 AND consensus_hash = ?2 AND orphaned = 0 AND processed = 0".to_string();
        let args: &[&dyn ToSql] = &[&block_hash, &consensus_hash];
        let mut rows =
            query_rows::<StagingBlock, _>(block_conn, &sql, args).map_err(Error::DBError)?;
        let len = rows.len();
        match len {
            0 => Ok(None),
            1 => {
                let mut staging_block = rows.pop().unwrap();

                // load up associated block data
                staging_block.block_data =
                    StacksChainState::load_block_bytes(blocks_path, consensus_hash, block_hash)?
                        .unwrap_or(vec![]);
                Ok(Some(staging_block))
            }
            _ => {
                // should be impossible since this is the primary key
                panic!("Got two or more block rows with same burn and block hashes");
            }
        }
    }

    /// Load up a preprocessed block from the staging DB, regardless of its processed status.
    /// Do not load the associated block.
    pub fn load_staging_block_info(
        block_conn: &DBConn,
        index_block_hash: &StacksBlockId,
    ) -> Result<Option<StagingBlock>, Error> {
        let sql = "SELECT * FROM staging_blocks WHERE index_block_hash = ?1 AND orphaned = 0";
        let args: &[&dyn ToSql] = &[&index_block_hash];
        query_row::<StagingBlock, _>(block_conn, sql, args).map_err(Error::DBError)
    }

    /// Get the parent microblock hash of a preprocessed block from the staging DB, regardless of its processed status.
    pub fn get_staging_block_parent_microblock_hash(
        block_conn: &DBConn,
        index_block_hash: &StacksBlockId,
    ) -> Result<Option<BlockHeaderHash>, Error> {
        let sql = "SELECT parent_microblock_hash FROM staging_blocks WHERE index_block_hash = ?1 AND orphaned = 0";
        block_conn
            .query_row(sql, &[index_block_hash], |row| row.get(0))
            .optional()
            .map_err(|e| Error::DBError(db_error::from(e)))
    }

    #[cfg(test)]
    fn load_staging_block_data(
        block_conn: &DBConn,
        blocks_path: &str,
        consensus_hash: &ConsensusHash,
        block_hash: &BlockHeaderHash,
    ) -> Result<Option<StacksBlock>, Error> {
        match StacksChainState::load_staging_block(
            block_conn,
            blocks_path,
            consensus_hash,
            block_hash,
        )? {
            Some(staging_block) => {
                if staging_block.block_data.len() == 0 {
                    return Ok(None);
                }

                match StacksBlock::consensus_deserialize(&mut &staging_block.block_data[..]) {
                    Ok(block) => Ok(Some(block)),
                    Err(e) => Err(Error::CodecError(e)),
                }
            }
            None => Ok(None),
        }
    }

    /// Load up the list of users who burned for an unprocessed block.
    fn load_staging_block_user_supports(
        block_conn: &DBConn,
        consensus_hash: &ConsensusHash,
        block_hash: &BlockHeaderHash,
    ) -> Result<Vec<StagingUserBurnSupport>, Error> {
        let sql = "SELECT * FROM staging_user_burn_support WHERE anchored_block_hash = ?1 AND consensus_hash = ?2".to_string();
        let args: &[&dyn ToSql] = &[&block_hash, &consensus_hash];
        let rows = query_rows::<StagingUserBurnSupport, _>(block_conn, &sql, args)
            .map_err(Error::DBError)?;
        Ok(rows)
    }

    /// Load up a queued block's queued pubkey hash
    fn load_staging_block_pubkey_hash(
        block_conn: &DBConn,
        consensus_hash: &ConsensusHash,
        block_hash: &BlockHeaderHash,
    ) -> Result<Option<Hash160>, Error> {
        let sql = "SELECT microblock_pubkey_hash FROM staging_blocks WHERE anchored_block_hash = ?1 AND consensus_hash = ?2 AND processed = 0 AND orphaned = 0";
        let args: &[&dyn ToSql] = &[&block_hash, &consensus_hash];
        let rows = query_row_columns::<Hash160, _>(block_conn, sql, args, "microblock_pubkey_hash")
            .map_err(Error::DBError)?;
        match rows.len() {
            0 => Ok(None),
            1 => Ok(Some(rows[0].clone())),
            _ => {
                // should be impossible since this is the primary key
                panic!("Got two or more block rows with same burn and block hashes");
            }
        }
    }

    /// Load up a block's microblock public key hash, staging or not
    fn load_block_pubkey_hash(
        block_conn: &DBConn,
        block_path: &str,
        consensus_hash: &ConsensusHash,
        block_hash: &BlockHeaderHash,
    ) -> Result<Option<Hash160>, Error> {
        let pubkey_hash = match StacksChainState::load_staging_block_pubkey_hash(
            block_conn,
            consensus_hash,
            block_hash,
        )? {
            Some(pubkey_hash) => pubkey_hash,
            None => {
                // maybe it's already processed?
                let header = match StacksChainState::load_block_header(
                    block_path,
                    consensus_hash,
                    block_hash,
                )? {
                    Some(block_header) => block_header,
                    None => {
                        // parent isn't available
                        return Ok(None);
                    }
                };
                header.microblock_pubkey_hash
            }
        };
        Ok(Some(pubkey_hash))
    }

    /// Load up a preprocessed microblock's staging info (processed or not), but via
    /// its parent anchored block's index block hash.
    /// Don't load the microblock itself.
    /// Ignores orphaned microblocks.
    pub fn load_staging_microblock_info(
        blocks_conn: &DBConn,
        parent_index_block_hash: &StacksBlockId,
        microblock_hash: &BlockHeaderHash,
    ) -> Result<Option<StagingMicroblock>, Error> {
        let sql = "SELECT * FROM staging_microblocks WHERE index_block_hash = ?1 AND microblock_hash = ?2 AND orphaned = 0 LIMIT 1";
        let args: &[&dyn ToSql] = &[&parent_index_block_hash, &microblock_hash];
        query_row::<StagingMicroblock, _>(blocks_conn, sql, args).map_err(Error::DBError)
    }

    /// Load up a preprocessed microblock's staging info (processed or not), via its index
    /// microblock hash.
    /// Don't load the microblock itself.
    /// Ignores orphaned microblocks.
    pub fn load_staging_microblock_info_indexed(
        blocks_conn: &DBConn,
        index_microblock_hash: &StacksBlockId,
    ) -> Result<Option<StagingMicroblock>, Error> {
        let sql = "SELECT * FROM staging_microblocks WHERE index_microblock_hash = ?1 AND orphaned = 0 LIMIT 1";
        let args: &[&dyn ToSql] = &[&index_microblock_hash];
        query_row::<StagingMicroblock, _>(blocks_conn, sql, args).map_err(Error::DBError)
    }

    /// Load up a preprocessed microblock (processed or not)
    pub fn load_staging_microblock(
        blocks_conn: &DBConn,
        parent_consensus_hash: &ConsensusHash,
        parent_block_hash: &BlockHeaderHash,
        microblock_hash: &BlockHeaderHash,
    ) -> Result<Option<StagingMicroblock>, Error> {
        let parent_index_hash =
            StacksBlockHeader::make_index_block_hash(parent_consensus_hash, parent_block_hash);
        match StacksChainState::load_staging_microblock_info(
            blocks_conn,
            &parent_index_hash,
            microblock_hash,
        )? {
            Some(mut staging_microblock) => {
                // load associated block data
                staging_microblock.block_data =
                    StacksChainState::load_staging_microblock_bytes(blocks_conn, microblock_hash)?
                        .unwrap_or(vec![]);
                Ok(Some(staging_microblock))
            }
            None => {
                // not present
                Ok(None)
            }
        }
    }

    /// Load up a microblock stream fork, given its parent block hash and burn header hash.
    /// Only returns Some(..) if the stream is contiguous.
    /// If processed_only is true, then only processed microblocks are loaded
    fn inner_load_microblock_stream_fork(
        blocks_conn: &DBConn,
        parent_consensus_hash: &ConsensusHash,
        parent_anchored_block_hash: &BlockHeaderHash,
        tip_microblock_hash: &BlockHeaderHash,
        processed_only: bool,
    ) -> Result<Option<Vec<StacksMicroblock>>, Error> {
        let mut ret = vec![];
        let mut mblock_hash = tip_microblock_hash.clone();
        let mut last_seq = u16::MAX;

        loop {
            let microblock =
                match StacksChainState::load_staging_microblock_bytes(blocks_conn, &mblock_hash)? {
                    Some(mblock_data) => StacksMicroblock::consensus_deserialize(
                        &mut &mblock_data[..],
                    )
                    .expect(&format!(
                        "CORRUPTION: failed to parse microblock data for {}/{}-{}",
                        parent_consensus_hash, parent_anchored_block_hash, &mblock_hash,
                    )),
                    None => {
                        test_debug!(
                            "No such microblock (processed={}): {}/{}-{} ({})",
                            processed_only,
                            parent_consensus_hash,
                            parent_anchored_block_hash,
                            &mblock_hash,
                            last_seq
                        );
                        return Ok(None);
                    }
                };

            if processed_only {
                if !StacksChainState::has_processed_microblocks_indexed(
                    blocks_conn,
                    &StacksBlockHeader::make_index_block_hash(
                        parent_consensus_hash,
                        &microblock.block_hash(),
                    ),
                )? {
                    debug!("Microblock {} is not processed", &microblock.block_hash());
                    return Ok(None);
                }
            }

            debug!(
                "Loaded microblock {}/{}-{} (parent={}, expect_seq={})",
                &parent_consensus_hash,
                &parent_anchored_block_hash,
                &microblock.block_hash(),
                &microblock.header.prev_block,
                last_seq.saturating_sub(1)
            );

            if last_seq < u16::MAX && microblock.header.sequence < u16::MAX {
                // should always decrease by 1
                assert_eq!(
                    microblock.header.sequence + 1,
                    last_seq,
                    "BUG: stored microblock {:?} ({}) with sequence {} (expected {})",
                    &microblock,
                    microblock.block_hash(),
                    microblock.header.sequence,
                    last_seq.saturating_sub(1)
                );
            }
            assert_eq!(mblock_hash, microblock.block_hash());

            mblock_hash = microblock.header.prev_block.clone();
            last_seq = microblock.header.sequence;
            ret.push(microblock);

            if mblock_hash == *parent_anchored_block_hash {
                break;
            }
        }
        ret.reverse();

        if ret.len() > 0 {
            // should start with 0
            if ret[0].header.sequence != 0 {
                warn!("Invalid microblock stream from {}/{} to {}: sequence does not start with 0, but with {}",
                      parent_consensus_hash, parent_anchored_block_hash, tip_microblock_hash, ret[0].header.sequence);

                return Ok(None);
            }
        }
        Ok(Some(ret))
    }

    /// Load up a microblock stream fork, even if its microblocks blocks aren't processed.
    pub fn load_microblock_stream_fork(
        blocks_conn: &DBConn,
        parent_consensus_hash: &ConsensusHash,
        parent_anchored_block_hash: &BlockHeaderHash,
        tip_microblock_hash: &BlockHeaderHash,
    ) -> Result<Option<Vec<StacksMicroblock>>, Error> {
        StacksChainState::inner_load_microblock_stream_fork(
            blocks_conn,
            parent_consensus_hash,
            parent_anchored_block_hash,
            tip_microblock_hash,
            false,
        )
    }

    /// Load up a microblock stream fork, but only if its microblocks are processed.
    pub fn load_processed_microblock_stream_fork(
        blocks_conn: &DBConn,
        parent_consensus_hash: &ConsensusHash,
        parent_anchored_block_hash: &BlockHeaderHash,
        tip_microblock_hash: &BlockHeaderHash,
    ) -> Result<Option<Vec<StacksMicroblock>>, Error> {
        StacksChainState::inner_load_microblock_stream_fork(
            blocks_conn,
            parent_consensus_hash,
            parent_anchored_block_hash,
            tip_microblock_hash,
            true,
        )
    }

    pub fn load_descendant_staging_microblock_stream(
        blocks_conn: &DBConn,
        parent_index_block_hash: &StacksBlockId,
        start_seq: u16,
        last_seq: u16,
    ) -> Result<Option<Vec<StacksMicroblock>>, Error> {
        let res = StacksChainState::load_descendant_staging_microblock_stream_with_poison(
            blocks_conn,
            parent_index_block_hash,
            start_seq,
            last_seq,
        )?;
        Ok(res.map(|(microblocks, _)| microblocks))
    }

    /// Load up a block's longest non-forked descendant microblock stream, given its block hash and burn header hash.
    /// Loads microblocks until a fork junction is found (if any), and drops all microblocks after
    /// it if found.  Ties are broken arbitrarily.
    ///
    /// DO NOT USE IN CONSENSUS CODE.
    pub fn load_descendant_staging_microblock_stream_with_poison(
        blocks_conn: &DBConn,
        parent_index_block_hash: &StacksBlockId,
        start_seq: u16,
        last_seq: u16,
    ) -> Result<Option<(Vec<StacksMicroblock>, Option<TransactionPayload>)>, Error> {
        assert!(last_seq >= start_seq);

        let sql = if start_seq == last_seq {
            // takes the same arguments as the range case below, but will
            "SELECT * FROM staging_microblocks WHERE index_block_hash = ?1 AND sequence == ?2 AND sequence == ?3 AND orphaned = 0 ORDER BY sequence ASC".to_string()
        } else {
            "SELECT * FROM staging_microblocks WHERE index_block_hash = ?1 AND sequence >= ?2 AND sequence < ?3 AND orphaned = 0 ORDER BY sequence ASC".to_string()
        };

        let args: &[&dyn ToSql] = &[parent_index_block_hash, &start_seq, &last_seq];
        let staging_microblocks =
            query_rows::<StagingMicroblock, _>(blocks_conn, &sql, args).map_err(Error::DBError)?;

        if staging_microblocks.len() == 0 {
            // haven't seen any microblocks that descend from this block yet
            test_debug!(
                "No microblocks built on {} up to {}",
                &parent_index_block_hash,
                last_seq
            );
            return Ok(None);
        }

        let mut ret: Vec<StacksMicroblock> = vec![];
        let mut tip: Option<StacksMicroblock> = None;
        let mut fork_poison = None;
        let mut expected_sequence = start_seq;
        let mut parents: HashMap<BlockHeaderHash, usize> = HashMap::new();

        // load associated staging microblock data, but best-effort.
        // Stop loading once we find a fork juncture.
        for i in 0..staging_microblocks.len() {
            let mblock_data = StacksChainState::load_staging_microblock_bytes(
                blocks_conn,
                &staging_microblocks[i].microblock_hash,
            )?
            .expect(&format!(
                "BUG: have record for {}-{} but no data",
                &parent_index_block_hash, &staging_microblocks[i].microblock_hash
            ));

            let mblock = match StacksMicroblock::consensus_deserialize(&mut &mblock_data[..]) {
                Ok(mb) => mb,
                Err(e) => {
                    // found an unparseable microblock. abort load
                    warn!(
                        "Failed to load {}-{} ({}): {:?}",
                        &parent_index_block_hash,
                        &staging_microblocks[i].microblock_hash,
                        staging_microblocks[i].sequence,
                        &e
                    );
                    break;
                }
            };

            if mblock.header.sequence > expected_sequence {
                warn!(
                    "Discontinuous microblock stream: expected seq {}, got {}",
                    expected_sequence, mblock.header.sequence
                );
                break;
            }

            if let Some(idx) = parents.get(&mblock.header.prev_block) {
                let conflict = ret[*idx].clone();
                warn!(
                    "Microblock fork found: microblocks {} and {} share parent {}",
                    mblock.block_hash(),
                    conflict.block_hash(),
                    &mblock.header.prev_block
                );
                fork_poison = Some(TransactionPayload::PoisonMicroblock(
                    mblock.header,
                    conflict.header,
                ));
                ret.pop(); // last microblock pushed (i.e. the tip) conflicts with mblock
                break;
            }

            // expect forks, so expected_sequence may not always increase
            expected_sequence =
                cmp::min(mblock.header.sequence, expected_sequence).saturating_add(1);

            if let Some(tip_mblock) = tip {
                if mblock.header.sequence == tip_mblock.header.sequence {
                    debug!(
                        "Microblock fork found off of {} at sequence {}",
                        &parent_index_block_hash, mblock.header.sequence
                    );
                    fork_poison = Some(TransactionPayload::PoisonMicroblock(
                        mblock.header,
                        tip_mblock.header,
                    ));
                    ret.pop(); // last microblock pushed (i.e. the tip) conflicts with mblock
                    break;
                }
            }

            tip = Some(mblock.clone());

            let prev_block = mblock.header.prev_block.clone();
            parents.insert(prev_block, ret.len());

            ret.push(mblock);
        }
        if fork_poison.is_none() && ret.len() == 0 {
            // just as if there were no blocks loaded
            Ok(None)
        } else {
            Ok(Some((ret, fork_poison)))
        }
    }

    /// Load up the next block in a microblock stream, assuming there is only one child.
    /// If there are zero children, or more than one child, then returns None.
    ///
    /// DO NOT USE IN CONSENSUS CODE.
    pub fn load_next_descendant_microblock(
        blocks_conn: &DBConn,
        parent_index_block_hash: &StacksBlockId,
        seq: u16,
    ) -> Result<Option<StacksMicroblock>, Error> {
        StacksChainState::load_descendant_staging_microblock_stream(
            blocks_conn,
            parent_index_block_hash,
            seq,
            seq,
        )
        .and_then(|list_opt| match list_opt {
            Some(mut list) => Ok(list.pop()),
            None => Ok(None),
        })
    }

    /// stacks_block _must_ have been committed, or this will return an error
    pub fn get_parent(&self, stacks_block: &StacksBlockId) -> Result<StacksBlockId, Error> {
        let sql = "SELECT parent_block_id FROM block_headers WHERE index_block_hash = ?";
        self.db()
            .query_row(sql, &[stacks_block], |row| row.get(0))
            .map_err(|e| Error::from(db_error::from(e)))
    }

    /// only used in integration tests with stacks-node
    pub fn get_parent_consensus_hash(
        sort_ic: &SortitionDBConn,
        parent_block_hash: &BlockHeaderHash,
        my_consensus_hash: &ConsensusHash,
    ) -> Result<Option<ConsensusHash>, Error> {
        let sort_handle = SortitionHandleConn::open_reader_consensus(sort_ic, my_consensus_hash)?;

        // find all blocks that we have that could be this block's parent
        let sql = "SELECT * FROM snapshots WHERE winning_stacks_block_hash = ?1";
        let possible_parent_snapshots =
            query_rows::<BlockSnapshot, _>(&sort_handle, &sql, &[parent_block_hash])?;
        for possible_parent in possible_parent_snapshots.into_iter() {
            let burn_ancestor =
                sort_handle.get_block_snapshot(&possible_parent.burn_header_hash)?;
            if let Some(_ancestor) = burn_ancestor {
                // found!
                return Ok(Some(possible_parent.consensus_hash));
            }
        }
        return Ok(None);
    }

    /// Get an anchored block's parent block header.
    /// Doesn't matter if it's staging or not.
    #[cfg(test)]
    pub fn load_parent_block_header(
        sort_ic: &SortitionDBConn,
        blocks_path: &str,
        consensus_hash: &ConsensusHash,
        anchored_block_hash: &BlockHeaderHash,
    ) -> Result<Option<(StacksBlockHeader, ConsensusHash)>, Error> {
        let header = match StacksChainState::load_block_header(
            blocks_path,
            consensus_hash,
            anchored_block_hash,
        )? {
            Some(hdr) => hdr,
            None => {
                return Ok(None);
            }
        };

        let sort_handle = SortitionHandleConn::open_reader_consensus(sort_ic, consensus_hash)?;

        // find all blocks that we have that could be this block's parent
        let sql = "SELECT * FROM snapshots WHERE winning_stacks_block_hash = ?1";
        let possible_parent_snapshots =
            query_rows::<BlockSnapshot, _>(&sort_handle, &sql, &[&header.parent_block])?;
        for possible_parent in possible_parent_snapshots.into_iter() {
            let burn_ancestor =
                sort_handle.get_block_snapshot(&possible_parent.burn_header_hash)?;
            if let Some(ancestor) = burn_ancestor {
                // found!
                let ret = StacksChainState::load_block_header(
                    blocks_path,
                    &ancestor.consensus_hash,
                    &ancestor.winning_stacks_block_hash,
                )?
                .map(|header| (header, ancestor.consensus_hash));

                return Ok(ret);
            }
        }
        return Ok(None);
    }

    /// Store a preprocessed block, queuing it up for subsequent processing.
    /// The caller should at least verify that the block is attached to some fork in the burn
    /// chain.
    fn store_staging_block<'a>(
        tx: &mut DBTx<'a>,
        blocks_path: &str,
        consensus_hash: &ConsensusHash,
        block: &StacksBlock,
        parent_consensus_hash: &ConsensusHash,
        commit_burn: u64,
        sortition_burn: u64,
        download_time: u64,
    ) -> Result<(), Error> {
        debug!(
            "Store anchored block {}/{}, parent in {}",
            consensus_hash,
            block.block_hash(),
            parent_consensus_hash
        );
        assert!(commit_burn < i64::MAX as u64);
        assert!(sortition_burn < i64::MAX as u64);

        let block_hash = block.block_hash();
        let index_block_hash =
            StacksBlockHeader::make_index_block_hash(&consensus_hash, &block_hash);

        let attachable = {
            // if this block has an unprocessed staging parent, then it's not attachable until its parent is.
            let has_unprocessed_parent_sql = "SELECT anchored_block_hash FROM staging_blocks WHERE anchored_block_hash = ?1 AND consensus_hash = ?2 AND processed = 0 AND orphaned = 0 LIMIT 1";
            let has_parent_sql = "SELECT anchored_block_hash FROM staging_blocks WHERE anchored_block_hash = ?1 AND consensus_hash = ?2 LIMIT 1";
            let has_parent_args: &[&dyn ToSql] =
                &[&block.header.parent_block, &parent_consensus_hash];
            let has_unprocessed_parent_rows = query_row_columns::<BlockHeaderHash, _>(
                &tx,
                has_unprocessed_parent_sql,
                has_parent_args,
                "anchored_block_hash",
            )
            .map_err(Error::DBError)?;
            let has_parent_rows = query_row_columns::<BlockHeaderHash, _>(
                &tx,
                has_parent_sql,
                has_parent_args,
                "anchored_block_hash",
            )
            .map_err(Error::DBError)?;
            let parent_not_in_staging_blocks =
                has_parent_rows.len() == 0 && block.header.parent_block != FIRST_STACKS_BLOCK_HASH;
            if has_unprocessed_parent_rows.len() > 0 || parent_not_in_staging_blocks {
                // still have unprocessed parent OR its parent is not in staging_blocks at all -- this block is not attachable
                debug!(
                    "Store non-attachable anchored block {}/{}",
                    consensus_hash,
                    block.block_hash()
                );
                0
            } else {
                // no unprocessed parents -- this block is potentially attachable
                1
            }
        };

        // store block metadata
        let sql = "INSERT OR REPLACE INTO staging_blocks \
                   (anchored_block_hash, \
                   parent_anchored_block_hash, \
                   consensus_hash, \
                   parent_consensus_hash, \
                   parent_microblock_hash, \
                   parent_microblock_seq, \
                   microblock_pubkey_hash, \
                   height, \
                   attachable, \
                   processed, \
                   orphaned, \
                   commit_burn, \
                   sortition_burn, \
                   index_block_hash, \
                   arrival_time, \
                   processed_time, \
                   download_time) \
                   VALUES (?1, ?2, ?3, ?4, ?5, ?6, ?7, ?8, ?9, ?10, ?11, ?12, ?13, ?14, ?15, ?16, ?17)";
        let args: &[&dyn ToSql] = &[
            &block_hash,
            &block.header.parent_block,
            &consensus_hash,
            &parent_consensus_hash,
            &block.header.parent_microblock,
            &block.header.parent_microblock_sequence,
            &block.header.microblock_pubkey_hash,
            &u64_to_sql(block.header.total_work.work)?,
            &attachable,
            &0,
            &0,
            &u64_to_sql(commit_burn)?,
            &u64_to_sql(sortition_burn)?,
            &index_block_hash,
            &u64_to_sql(get_epoch_time_secs())?,
            &0,
            &u64_to_sql(download_time)?,
        ];

        tx.execute(&sql, args)
            .map_err(|e| Error::DBError(db_error::SqliteError(e)))?;

        StacksChainState::store_block(blocks_path, consensus_hash, block)?;

        // mark all children of this new block as unattachable -- need to attach this block first!
        // this should be done across all burnchains.
        let children_sql =
            "UPDATE staging_blocks SET attachable = 0 WHERE parent_anchored_block_hash = ?1";
        let children_args = [&block_hash];

        tx.execute(&children_sql, &children_args)
            .map_err(|e| Error::DBError(db_error::SqliteError(e)))?;

        Ok(())
    }

    /// Store a preprocessed microblock, queueing it up for subsequent processing.
    /// The caller should at least verify that this block was signed by the miner of the ancestor
    /// anchored block that this microblock builds off of.  Because microblocks may arrive out of
    /// order, this method does not check that.
    /// The consensus_hash and anchored_block_hash correspond to the _parent_ Stacks block.
    /// Microblocks ought to only be stored if they are first confirmed to have been signed.
    pub fn store_staging_microblock<'a>(
        tx: &mut DBTx<'a>,
        parent_consensus_hash: &ConsensusHash,
        parent_anchored_block_hash: &BlockHeaderHash,
        microblock: &StacksMicroblock,
    ) -> Result<(), Error> {
        test_debug!(
            "Store staging microblock {}/{}-{}",
            parent_consensus_hash,
            parent_anchored_block_hash,
            microblock.block_hash()
        );

        let mut microblock_bytes = vec![];
        microblock
            .consensus_serialize(&mut microblock_bytes)
            .map_err(Error::CodecError)?;

        let index_block_hash = StacksBlockHeader::make_index_block_hash(
            parent_consensus_hash,
            parent_anchored_block_hash,
        );

        let index_microblock_hash = StacksBlockHeader::make_index_block_hash(
            parent_consensus_hash,
            &microblock.block_hash(),
        );

        // store microblock metadata
        let sql = "INSERT OR REPLACE INTO staging_microblocks (anchored_block_hash, consensus_hash, index_block_hash, microblock_hash, parent_hash, index_microblock_hash, sequence, processed, orphaned) VALUES (?1, ?2, ?3, ?4, ?5, ?6, ?7, ?8, ?9)";
        let args: &[&dyn ToSql] = &[
            &parent_anchored_block_hash,
            &parent_consensus_hash,
            &index_block_hash,
            &microblock.block_hash(),
            &microblock.header.prev_block,
            &index_microblock_hash,
            &microblock.header.sequence,
            &0,
            &0,
        ];

        tx.execute(&sql, args)
            .map_err(|e| Error::DBError(db_error::SqliteError(e)))?;

        // store microblock bytes
        let block_sql = "INSERT OR REPLACE INTO staging_microblocks_data \
                         (block_hash, block_data)
                         VALUES (?1, ?2)";
        let block_args: &[&dyn ToSql] = &[&microblock.block_hash(), &microblock_bytes];

        tx.execute(&block_sql, block_args)
            .map_err(|e| Error::DBError(db_error::SqliteError(e)))?;

        Ok(())
    }

    /// Store users who burned in support of a block
    fn store_staging_block_user_burn_supports<'a>(
        tx: &mut DBTx<'a>,
        consensus_hash: &ConsensusHash,
        block_hash: &BlockHeaderHash,
        burn_supports: &[UserBurnSupportOp],
    ) -> Result<(), Error> {
        for burn_support in burn_supports.iter() {
            assert!(burn_support.burn_fee < i64::MAX as u64);
        }

        for burn_support in burn_supports.iter() {
            let sql = "INSERT OR REPLACE INTO staging_user_burn_support (anchored_block_hash, consensus_hash, address, burn_amount, vtxindex) VALUES (?1, ?2, ?3, ?4, ?5)";
            let args: &[&dyn ToSql] = &[
                &consensus_hash,
                &block_hash,
                &burn_support.address.to_string(),
                &u64_to_sql(burn_support.burn_fee)?,
                &burn_support.vtxindex,
            ];

            tx.execute(&sql, args)
                .map_err(|e| Error::DBError(db_error::SqliteError(e)))?;
        }

        Ok(())
    }

    /// Read all the i64 values from a query (possibly none).
    fn read_i64s(conn: &DBConn, query: &str, args: &[&dyn ToSql]) -> Result<Vec<i64>, Error> {
        let mut stmt = conn
            .prepare(query)
            .map_err(|e| Error::DBError(db_error::SqliteError(e)))?;
        let mut rows = stmt
            .query(args)
            .map_err(|e| Error::DBError(db_error::SqliteError(e)))?;

        // gather
        let mut row_data: Vec<i64> = vec![];
        while let Some(row) = rows.next().map_err(|e| db_error::SqliteError(e))? {
            let val_opt: Option<i64> = row.get_unwrap(0);
            if let Some(val) = val_opt {
                row_data.push(val);
            }
        }

        Ok(row_data)
    }

    /// Do we have a block queued up, and if so, is it being processed?.
    /// Return Some(processed) if the block is queued up -- true if processed, false if not
    /// Return None if the block is not queued up
    pub fn get_staging_block_status(
        blocks_conn: &DBConn,
        consensus_hash: &ConsensusHash,
        block_hash: &BlockHeaderHash,
    ) -> Result<Option<bool>, Error> {
        StacksChainState::read_i64s(blocks_conn, "SELECT processed FROM staging_blocks WHERE anchored_block_hash = ?1 AND consensus_hash = ?2", &[block_hash, consensus_hash])
            .and_then(|processed| {
                if processed.len() == 0 {
                    Ok(None)
                }
                else if processed.len() == 1 {
                    Ok(Some(processed[0] != 0))
                }
                else {
                    Err(Error::DBError(db_error::Overflow))
                }
            })
    }

    /// Do we have a given Stacks block in any PoX fork or sortition fork?
    pub fn get_staging_block_consensus_hashes(
        blocks_conn: &DBConn,
        block_hash: &BlockHeaderHash,
    ) -> Result<Vec<ConsensusHash>, Error> {
        query_rows::<ConsensusHash, _>(
            blocks_conn,
            "SELECT consensus_hash FROM staging_blocks WHERE anchored_block_hash = ?1",
            &[block_hash],
        )
        .map_err(|e| e.into())
    }

    /// Is a block orphaned?
    pub fn is_block_orphaned(
        blocks_conn: &DBConn,
        consensus_hash: &ConsensusHash,
        block_hash: &BlockHeaderHash,
    ) -> Result<bool, Error> {
        StacksChainState::read_i64s(blocks_conn, "SELECT orphaned FROM staging_blocks WHERE anchored_block_hash = ?1 AND consensus_hash = ?2", &[block_hash, consensus_hash])
            .and_then(|orphaned| {
                if orphaned.len() == 0 {
                    Ok(false)
                }
                else if orphaned.len() == 1 {
                    Ok(orphaned[0] != 0)
                }
                else {
                    Err(Error::DBError(db_error::Overflow))
                }
            })
    }

    /// Do we have a microblock in the DB, and if so, has it been processed?
    /// The query takes the consensus hash and block hash of a block that _produced_ this stream.
    /// Return Some(processed) if the microblock is queued up.
    /// Return None if the microblock is not queued up.
    pub fn get_microblock_status(
        &self,
        parent_consensus_hash: &ConsensusHash,
        parent_block_hash: &BlockHeaderHash,
        microblock_hash: &BlockHeaderHash,
    ) -> Result<Option<bool>, Error> {
        StacksChainState::read_i64s(&self.db(), "SELECT processed FROM staging_microblocks WHERE anchored_block_hash = ?1 AND microblock_hash = ?2 AND consensus_hash = ?3", &[&parent_block_hash, microblock_hash, &parent_consensus_hash])
            .and_then(|processed| {
                if processed.len() == 0 {
                    Ok(None)
                }
                else if processed.len() == 1 {
                    Ok(Some(processed[0] != 0))
                }
                else {
                    Err(Error::DBError(db_error::Overflow))
                }
            })
    }

    /// Given an anchor block's index hash, does it confirm any microblocks?
    /// Due to the way we process microblocks -- i.e. all microblocks between a parent/child anchor
    /// block are processed atomically -- it is sufficient to check that there exists a microblock
    /// that is the parent microblock of this block, and is processed.
    /// Used for RPC where the tail hash isn't known.
    pub fn has_processed_microblocks(
        &self,
        child_index_block_hash: &StacksBlockId,
    ) -> Result<bool, Error> {
        let (parent_consensus_hash, parent_block_hash) =
            match StacksChainState::get_parent_block_header_hashes(
                &self.db(),
                &child_index_block_hash,
            )? {
                Some(x) => x,
                None => {
                    // no parent stored, so no confirmed microblocks
                    return Ok(false);
                }
            };

        let parent_index_block_hash =
            StacksBlockHeader::make_index_block_hash(&parent_consensus_hash, &parent_block_hash);

        let parent_microblock_hash =
            match StacksChainState::get_staging_block_parent_microblock_hash(
                &self.db(),
                child_index_block_hash,
            )? {
                Some(x) => x,
                None => {
                    // no header record for this block, so it cannot have confirmed anything
                    return Ok(false);
                }
            };

        let sql = "SELECT 1 FROM staging_microblocks WHERE index_block_hash = ?1 AND microblock_hash = ?2 AND processed = 1 AND orphaned = 0";
        let args: &[&dyn ToSql] = &[&parent_index_block_hash, &parent_microblock_hash];
        let res = self
            .db()
            .query_row(sql, args, |_r| Ok(()))
            .optional()
            .expect("DB CORRUPTION: staging blocks DB corrupted!")
            .is_some();

        Ok(res)
    }

    /// Given an anchor block's index hash, and the last microblock hash in a hypothetical tail,
    /// does this anchor block confirm that tail?
    /// Due to the way we process microblocks -- i.e. all microblocks between a parent/child anchor
    /// block are processed atomically -- it is sufficient to check that there exists a microblock
    /// that is the parent microblock of this block, and is processed.
    pub fn has_processed_microblocks_at_tail(
        &self,
        child_index_block_hash: &StacksBlockId,
        parent_microblock_hash: &BlockHeaderHash,
    ) -> Result<bool, Error> {
        StacksChainState::read_i64s(self.db(), "SELECT staging_microblocks.processed
                                                FROM staging_blocks JOIN staging_microblocks ON staging_blocks.parent_anchored_block_hash = staging_microblocks.anchored_block_hash AND staging_blocks.parent_consensus_hash = staging_microblocks.consensus_hash
                                                WHERE staging_blocks.index_block_hash = ?1 AND staging_microblocks.microblock_hash = ?2 AND staging_microblocks.orphaned = 0", &[child_index_block_hash, &parent_microblock_hash])
            .and_then(|processed| {
                if processed.len() == 0 {
                    Ok(false)
                }
                else if processed.len() == 1 {
                    Ok(processed[0] != 0)
                }
                else {
                    Err(Error::DBError(db_error::Overflow))
                }
            })
    }

    /// Generate a blocks inventory message, given the output of
    /// SortitionDB::get_stacks_header_hashes().  Note that header_hashes must be less than or equal to
    /// pox_constants.reward_cycle_length, in order to generate a valid BlocksInvData payload.
    pub fn get_blocks_inventory(
        &self,
        header_hashes: &[(ConsensusHash, Option<BlockHeaderHash>)],
    ) -> Result<BlocksInvData, Error> {
        let mut block_bits = Vec::with_capacity(header_hashes.len());
        let mut microblock_bits = Vec::with_capacity(header_hashes.len());

        let mut block_bench_total = 0;
        let mut mblock_bench_total = 0;

        for (consensus_hash, stacks_header_hash_opt) in header_hashes.iter() {
            match stacks_header_hash_opt {
                None => {
                    test_debug!(
                        "Do not have any Stacks block for consensus hash {} in {}",
                        &consensus_hash,
                        &self.blocks_path
                    );
                    block_bits.push(false);
                    microblock_bits.push(false);
                }
                Some(ref stacks_header_hash) => {
                    let index_block_hash = StacksBlockHeader::make_index_block_hash(
                        consensus_hash,
                        stacks_header_hash,
                    );

                    let block_bench_start = get_epoch_time_ms();
                    let mut parent_microblock_hash = None;

                    // TODO: just do a stat? cache this?
                    match StacksChainState::load_block_header(
                        &self.blocks_path,
                        &consensus_hash,
                        &stacks_header_hash,
                    ) {
                        Ok(Some(hdr)) => {
                            test_debug!(
                                "Have anchored block {} in {}",
                                &index_block_hash,
                                &self.blocks_path
                            );
                            if hdr.parent_microblock != EMPTY_MICROBLOCK_PARENT_HASH {
                                parent_microblock_hash = Some(hdr.parent_microblock.clone());
                            }

                            let mut status = true;
                            if self.fault_injection.hide_blocks {
                                if let Some(header_info) = StacksChainState::get_stacks_block_header_info_by_index_block_hash(self.db(), &index_block_hash)? {
                                    if Relayer::fault_injection_is_block_hidden(&hdr, header_info.burn_header_height.into()) {
                                        status = false;
                                    }
                                }
                            }

                            block_bits.push(status);
                        }
                        _ => {
                            test_debug!("Do not have anchored block {}", &index_block_hash);
                            block_bits.push(false);
                        }
                    }

                    let block_bench_end = get_epoch_time_ms();
                    block_bench_total += block_bench_end.saturating_sub(block_bench_start);

                    let mblock_bench_begin = get_epoch_time_ms();
                    if let Some(parent_microblock) = parent_microblock_hash {
                        // TODO: can we cache this?
                        if self.has_processed_microblocks_at_tail(
                            &index_block_hash,
                            &parent_microblock,
                        )? {
                            test_debug!(
                                "Have processed microblocks confirmed by anchored block {}",
                                &index_block_hash,
                            );
                            microblock_bits.push(true);
                        } else {
                            test_debug!("Do not have processed microblocks confirmed by anchored block {} -- no index hash)", &index_block_hash);
                            microblock_bits.push(false);
                        }
                    } else {
                        test_debug!(
                            "Do not have processed microblocks confirmed by anchored block {}",
                            &index_block_hash
                        );
                        microblock_bits.push(false);
                    }

                    let mblock_bench_end = get_epoch_time_ms();
                    mblock_bench_total += mblock_bench_end.saturating_sub(mblock_bench_begin);
                }
            }
        }

        assert_eq!(block_bits.len(), microblock_bits.len());

        let block_bitvec = BlocksInvData::compress_bools(&block_bits);
        let microblocks_bitvec = BlocksInvData::compress_bools(&microblock_bits);

        debug!(
            "Time to evaluate {} entries: {}ms for blocks, {}ms for microblocks",
            header_hashes.len(),
            block_bench_total,
            mblock_bench_total
        );

        Ok(BlocksInvData {
            bitlen: block_bits.len() as u16,
            block_bitvec: block_bitvec,
            microblocks_bitvec: microblocks_bitvec,
        })
    }

    /// Find the minimum and maximum Stacks block heights for a reward cycle
    pub fn get_min_max_stacks_block_heights_in_reward_cycle(
        &self,
        burnchain: &Burnchain,
        reward_cycle: u64,
    ) -> Result<(u64, u64), Error> {
        // find height range
        let burn_height_start = burnchain.reward_cycle_to_block_height(reward_cycle);
        let burn_height_end = burnchain.reward_cycle_to_block_height(reward_cycle + 1);

        test_debug!(
            "Search for min/max Stacks blocks between burn blocks [{},{})",
            burn_height_start,
            burn_height_end
        );

        let sql = "SELECT COALESCE(MIN(block_height), 0), COALESCE(MAX(block_height), 0) FROM block_headers WHERE burn_header_height >= ?1 AND burn_header_height < ?2";
        let args: &[&dyn ToSql] = &[
            &u64_to_sql(burn_height_start)?,
            &u64_to_sql(burn_height_end)?,
        ];

        self.db()
            .query_row(sql, args, |row| {
                let start_height_i64: i64 = row.get_unwrap(0);
                let end_height_i64: i64 = row.get_unwrap(1);
                return Ok((start_height_i64 as u64, end_height_i64 as u64));
            })
            .optional()?
            .ok_or_else(|| Error::DBError(db_error::NotFoundError))
    }

    /// Generate a blocks inventory message for a range of Stacks block heights.
    /// NOTE: header_hashes must be *only* for this reward cycle.
    pub fn get_blocks_inventory_for_reward_cycle(
        &self,
        burnchain: &Burnchain,
        reward_cycle: u64,
        header_hashes: &[(ConsensusHash, Option<BlockHeaderHash>)],
    ) -> Result<BlocksInvData, Error> {
        let bench_start = get_epoch_time_ms();
        let mut block_bits = vec![false; header_hashes.len()];
        let mut microblock_bits = vec![false; header_hashes.len()];
        let mut num_rows = 0;

        let mut ch_lookup: HashMap<&ConsensusHash, _> = HashMap::new();
        for (i, (ch, _)) in header_hashes.iter().enumerate() {
            ch_lookup.insert(ch, i);
        }

        // find height range
        let (start_height, end_height) =
            self.get_min_max_stacks_block_heights_in_reward_cycle(burnchain, reward_cycle)?;

        test_debug!(
            "Search for accepted blocks and microblocks in [{},{}] for reward cycle {}",
            start_height,
            end_height,
            reward_cycle,
        );

        let sql = "SELECT staging_blocks.consensus_hash, staging_blocks.processed, staging_blocks.orphaned, staging_microblocks.processed, staging_microblocks.orphaned \
                   FROM staging_blocks LEFT JOIN staging_microblocks \
                   ON staging_blocks.parent_microblock_hash = staging_microblocks.microblock_hash \
                   WHERE staging_blocks.height >= ?1 AND staging_blocks.height <= ?2";
        let args: &[&dyn ToSql] = &[&u64_to_sql(start_height)?, &u64_to_sql(end_height)?];

        let mut stmt = self.db().prepare(sql)?;

        let mut rows = stmt.query(args)?;

        while let Some(row) = rows.next()? {
            num_rows += 1;
            let consensus_hash: ConsensusHash = row.get_unwrap(0);
            let index = match ch_lookup.get(&consensus_hash) {
                Some(i) => *i,
                None => {
                    test_debug!("No staging block data for {}", &consensus_hash);
                    continue;
                }
            };

            let block_processed: i64 = row.get_unwrap(1);
            let block_orphaned: i64 = row.get_unwrap(2);
            let microblock_processed_opt: Option<i64> = row.get_unwrap(3);
            let microblock_orphaned_opt: Option<i64> = row.get_unwrap(4);

            if block_processed != 0 && block_orphaned == 0 {
                block_bits[index] = true;
            }

            if let Some(microblock_processed) = microblock_processed_opt {
                if let Some(microblock_orphaned) = microblock_orphaned_opt {
                    if block_processed != 0
                        && block_orphaned == 0
                        && microblock_processed != 0
                        && microblock_orphaned == 0
                    {
                        microblock_bits[index] = true;
                    }
                }
            }
        }

        let block_bitvec = BlocksInvData::compress_bools(&block_bits);
        let microblocks_bitvec = BlocksInvData::compress_bools(&microblock_bits);
        let bench_end = get_epoch_time_ms();

        debug!(
            "Time to evaluate {} entries: {}ms; {} rows visited",
            header_hashes.len(),
            bench_end.saturating_sub(bench_start),
            num_rows
        );

        Ok(BlocksInvData {
            bitlen: block_bits.len() as u16,
            block_bitvec: block_bitvec,
            microblocks_bitvec: microblocks_bitvec,
        })
    }

    /// Do we have a staging block?  Return true if the block is present and marked as unprocessed;
    /// false otherwise
    pub fn has_staging_block(
        blocks_conn: &DBConn,
        consensus_hash: &ConsensusHash,
        block_hash: &BlockHeaderHash,
    ) -> Result<bool, Error> {
        match StacksChainState::get_staging_block_status(blocks_conn, consensus_hash, block_hash)? {
            Some(processed) => Ok(!processed),
            None => Ok(false),
        }
    }

    /// Get all consensus hashes for a given block hash
    pub fn get_known_consensus_hashes_for_block(
        conn: &Connection,
        block_hash: &BlockHeaderHash,
    ) -> Result<Vec<ConsensusHash>, Error> {
        let qry = "SELECT consensus_hash FROM staging_blocks WHERE anchored_block_hash = ?1";
        let args: &[&dyn ToSql] = &[block_hash];
        query_rows(conn, qry, args).map_err(|e| e.into())
    }

    /// Determine if we have the block data for a given block-commit.
    /// Used to see if we have the block data for an unaffirmed PoX anchor block
    /// (hence the test_debug! macros referring to PoX anchor blocks)
    fn has_stacks_block_for(chainstate_conn: &DBConn, block_commit: LeaderBlockCommitOp) -> bool {
        StacksChainState::get_known_consensus_hashes_for_block(
            chainstate_conn,
            &block_commit.block_header_hash,
        )
        .expect("FATAL: failed to query staging blocks DB")
        .len()
            > 0
    }

    /// Find the canonical affirmation map.  Handle unaffirmed anchor blocks by simply seeing if we
    /// have the block data for it or not.
    pub fn find_canonical_affirmation_map<B: BurnchainHeaderReader>(
        burnchain: &Burnchain,
        indexer: &B,
        burnchain_db: &BurnchainDB,
        chainstate: &StacksChainState,
    ) -> Result<AffirmationMap, Error> {
        BurnchainDB::get_canonical_affirmation_map(
            burnchain_db.conn(),
            burnchain,
            indexer,
            |anchor_block_commit, _anchor_block_metadata| {
                // if we don't have an unaffirmed anchor block, and we're no longer in the initial block
                // download, then assume that it's absent.  Otherwise, if we are in the initial block
                // download but we don't have it yet, assume that it's present.
                StacksChainState::has_stacks_block_for(chainstate.db(), anchor_block_commit)
            },
        )
        .map_err(|e| e.into())
    }

    /// Get the affirmation map represented by the Stacks chain tip.
    /// This is the private interface, to avoid having a public function take two db connections of the
    /// same type.
    fn inner_find_stacks_tip_affirmation_map(
        burnchain_conn: &DBConn,
        sort_db_conn: &DBConn,
        tip_ch: &ConsensusHash,
        tip_bhh: &BlockHeaderHash,
    ) -> Result<AffirmationMap, Error> {
        if let Some(leader_block_commit) =
            SortitionDB::get_block_commit_for_stacks_block(sort_db_conn, tip_ch, tip_bhh)?
        {
            if let Some(am_id) =
                BurnchainDB::get_block_commit_affirmation_id(burnchain_conn, &leader_block_commit)?
            {
                if let Some(am) = BurnchainDB::get_affirmation_map(burnchain_conn, am_id)? {
                    debug!(
                        "Stacks tip {}/{} (txid {}) has affirmation map '{}'",
                        tip_ch, tip_bhh, &leader_block_commit.txid, &am
                    );
                    return Ok(am);
                } else {
                    debug!(
                        "Stacks tip {}/{} (txid {}) affirmation map ID {} has no corresponding map",
                        tip_ch, tip_bhh, &leader_block_commit.txid, am_id
                    );
                }
            } else {
                debug!(
                    "No affirmation map for stacks tip {}/{} (txid {})",
                    tip_ch, tip_bhh, &leader_block_commit.txid
                );
            }
        } else {
            debug!("No block-commit for stacks tip {}/{}", tip_ch, tip_bhh);
        }

        Ok(AffirmationMap::empty())
    }

    /// Get the affirmation map represented by the Stacks chain tip.
    /// This uses the 2.1 rules exclusively (i.e. only block-commits are considered).
    pub fn find_stacks_tip_affirmation_map(
        burnchain_db: &BurnchainDB,
        sort_db_conn: &DBConn,
        tip_ch: &ConsensusHash,
        tip_bhh: &BlockHeaderHash,
    ) -> Result<AffirmationMap, Error> {
        Self::inner_find_stacks_tip_affirmation_map(
            burnchain_db.conn(),
            sort_db_conn,
            tip_ch,
            tip_bhh,
        )
    }

    /// Is a block compatible with the heaviest affirmation map?
    pub fn is_block_compatible_with_affirmation_map(
        stacks_tip_affirmation_map: &AffirmationMap,
        heaviest_am: &AffirmationMap,
    ) -> Result<bool, Error> {
        // NOTE: a.find_divergence(b) will be `Some(..)` even if a and b have the same prefix,
        // but b happens to be longer.  So, we need to check both `stacks_tip_affirmation_map`
        // and `heaviest_am` against each other depending on their lengths.
        if (stacks_tip_affirmation_map.len() > heaviest_am.len()
            && stacks_tip_affirmation_map
                .find_divergence(&heaviest_am)
                .is_some())
            || (stacks_tip_affirmation_map.len() <= heaviest_am.len()
                && heaviest_am
                    .find_divergence(&stacks_tip_affirmation_map)
                    .is_some())
        {
            return Ok(false);
        } else {
            return Ok(true);
        }
    }

    /// Delete a microblock's data from the DB
    fn delete_microblock_data(
        tx: &mut DBTx,
        microblock_hash: &BlockHeaderHash,
    ) -> Result<(), Error> {
        let args = [&microblock_hash];

        // copy into the invalidated_microblocks_data table
        let copy_sql = "INSERT OR REPLACE INTO invalidated_microblocks_data SELECT * FROM staging_microblocks_data WHERE block_hash = ?1";
        tx.execute(copy_sql, &args)?;

        // clear out the block data from staging
        let clear_sql = "DELETE FROM staging_microblocks_data WHERE block_hash = ?1";
        tx.execute(clear_sql, &args)?;

        Ok(())
    }

    /// Mark an anchored block as orphaned and both orphan and delete its descendant microblock data.
    /// The blocks database will eventually delete all orphaned data.
    fn delete_orphaned_epoch_data<'a>(
        tx: &mut DBTx<'a>,
        blocks_path: &str,
        consensus_hash: &ConsensusHash,
        anchored_block_hash: &BlockHeaderHash,
    ) -> Result<(), Error> {
        // This block is orphaned
        let update_block_sql = "UPDATE staging_blocks SET orphaned = 1, processed = 1, attachable = 0 WHERE consensus_hash = ?1 AND anchored_block_hash = ?2";
        let update_block_args: &[&dyn ToSql] = &[consensus_hash, anchored_block_hash];

        // All descendants of this processed block are never attachable.
        // Indicate this by marking all children as orphaned (but not procesed), across all burnchain forks.
        let update_children_sql = "UPDATE staging_blocks SET orphaned = 1, processed = 0, attachable = 0 WHERE parent_consensus_hash = ?1 AND parent_anchored_block_hash = ?2";
        let update_children_args: &[&dyn ToSql] = &[consensus_hash, anchored_block_hash];

        // find all orphaned microblocks, and delete the block data
        let find_orphaned_microblocks_sql = "SELECT microblock_hash FROM staging_microblocks WHERE consensus_hash = ?1 AND anchored_block_hash = ?2";
        let find_orphaned_microblocks_args: &[&dyn ToSql] = &[consensus_hash, anchored_block_hash];
        let orphaned_microblock_hashes = query_row_columns::<BlockHeaderHash, _>(
            tx,
            find_orphaned_microblocks_sql,
            find_orphaned_microblocks_args,
            "microblock_hash",
        )?;

        // drop microblocks (this processes them)
        let update_microblock_children_sql = "UPDATE staging_microblocks SET orphaned = 1, processed = 1 WHERE consensus_hash = ?1 AND anchored_block_hash = ?2";
        let update_microblock_children_args: &[&dyn ToSql] = &[consensus_hash, anchored_block_hash];

        tx.execute(update_block_sql, update_block_args)?;

        tx.execute(update_children_sql, update_children_args)?;

        tx.execute(
            update_microblock_children_sql,
            update_microblock_children_args,
        )?;

        for mblock_hash in orphaned_microblock_hashes {
            StacksChainState::delete_microblock_data(tx, &mblock_hash)?;
        }

        // mark the block as invalid if we haven't already
        let block_path =
            StacksChainState::get_block_path(blocks_path, consensus_hash, anchored_block_hash)?;
        match fs::metadata(&block_path) {
            Ok(_) => {
                StacksChainState::free_block(blocks_path, consensus_hash, anchored_block_hash);
            }
            Err(_) => {
                StacksChainState::atomic_file_write(&block_path, &vec![])?;
            }
        }

        Ok(())
    }

    /// Forget that a block and microblock stream was marked as invalid, given a particular consensus hash.
    /// This is necessary when dealing with PoX reorgs, whereby an epoch can be unprocessible on one
    /// fork but processable on another (i.e. the same block can show up in two different PoX
    /// forks, but will only be valid in at most one of them).
    /// This does not restore any block data; it merely makes it possible to go re-process them.
    pub fn forget_orphaned_epoch_data<'a>(
        tx: &mut DBTx<'a>,
        consensus_hash: &ConsensusHash,
        anchored_block_hash: &BlockHeaderHash,
    ) -> Result<(), Error> {
        test_debug!(
            "Forget that {}/{} is orphaned, if it is orphaned at all",
            consensus_hash,
            anchored_block_hash
        );

        let sql = "DELETE FROM staging_blocks WHERE consensus_hash = ?1 AND anchored_block_hash = ?2 AND orphaned = 1 AND processed = 1";
        let args: &[&dyn ToSql] = &[consensus_hash, anchored_block_hash];

        tx.execute(sql, args)?;

        let sql = "DELETE FROM staging_microblocks WHERE consensus_hash = ?1 AND anchored_block_hash = ?2 AND orphaned = 1 AND processed = 1";

        tx.execute(sql, args)?;

        Ok(())
    }

    /// Clear out a staging block -- mark it as processed.
    /// Mark its children as attachable.
    /// Idempotent.
    /// sort_tx_opt is required if accept is true
    fn set_block_processed<'a, 'b>(
        tx: &mut DBTx<'a>,
        mut sort_tx_opt: Option<&mut SortitionHandleTx<'b>>,
        blocks_path: &str,
        consensus_hash: &ConsensusHash,
        anchored_block_hash: &BlockHeaderHash,
        accept: bool,
    ) -> Result<(), Error> {
        let sql = "SELECT * FROM staging_blocks WHERE consensus_hash = ?1 AND anchored_block_hash = ?2 AND orphaned = 0".to_string();
        let args: &[&dyn ToSql] = &[&consensus_hash, &anchored_block_hash];

        let has_stored_block = StacksChainState::has_stored_block(
            tx,
            blocks_path,
            consensus_hash,
            anchored_block_hash,
        )?;

        let rows = query_rows::<StagingBlock, _>(tx, &sql, args).map_err(Error::DBError)?;
        let block = match rows.len() {
            0 => {
                // not an error if this block was already orphaned
                let orphan_sql = "SELECT * FROM staging_blocks WHERE consensus_hash = ?1 AND anchored_block_hash = ?2 AND orphaned = 1".to_string();
                let orphan_args: &[&dyn ToSql] = &[&consensus_hash, &anchored_block_hash];
                let orphan_rows = query_rows::<StagingBlock, _>(tx, &orphan_sql, orphan_args)
                    .map_err(Error::DBError)?;
                if orphan_rows.len() == 1 {
                    return Ok(());
                } else {
                    test_debug!(
                        "No such block at {}/{}",
                        consensus_hash,
                        anchored_block_hash
                    );
                    return Err(Error::DBError(db_error::NotFoundError));
                }
            }
            1 => rows[0].clone(),
            _ => {
                // should never happen
                panic!("Multiple staging blocks with same burn hash and block hash");
            }
        };

        if !block.processed {
            if !has_stored_block {
                if accept {
                    debug!(
                        "Accept block {}/{} as {}",
                        consensus_hash,
                        anchored_block_hash,
                        StacksBlockHeader::make_index_block_hash(
                            &consensus_hash,
                            &anchored_block_hash
                        )
                    );
                } else {
                    info!("Reject block {}/{}", consensus_hash, anchored_block_hash);
                }
            } else {
                debug!(
                    "Already stored block {}/{} ({})",
                    consensus_hash,
                    anchored_block_hash,
                    StacksBlockHeader::make_index_block_hash(&consensus_hash, &anchored_block_hash)
                );
            }
        } else {
            debug!(
                "Already processed block {}/{} ({})",
                consensus_hash,
                anchored_block_hash,
                StacksBlockHeader::make_index_block_hash(&consensus_hash, &anchored_block_hash)
            );
        }

        let update_sql = "UPDATE staging_blocks SET processed = 1, processed_time = ?1 WHERE consensus_hash = ?2 AND anchored_block_hash = ?3".to_string();
        let update_args: &[&dyn ToSql] = &[
            &u64_to_sql(get_epoch_time_secs())?,
            &consensus_hash,
            &anchored_block_hash,
        ];

        tx.execute(&update_sql, update_args)
            .map_err(|e| Error::DBError(db_error::SqliteError(e)))?;

        if accept {
            // if we accepted this block, then children of this processed block are now attachable.
            // Applies across all burnchain forks
            let update_children_sql =
                "UPDATE staging_blocks SET attachable = 1 WHERE parent_anchored_block_hash = ?1"
                    .to_string();
            let update_children_args = [&anchored_block_hash];

            tx.execute(&update_children_sql, &update_children_args)
                .map_err(|e| Error::DBError(db_error::SqliteError(e)))?;

            // mark this block as processed in the burn db too
            match sort_tx_opt {
                Some(ref mut sort_tx) => {
                    sort_tx.set_stacks_block_accepted(
                        consensus_hash,
                        &block.anchored_block_hash,
                        block.height,
                    )?;
                }
                None => {
                    if !cfg!(test) {
                        // not allowed in production
                        panic!("No burn DB transaction given to block processor");
                    }
                }
            }
        } else {
            // Otherwise, all descendants of this processed block are never attachable.
            // Mark this block's children as orphans, blow away its data, and blow away its descendant microblocks.
            debug!("Orphan block {}/{}", consensus_hash, anchored_block_hash);
            StacksChainState::delete_orphaned_epoch_data(
                tx,
                blocks_path,
                consensus_hash,
                anchored_block_hash,
            )?;
        }

        Ok(())
    }

    #[cfg(test)]
    fn set_block_orphaned<'a>(
        tx: &mut DBTx<'a>,
        blocks_path: &str,
        consensus_hash: &ConsensusHash,
        anchored_block_hash: &BlockHeaderHash,
    ) -> Result<(), Error> {
        // This block is orphaned
        let index_block_hash =
            StacksBlockHeader::make_index_block_hash(consensus_hash, anchored_block_hash);
        test_debug!(
            "Orphan block {}/{} ({})",
            consensus_hash,
            anchored_block_hash,
            &index_block_hash
        );
        let update_block_sql = "UPDATE staging_blocks SET orphaned = 1, processed = 1, attachable = 0 WHERE consensus_hash = ?1 AND anchored_block_hash = ?2".to_string();
        let update_block_args: &[&dyn ToSql] = &[consensus_hash, anchored_block_hash];

        // find all orphaned microblocks, and delete the block data
        let find_orphaned_microblocks_sql = "SELECT microblock_hash FROM staging_microblocks WHERE consensus_hash = ?1 AND anchored_block_hash = ?2";
        let find_orphaned_microblocks_args: &[&dyn ToSql] = &[consensus_hash, anchored_block_hash];
        let orphaned_microblock_hashes = query_row_columns::<BlockHeaderHash, _>(
            tx,
            find_orphaned_microblocks_sql,
            find_orphaned_microblocks_args,
            "microblock_hash",
        )
        .map_err(Error::DBError)?;

        // drop microblocks (this processes them)
        test_debug!(
            "Orphan microblocks descending from {}/{} ({})",
            consensus_hash,
            anchored_block_hash,
            &index_block_hash
        );
        let update_microblock_children_sql = "UPDATE staging_microblocks SET orphaned = 1, processed = 1 WHERE consensus_hash = ?1 AND anchored_block_hash = ?2".to_string();
        let update_microblock_children_args: &[&dyn ToSql] = &[consensus_hash, anchored_block_hash];

        tx.execute(&update_block_sql, update_block_args)
            .map_err(|e| Error::DBError(db_error::SqliteError(e)))?;

        tx.execute(
            &update_microblock_children_sql,
            update_microblock_children_args,
        )
        .map_err(|e| Error::DBError(db_error::SqliteError(e)))?;

        // mark the block as empty if we haven't already
        let block_path =
            StacksChainState::get_block_path(blocks_path, consensus_hash, anchored_block_hash)?;
        match fs::metadata(&block_path) {
            Ok(_) => {
                StacksChainState::free_block(blocks_path, consensus_hash, anchored_block_hash);
            }
            Err(_) => {
                StacksChainState::atomic_file_write(&block_path, &vec![])?;
            }
        }

        Ok(())
    }

    /// Drop a trail of staging microblocks.  Mark them as orphaned and delete their data.
    /// Also, orphan any anchored children blocks that build off of the now-orphaned microblocks.
    fn drop_staging_microblocks<'a>(
        tx: &mut DBTx<'a>,
        consensus_hash: &ConsensusHash,
        anchored_block_hash: &BlockHeaderHash,
        invalid_block_hash: &BlockHeaderHash,
    ) -> Result<(), Error> {
        // find offending sequence
        let seq_sql = "SELECT sequence FROM staging_microblocks WHERE consensus_hash = ?1 AND anchored_block_hash = ?2 AND microblock_hash = ?3 AND processed = 0 AND orphaned = 0".to_string();
        let seq_args: &[&dyn ToSql] = &[&consensus_hash, &anchored_block_hash, &invalid_block_hash];
        let seq = match query_int::<_>(tx, &seq_sql, seq_args) {
            Ok(seq) => seq,
            Err(e) => match e {
                db_error::NotFoundError => {
                    // no microblocks to delete
                    return Ok(());
                }
                _ => {
                    return Err(Error::DBError(e));
                }
            },
        };

        debug!(
            "Drop staging microblocks {}/{} up to {} ({})",
            consensus_hash, anchored_block_hash, invalid_block_hash, seq
        );

        // drop staging children at and beyond the invalid block
        let update_microblock_children_sql = "UPDATE staging_microblocks SET orphaned = 1, processed = 1 WHERE anchored_block_hash = ?1 AND sequence >= ?2".to_string();
        let update_microblock_children_args: &[&dyn ToSql] = &[&anchored_block_hash, &seq];

        tx.execute(
            &update_microblock_children_sql,
            update_microblock_children_args,
        )
        .map_err(|e| Error::DBError(db_error::SqliteError(e)))?;

        // find all orphaned microblocks hashes, and delete the block data
        let find_orphaned_microblocks_sql = "SELECT microblock_hash FROM staging_microblocks WHERE anchored_block_hash = ?1 AND sequence >= ?2";
        let find_orphaned_microblocks_args: &[&dyn ToSql] = &[&anchored_block_hash, &seq];
        let orphaned_microblock_hashes = query_row_columns::<BlockHeaderHash, _>(
            tx,
            find_orphaned_microblocks_sql,
            find_orphaned_microblocks_args,
            "microblock_hash",
        )
        .map_err(Error::DBError)?;

        // garbage-collect
        for mblock_hash in orphaned_microblock_hashes.iter() {
            StacksChainState::delete_microblock_data(tx, &mblock_hash)?;
        }

        for mblock_hash in orphaned_microblock_hashes.iter() {
            // orphan any staging blocks that build on the now-invalid microblocks
            let update_block_children_sql = "UPDATE staging_blocks SET orphaned = 1, processed = 0, attachable = 0 WHERE parent_microblock_hash = ?1".to_string();
            let update_block_children_args = [&mblock_hash];

            tx.execute(&update_block_children_sql, &update_block_children_args)
                .map_err(|e| Error::DBError(db_error::SqliteError(e)))?;
        }

        Ok(())
    }

    /// Mark a range of a stream of microblocks as confirmed.
    /// All the corresponding blocks must have been validated and proven contiguous.
    fn set_microblocks_processed<'a>(
        tx: &mut DBTx<'a>,
        child_consensus_hash: &ConsensusHash,
        child_anchored_block_hash: &BlockHeaderHash,
        last_microblock_hash: &BlockHeaderHash,
    ) -> Result<(), Error> {
        let child_index_block_hash = StacksBlockHeader::make_index_block_hash(
            child_consensus_hash,
            child_anchored_block_hash,
        );
        let (parent_consensus_hash, parent_block_hash) =
            match StacksChainState::get_parent_block_header_hashes(tx, &child_index_block_hash)? {
                Some(x) => x,
                None => {
                    return Ok(());
                }
            };
        let parent_index_hash =
            StacksBlockHeader::make_index_block_hash(&parent_consensus_hash, &parent_block_hash);

        let mut mblock_hash = last_microblock_hash.clone();
        let sql = "UPDATE staging_microblocks SET processed = 1 WHERE consensus_hash = ?1 AND anchored_block_hash = ?2 AND microblock_hash = ?3";

        loop {
            test_debug!("Set {}-{} processed", &parent_index_hash, &mblock_hash);

            // confirm this microblock
            let args: &[&dyn ToSql] = &[&parent_consensus_hash, &parent_block_hash, &mblock_hash];
            tx.execute(sql, args)
                .map_err(|e| Error::DBError(db_error::SqliteError(e)))?;

            // find the parent so we can confirm it as well
            let mblock_info_opt = StacksChainState::load_staging_microblock_info(
                tx,
                &parent_index_hash,
                &mblock_hash,
            )?;

            if let Some(mblock_info) = mblock_info_opt {
                if mblock_info.parent_hash == parent_block_hash {
                    // at head of stream
                    break;
                } else {
                    mblock_hash = mblock_info.parent_hash;
                }
            } else {
                // missing parent microblock -- caller should abort this DB transaction
                debug!(
                    "No such staging microblock {}/{}-{}",
                    &parent_consensus_hash, &parent_block_hash, &mblock_hash
                );
                return Err(Error::NoSuchBlockError);
            }
        }

        Ok(())
    }

    /// Is a particular microblock stored in the staging DB, given the index anchored block hash of the block
    /// that confirms it?
    pub fn has_staging_microblock_indexed(
        &self,
        child_index_block_hash: &StacksBlockId,
        seq: u16,
    ) -> Result<bool, Error> {
        let (parent_consensus_hash, parent_block_hash) =
            match StacksChainState::get_parent_block_header_hashes(
                &self.db(),
                &child_index_block_hash,
            )? {
                Some(x) => x,
                None => {
                    return Ok(false);
                }
            };
        let parent_index_block_hash =
            StacksBlockHeader::make_index_block_hash(&parent_consensus_hash, &parent_block_hash);
        StacksChainState::read_i64s(&self.db(), "SELECT processed FROM staging_microblocks WHERE index_block_hash = ?1 AND sequence = ?2", &[&parent_index_block_hash, &seq])
            .and_then(|processed| {
                if processed.len() == 0 {
                    Ok(false)
                }
                else if processed.len() == 1 {
                    Ok(processed[0] == 0)
                }
                else {
                    Err(Error::DBError(db_error::Overflow))
                }
            })
    }

    /// Do we have a particular microblock stream given its indexed tail microblock hash?
    /// Used by the RPC endpoint to determine if we can serve back a stream of microblocks.
    pub fn has_processed_microblocks_indexed(
        conn: &DBConn,
        index_microblock_hash: &StacksBlockId,
    ) -> Result<bool, Error> {
        let sql = "SELECT 1 FROM staging_microblocks WHERE index_microblock_hash = ?1 AND processed = 1 AND orphaned = 0";
        let args: &[&dyn ToSql] = &[index_microblock_hash];
        let res = conn
            .query_row(&sql, args, |_r| Ok(()))
            .optional()
            .expect("DB CORRUPTION: block header DB corrupted!")
            .is_some();
        Ok(res)
    }

    /// Given an index anchor block hash, get the index microblock hash for a confirmed microblock stream.
    pub fn get_confirmed_microblock_index_hash(
        &self,
        child_index_block_hash: &StacksBlockId,
    ) -> Result<Option<StacksBlockId>, Error> {
        // get parent's consensus hash and block hash
        let (parent_consensus_hash, _) = match StacksChainState::get_parent_block_header_hashes(
            &self.db(),
            child_index_block_hash,
        )? {
            Some(x) => x,
            None => {
                test_debug!("No such block: {:?}", &child_index_block_hash);
                return Ok(None);
            }
        };

        // get the child's staging block info
        let child_block_info =
            match StacksChainState::load_staging_block_info(&self.db(), child_index_block_hash)? {
                Some(hdr) => hdr,
                None => {
                    test_debug!("No such block: {:?}", &child_index_block_hash);
                    return Ok(None);
                }
            };

        Ok(Some(StacksBlockHeader::make_index_block_hash(
            &parent_consensus_hash,
            &child_block_info.parent_microblock_hash,
        )))
    }

    /// Do we have any unconfirmed microblocks at or after the given sequence number that descend
    /// from the anchored block identified by the given parent_index_block_hash?
    /// Does not consider whether or not they are valid.
    /// Used mainly for paging through unconfirmed microblocks in the RPC interface.
    pub fn has_any_staging_microblock_indexed(
        &self,
        parent_index_block_hash: &StacksBlockId,
        min_seq: u16,
    ) -> Result<bool, Error> {
        StacksChainState::read_i64s(&self.db(), "SELECT processed FROM staging_microblocks WHERE index_block_hash = ?1 AND sequence >= ?2 LIMIT 1", &[&parent_index_block_hash, &min_seq])
            .and_then(|processed| Ok(processed.len() > 0))
    }

    /// Do we have a given microblock as a descendant of a given anchored block?
    /// Does not consider whether or not it has been processed or is orphaned.
    /// Used by the relayer to decide whether or not a microblock should be relayed.
    /// Used by the microblock-preprocessor to decide whether or not to store the microblock.
    pub fn has_descendant_microblock_indexed(
        &self,
        parent_index_block_hash: &StacksBlockId,
        microblock_hash: &BlockHeaderHash,
    ) -> Result<bool, Error> {
        StacksChainState::read_i64s(&self.db(), "SELECT processed FROM staging_microblocks WHERE index_block_hash = ?1 AND microblock_hash = ?2 LIMIT 1", &[parent_index_block_hash, microblock_hash])
            .and_then(|processed| Ok(processed.len() > 0))
    }

    /// Do we have any microblock available to serve in any capacity, given its parent anchored block's
    /// index block hash?
    #[cfg(test)]
    fn has_microblocks_indexed(
        &self,
        parent_index_block_hash: &StacksBlockId,
    ) -> Result<bool, Error> {
        StacksChainState::read_i64s(
            &self.db(),
            "SELECT processed FROM staging_microblocks WHERE index_block_hash = ?1 LIMIT 1",
            &[&parent_index_block_hash],
        )
        .and_then(|processed| Ok(processed.len() > 0))
    }

    /// Given an index block hash, get the consensus hash and block hash
    fn inner_get_block_header_hashes(
        blocks_db: &DBConn,
        index_block_hash: &StacksBlockId,
        consensus_hash_col: &str,
        anchored_block_col: &str,
    ) -> Result<Option<(ConsensusHash, BlockHeaderHash)>, Error> {
        let sql = format!(
            "SELECT {},{} FROM staging_blocks WHERE index_block_hash = ?1",
            consensus_hash_col, anchored_block_col
        );
        let args = [index_block_hash as &dyn ToSql];

        blocks_db
            .query_row(&sql, &args, |row| {
                let anchored_block_hash = BlockHeaderHash::from_column(row, anchored_block_col)
                    .expect("Expected anchored_block_hash - database corrupted");
                let consensus_hash = ConsensusHash::from_column(row, consensus_hash_col)
                    .expect("Expected consensus_hash - database corrupted");
                Ok((consensus_hash, anchored_block_hash))
            })
            .optional()
            .map_err(|e| Error::DBError(db_error::SqliteError(e)))
    }

    /// Given an index block hash, get its consensus hash and block hash if it exists
    pub fn get_block_header_hashes(
        &self,
        index_block_hash: &StacksBlockId,
    ) -> Result<Option<(ConsensusHash, BlockHeaderHash)>, Error> {
        StacksChainState::inner_get_block_header_hashes(
            &self.db(),
            index_block_hash,
            "consensus_hash",
            "anchored_block_hash",
        )
    }

    /// Given an index block hash, get the parent consensus hash and block hash if it exists
    pub fn get_parent_block_header_hashes(
        blocks_conn: &DBConn,
        index_block_hash: &StacksBlockId,
    ) -> Result<Option<(ConsensusHash, BlockHeaderHash)>, Error> {
        StacksChainState::inner_get_block_header_hashes(
            blocks_conn,
            index_block_hash,
            "parent_consensus_hash",
            "parent_anchored_block_hash",
        )
    }

    /// Get the sqlite rowid for a staging microblock, given the hash of the microblock.
    /// Returns None if no such microblock.
    fn stream_microblock_get_rowid(
        blocks_conn: &DBConn,
        parent_index_block_hash: &StacksBlockId,
        microblock_hash: &BlockHeaderHash,
    ) -> Result<Option<i64>, Error> {
        let sql = "SELECT staging_microblocks_data.rowid FROM \
                   staging_microblocks JOIN staging_microblocks_data \
                   ON staging_microblocks.microblock_hash = staging_microblocks_data.block_hash \
                   WHERE staging_microblocks.index_block_hash = ?1 AND staging_microblocks.microblock_hash = ?2";
        let args = [
            parent_index_block_hash as &dyn ToSql,
            microblock_hash as &dyn ToSql,
        ];
        query_row(blocks_conn, sql, &args).map_err(Error::DBError)
    }

    /// Load up the metadata on a microblock stream (but don't get the data itself)
    /// DO NOT USE IN PRODUCTION -- doesn't work for microblock forks.
    #[cfg(test)]
    fn stream_microblock_get_info(
        blocks_conn: &DBConn,
        parent_index_block_hash: &StacksBlockId,
    ) -> Result<Vec<StagingMicroblock>, Error> {
        let sql = "SELECT * FROM staging_microblocks WHERE index_block_hash = ?1 ORDER BY sequence"
            .to_string();
        let args = [parent_index_block_hash as &dyn ToSql];
        let microblock_info =
            query_rows::<StagingMicroblock, _>(blocks_conn, &sql, &args).map_err(Error::DBError)?;
        Ok(microblock_info)
    }

    /// Write header data to the fd
    fn write_stream_data<W: Write, R: Read, S: Streamer>(
        fd: &mut W,
        stream: &mut S,
        input: &mut R,
        count: u64,
    ) -> Result<u64, Error> {
        let mut buf = vec![0u8; count as usize];
        let nr = input.read(&mut buf).map_err(Error::ReadError)?;
        fd.write_all(&buf[0..nr]).map_err(Error::WriteError)?;

        stream.add_bytes(nr as u64);

        Ok(nr as u64)
    }

    /// Stream header data from one Read to one Write
    fn stream_data<W: Write, R: Read + Seek, S: Streamer>(
        fd: &mut W,
        stream: &mut S,
        input: &mut R,
        count: u64,
    ) -> Result<u64, Error> {
        input
            .seek(SeekFrom::Start(stream.offset()))
            .map_err(Error::ReadError)?;

        StacksChainState::write_stream_data(fd, stream, input, count)
    }

    /// Stream a single header's data from disk
    /// If this method returns 0, it's because we're EOF on the header and should begin the next.
    ///
    /// The data streamed to `fd` is meant to be part of a JSON array.  The header data will be
    /// encoded as JSON, and a `,` will be written after it if there are more headers to follow.
    /// The caller is responsible for writing `[` before writing headers, and writing `]` after all
    /// headers have been written.
    ///
    /// Returns the number of bytes written
    pub fn stream_one_header<W: Write>(
        blocks_conn: &DBConn,
        block_path: &str,
        fd: &mut W,
        stream: &mut HeaderStreamData,
        count: u64,
    ) -> Result<u64, Error> {
        if stream.header_bytes.is_none() && stream.num_headers > 0 {
            let header =
                StacksChainState::load_block_header_indexed(block_path, &stream.index_block_hash)?
                    .ok_or(Error::NoSuchBlockError)?;

            let header_info =
                StacksChainState::load_staging_block_info(blocks_conn, &stream.index_block_hash)?
                    .ok_or(Error::NoSuchBlockError)?;

            let parent_index_block_hash = StacksBlockHeader::make_index_block_hash(
                &header_info.parent_consensus_hash,
                &header_info.parent_anchored_block_hash,
            );

            let mut header_bytes = vec![];
            let extended_header = ExtendedStacksHeader {
                consensus_hash: header_info.consensus_hash,
                header: header,
                parent_block_id: parent_index_block_hash,
            };

            serde_json::to_writer(&mut header_bytes, &extended_header).map_err(|e| {
                Error::NetError(net_error::SerializeError(format!(
                    "Failed to send as JSON: {:?}",
                    &e
                )))
            })?;

            if stream.num_headers > 1 {
                header_bytes.push(',' as u8);
            }

            test_debug!(
                "header_bytes: {}",
                String::from_utf8(header_bytes.clone()).unwrap()
            );

            stream.header_bytes = Some(header_bytes);
            stream.offset = 0;
        }

        if stream.header_bytes.is_some() {
            let header_bytes = stream
                .header_bytes
                .take()
                .expect("Do not have header bytes and did not set them");
            let res = (|| {
                if stream.offset >= (header_bytes.len() as u64) {
                    // EOF
                    return Ok(0);
                }

                let num_bytes = StacksChainState::write_stream_data(
                    fd,
                    stream,
                    &mut &header_bytes[(stream.offset as usize)..],
                    count,
                )?;
                test_debug!(
                    "Stream header hash={} offset={} total_bytes={}, num_bytes={} num_headers={}",
                    &stream.index_block_hash,
                    stream.offset,
                    stream.total_bytes,
                    num_bytes,
                    stream.num_headers
                );
                Ok(num_bytes)
            })();
            stream.header_bytes = Some(header_bytes);
            res
        } else {
            Ok(0)
        }
    }

    /// Stream multiple headers from disk, moving in reverse order from the chain tip back.
    /// The format will be a JSON array.
    /// Returns total number of bytes written (will be equal to the number of bytes read).
    /// Returns 0 if we run out of headers
    pub fn stream_headers<W: Write>(
        &self,
        fd: &mut W,
        stream: &mut HeaderStreamData,
        count: u64,
    ) -> Result<u64, Error> {
        let mut to_write = count;
        while to_write > 0 {
            let nw = match StacksChainState::stream_one_header(
                &self.db(),
                &self.blocks_path,
                fd,
                stream,
                to_write,
            ) {
                Ok(nw) => nw,
                Err(Error::DBError(db_error::NotFoundError)) => {
                    // out of headers
                    debug!(
                        "No more header to stream after {}",
                        &stream.index_block_hash
                    );
                    stream.header_bytes = None;
                    stream.end_of_stream = true;
                    break;
                }
                Err(e) => {
                    return Err(e);
                }
            };

            if nw == 0 {
                if stream.num_headers == 0 {
                    // out of headers
                    debug!(
                        "No more header to stream after {}",
                        &stream.index_block_hash
                    );
                    stream.header_bytes = None;
                    stream.end_of_stream = true;
                    break;
                }

                // EOF on header; move to the next one (its parent)
                let header_info = match StacksChainState::load_staging_block_info(
                    &self.db(),
                    &stream.index_block_hash,
                )? {
                    Some(x) => x,
                    None => {
                        // out of headers
                        debug!(
                            "Out of headers to stream after block {}",
                            &stream.index_block_hash
                        );
                        stream.header_bytes = None;
                        stream.end_of_stream = true;
                        break;
                    }
                };

                let parent_index_block_hash = StacksBlockHeader::make_index_block_hash(
                    &header_info.parent_consensus_hash,
                    &header_info.parent_anchored_block_hash,
                );

                stream.index_block_hash = parent_index_block_hash;
                stream.num_headers = stream
                    .num_headers
                    .checked_sub(1)
                    .expect("BUG: streamed more headers than called for");

                stream.header_bytes = None;
            } else {
                to_write = to_write
                    .checked_sub(nw)
                    .expect("BUG: wrote more data than called for");
            }

            debug!(
                "Streaming header={}: to_write={}, nw={}",
                &stream.index_block_hash, to_write, nw
            );
        }
        debug!(
            "Streamed headers ({} remaining): {} - {} = {}",
            stream.num_headers,
            count,
            to_write,
            count - to_write
        );
        Ok(count - to_write)
    }

    /// Stream a single microblock's data from the staging database.
    /// If this method returns 0, it's because we're EOF on the blob.
    pub fn stream_one_microblock<W: Write>(
        blocks_conn: &DBConn,
        fd: &mut W,
        stream: &mut MicroblockStreamData,
        count: u64,
    ) -> Result<u64, Error> {
        let rowid = match stream.rowid {
            None => {
                // need to get rowid in order to get the blob
                match StacksChainState::stream_microblock_get_rowid(
                    blocks_conn,
                    &stream.parent_index_block_hash,
                    &stream.microblock_hash,
                )? {
                    Some(rid) => rid,
                    None => {
                        test_debug!("Microblock hash={:?} not in DB", &stream.microblock_hash,);
                        return Err(Error::NoSuchBlockError);
                    }
                }
            }
            Some(rid) => rid,
        };

        stream.rowid = Some(rowid);
        let mut blob = blocks_conn
            .blob_open(
                DatabaseName::Main,
                "staging_microblocks_data",
                "block_data",
                rowid,
                true,
            )
            .map_err(|e| {
                match e {
                    sqlite_error::SqliteFailure(_, _) => {
                        // blob got moved out of staging
                        Error::NoSuchBlockError
                    }
                    _ => Error::DBError(db_error::SqliteError(e)),
                }
            })?;

        let num_bytes = StacksChainState::stream_data(fd, stream, &mut blob, count)?;
        test_debug!(
            "Stream microblock rowid={} hash={} offset={} total_bytes={}, num_bytes={}",
            rowid,
            &stream.microblock_hash,
            stream.offset,
            stream.total_bytes,
            num_bytes
        );
        Ok(num_bytes)
    }

    /// Stream multiple microblocks from staging, moving in reverse order from the stream tail to the stream head.
    /// Returns total number of bytes written (will be equal to the number of bytes read).
    /// Returns 0 if we run out of microblocks in the staging db
    pub fn stream_microblocks_confirmed<W: Write>(
        chainstate: &StacksChainState,
        fd: &mut W,
        stream: &mut MicroblockStreamData,
        count: u64,
    ) -> Result<u64, Error> {
        let mut to_write = count;
        while to_write > 0 {
            let nw =
                StacksChainState::stream_one_microblock(&chainstate.db(), fd, stream, to_write)?;
            if nw == 0 {
                // EOF on microblock blob; move to the next one (its parent)
                let mblock_info = match StacksChainState::load_staging_microblock_info(
                    &chainstate.db(),
                    &stream.parent_index_block_hash,
                    &stream.microblock_hash,
                )? {
                    Some(x) => x,
                    None => {
                        // out of mblocks
                        debug!(
                            "Out of microblocks to stream after confirmed microblock {}",
                            &stream.microblock_hash
                        );
                        break;
                    }
                };

                let rowid = match StacksChainState::stream_microblock_get_rowid(
                    &chainstate.db(),
                    &stream.parent_index_block_hash,
                    &mblock_info.parent_hash,
                )? {
                    Some(rid) => rid,
                    None => {
                        // out of mblocks
                        debug!(
                            "No rowid found for confirmed stream microblock {}",
                            &mblock_info.parent_hash
                        );
                        break;
                    }
                };

                stream.offset = 0;
                stream.rowid = Some(rowid);
                stream.microblock_hash = mblock_info.parent_hash;
            } else {
                to_write = to_write
                    .checked_sub(nw)
                    .expect("BUG: wrote more data than called for");
            }
            debug!(
                "Streaming microblock={}: to_write={}, nw={}",
                &stream.microblock_hash, to_write, nw
            );
        }
        debug!(
            "Streamed confirmed microblocks: {} - {} = {}",
            count,
            to_write,
            count - to_write
        );
        Ok(count - to_write)
    }

    /// Stream block data from the chunk store.
    pub fn stream_data_from_chunk_store<W: Write>(
        blocks_path: &str,
        fd: &mut W,
        stream: &mut BlockStreamData,
        count: u64,
    ) -> Result<u64, Error> {
        let block_path =
            StacksChainState::get_index_block_path(blocks_path, &stream.index_block_hash)?;

        // The reason we open a file on each call to stream data is because we don't want to
        // exhaust the supply of file descriptors.  Maybe a future version of this code will do
        // something like cache the set of open files so we don't have to keep re-opening them.
        let mut file_fd = fs::OpenOptions::new()
            .read(true)
            .write(false)
            .create(false)
            .truncate(false)
            .open(&block_path)
            .map_err(|e| {
                if e.kind() == io::ErrorKind::NotFound {
                    error!("File not found: {:?}", &block_path);
                    Error::NoSuchBlockError
                } else {
                    Error::ReadError(e)
                }
            })?;

        StacksChainState::stream_data(fd, stream, &mut file_fd, count)
    }

    /// Stream block data from the chain state.
    /// Returns the number of bytes written, and updates `stream` to point to the next point to
    /// read.  Writes the bytes streamed to `fd`.
    pub fn stream_block<W: Write>(
        &mut self,
        fd: &mut W,
        stream: &mut BlockStreamData,
        count: u64,
    ) -> Result<u64, Error> {
        StacksChainState::stream_data_from_chunk_store(&self.blocks_path, fd, stream, count)
    }

    /// Stream unconfirmed microblocks from the staging DB.  Pull only from the staging DB.
    /// Returns the number of bytes written, and updates `stream` to point to the next point to
    /// read.  Wrties the bytes streamed to `fd`.
    pub fn stream_microblocks_unconfirmed<W: Write>(
        chainstate: &StacksChainState,
        fd: &mut W,
        stream: &mut MicroblockStreamData,
        count: u64,
    ) -> Result<u64, Error> {
        let mut to_write = count;
        while to_write > 0 {
            let nw =
                StacksChainState::stream_one_microblock(&chainstate.db(), fd, stream, to_write)?;
            if nw == 0 {
                // EOF on microblock blob; move to the next one
                let next_seq = match stream.seq {
                    u16::MAX => {
                        return Err(Error::NoSuchBlockError);
                    }
                    x => x + 1,
                };
                let next_mblock_hash = match StacksChainState::load_next_descendant_microblock(
                    &chainstate.db(),
                    &stream.index_block_hash,
                    next_seq,
                )? {
                    Some(mblock) => {
                        test_debug!(
                            "Switch to {}-{} ({})",
                            &stream.index_block_hash,
                            &mblock.block_hash(),
                            next_seq
                        );
                        mblock.block_hash()
                    }
                    None => {
                        // EOF on stream
                        break;
                    }
                };

                let rowid = match StacksChainState::stream_microblock_get_rowid(
                    &chainstate.db(),
                    &stream.parent_index_block_hash,
                    &next_mblock_hash,
                )? {
                    Some(rid) => rid,
                    None => {
                        // out of mblocks
                        break;
                    }
                };

                stream.offset = 0;
                stream.rowid = Some(rowid);
                stream.microblock_hash = next_mblock_hash;
                stream.seq = next_seq;
            } else {
                to_write = to_write
                    .checked_sub(nw)
                    .expect("BUG: wrote more data than called for");
            }
        }
        Ok(count - to_write)
    }

    /// Check whether or not there exists a Stacks block at or higher
    /// than a given height that is unprocessed and relatively
    /// new. This is used by miners to determine whether or not the
    /// block-commit they're about to send is about to be invalidated.
    pub fn has_higher_unprocessed_blocks(
        conn: &DBConn,
        height: u64,
        deadline: u64,
    ) -> Result<bool, Error> {
        let sql =
            "SELECT 1 FROM staging_blocks WHERE orphaned = 0 AND processed = 0 AND height >= ?1 AND arrival_time >= ?2";
        let args: &[&dyn ToSql] = &[&u64_to_sql(height)?, &u64_to_sql(deadline)?];
        let res = conn
            .query_row(sql, args, |_r| Ok(()))
            .optional()
            .map(|x| x.is_some())?;
        Ok(res)
    }

    /// Get the metadata of the highest unprocessed block.
    /// The block data will not be returned
    pub fn get_highest_unprocessed_block(
        conn: &DBConn,
        deadline: u64,
    ) -> Result<Option<StagingBlock>, Error> {
        let sql =
            "SELECT * FROM staging_blocks WHERE orphaned = 0 AND processed = 0 AND arrival_time >= ?1 ORDER BY height DESC LIMIT 1";
        let res = query_row(conn, sql, &[u64_to_sql(deadline)?])?;
        Ok(res)
    }

    fn extract_signed_microblocks(
        parent_anchored_block_header: &StacksBlockHeader,
        microblocks: &[StacksMicroblock],
    ) -> Vec<StacksMicroblock> {
        let mut signed_microblocks = vec![];
        for microblock in microblocks.iter() {
            let mut dup = microblock.clone();
            if dup
                .verify(&parent_anchored_block_header.microblock_pubkey_hash)
                .is_err()
            {
                warn!(
                    "Microblock {} not signed by {}",
                    microblock.block_hash(),
                    parent_anchored_block_header.microblock_pubkey_hash
                );
                continue;
            }
            signed_microblocks.push(microblock.clone());
        }
        signed_microblocks
    }

    /// Given a microblock stream, does it connect the parent and child anchored blocks?
    /// * verify that the blocks are a contiguous sequence, with no duplicate sequence numbers
    /// * verify that each microblock is signed by the parent anchor block's key
    /// The stream must be in order by sequence number, and there must be no duplicates.
    /// If the stream connects to the anchored block, then
    /// return the index in the given microblocks vec that corresponds to the highest valid
    /// block -- i.e. the microblock indicated by the anchored header as the parent.
    /// If there was a duplicate sequence number, then also return a poison-microblock
    /// transaction for the two headers with the lowest duplicate sequence number.
    /// Return None if the stream does not connect to this block (e.g. it's incomplete or the like)
    pub fn validate_parent_microblock_stream(
        parent_anchored_block_header: &StacksBlockHeader,
        anchored_block_header: &StacksBlockHeader,
        microblocks: &[StacksMicroblock],
        verify_signatures: bool,
    ) -> Option<(usize, Option<TransactionPayload>)> {
        if anchored_block_header.is_first_mined() {
            // there had better be zero microblocks
            if anchored_block_header.parent_microblock == EMPTY_MICROBLOCK_PARENT_HASH
                && anchored_block_header.parent_microblock_sequence == 0
            {
                return Some((0, None));
            } else {
                warn!(
                    "Block {} has no ancestor, and should have no microblock parents",
                    anchored_block_header.block_hash()
                );
                return None;
            }
        }

        let signed_microblocks = if verify_signatures {
            StacksChainState::extract_signed_microblocks(&parent_anchored_block_header, microblocks)
        } else {
            microblocks.to_owned()
        };

        if signed_microblocks.len() == 0 {
            if anchored_block_header.parent_microblock == EMPTY_MICROBLOCK_PARENT_HASH
                && anchored_block_header.parent_microblock_sequence == 0
            {
                // expected empty
                debug!(
                    "No microblocks between {} and {}",
                    parent_anchored_block_header.block_hash(),
                    anchored_block_header.block_hash()
                );
                return Some((0, None));
            } else {
                // did not expect empty
                warn!(
                    "Missing microblocks between {} and {}",
                    parent_anchored_block_header.block_hash(),
                    anchored_block_header.block_hash()
                );
                return None;
            }
        }

        if signed_microblocks[0].header.sequence != 0 {
            // discontiguous -- must start with seq 0
            warn!(
                "Discontiguous stream -- first microblock header sequence is {}",
                signed_microblocks[0].header.sequence
            );
            return None;
        }

        if signed_microblocks[0].header.prev_block != parent_anchored_block_header.block_hash() {
            // discontiguous -- not connected to parent
            warn!("Discontiguous stream -- does not connect to parent");
            return None;
        }

        // sanity check -- in order by sequence and no sequence duplicates
        for i in 1..signed_microblocks.len() {
            if signed_microblocks[i - 1].header.sequence > signed_microblocks[i].header.sequence {
                panic!("BUG: out-of-sequence microblock stream");
            }
            let cur_seq = (signed_microblocks[i - 1].header.sequence as u32) + 1;
            if cur_seq < (signed_microblocks[i].header.sequence as u32) {
                // discontiguous
                warn!(
                    "Discontiguous stream -- {} < {}",
                    cur_seq, signed_microblocks[i].header.sequence
                );
                return None;
            }
        }

        // sanity check -- all parent block hashes are unique.  If there are duplicates, then the
        // miner equivocated.
        let mut parent_hashes: HashMap<BlockHeaderHash, StacksMicroblockHeader> = HashMap::new();
        for i in 0..signed_microblocks.len() {
            let signed_microblock = &signed_microblocks[i];
            if parent_hashes.contains_key(&signed_microblock.header.prev_block) {
                debug!(
                    "Deliberate microblock fork: duplicate parent {}",
                    signed_microblock.header.prev_block
                );
                let conflicting_microblock_header = parent_hashes
                    .get(&signed_microblock.header.prev_block)
                    .unwrap();

                return Some((
                    i - 1,
                    Some(TransactionPayload::PoisonMicroblock(
                        signed_microblock.header.clone(),
                        conflicting_microblock_header.clone(),
                    )),
                ));
            }
            parent_hashes.insert(
                signed_microblock.header.prev_block.clone(),
                signed_microblock.header.clone(),
            );
        }

        // hashes are contiguous enough -- for each seqnum, there is a microblock with seqnum+1 with the
        // microblock at seqnum as its parent.  There may be more than one.
        for i in 1..signed_microblocks.len() {
            if signed_microblocks[i - 1].header.sequence == signed_microblocks[i].header.sequence
                && signed_microblocks[i - 1].block_hash() != signed_microblocks[i].block_hash()
            {
                // deliberate microblock fork
                debug!(
                    "Deliberate microblock fork at sequence {}",
                    signed_microblocks[i - 1].header.sequence
                );
                return Some((
                    i - 1,
                    Some(TransactionPayload::PoisonMicroblock(
                        signed_microblocks[i - 1].header.clone(),
                        signed_microblocks[i].header.clone(),
                    )),
                ));
            }

            if signed_microblocks[i - 1].block_hash() != signed_microblocks[i].header.prev_block {
                // discontiguous
                debug!("Discontinuous stream -- blocks not linked by hash");
                return None;
            }
        }

        if anchored_block_header.parent_microblock == EMPTY_MICROBLOCK_PARENT_HASH
            && anchored_block_header.parent_microblock_sequence == 0
        {
            // expected empty
            debug!(
                "Empty microblock stream between {} and {}",
                parent_anchored_block_header.block_hash(),
                anchored_block_header.block_hash()
            );
            return Some((0, None));
        }

        let mut end = 0;
        let mut connects = false;
        for i in 0..signed_microblocks.len() {
            if signed_microblocks[i].block_hash() == anchored_block_header.parent_microblock {
                end = i + 1;
                connects = true;
                break;
            }
        }

        if !connects {
            // discontiguous
            debug!(
                "Discontiguous stream: block {} does not connect to tail",
                anchored_block_header.block_hash()
            );
            return None;
        }

        return Some((end, None));
    }

    /// Determine whether or not a block executed an epoch transition.  That is, did this block
    /// call `initialize_epoch_XYZ()` for some XYZ when it was processed.
    pub fn block_crosses_epoch_boundary(
        block_conn: &DBConn,
        parent_consensus_hash: &ConsensusHash,
        parent_block_hash: &BlockHeaderHash,
    ) -> Result<bool, db_error> {
        let sql = "SELECT 1 FROM epoch_transitions WHERE block_id = ?1";
        let args: &[&dyn ToSql] = &[&StacksBlockHeader::make_index_block_hash(
            parent_consensus_hash,
            parent_block_hash,
        )];
        let res = block_conn
            .query_row(sql, args, |_r| Ok(()))
            .optional()
            .map(|x| x.is_some())?;

        Ok(res)
    }

    /// Validate an anchored block against the burn chain state.  Determines if this given Stacks
    /// block can attach to the chainstate.  Called before inserting the block into the staging
    /// DB.
    ///
    /// Returns Some(commit burn, total burn) if valid
    /// Returns None if not valid
    /// * consensus_hash is the PoX history hash of the burnchain block whose sortition
    /// (ostensibly) selected this block for inclusion.
    fn validate_anchored_block_burnchain(
        blocks_conn: &DBConn,
        db_handle: &SortitionHandleConn,
        consensus_hash: &ConsensusHash,
        block: &StacksBlock,
        mainnet: bool,
        chain_id: u32,
    ) -> Result<Option<(u64, u64)>, Error> {
        // sortition-winning block commit for this block?
        let block_hash = block.block_hash();
        let (block_commit, parent_stacks_chain_tip) = match db_handle
            .get_block_snapshot_of_parent_stacks_block(consensus_hash, &block_hash)
        {
            Ok(Some(bc)) => bc,
            Ok(None) => {
                // unsoliciated
                warn!(
                    "Received unsolicited block: {}/{}",
                    consensus_hash, block_hash
                );
                return Ok(None);
            }
            Err(db_error::InvalidPoxSortition) => {
                warn!(
                    "Received unsolicited block on non-canonical PoX fork: {}/{}",
                    consensus_hash, block_hash
                );
                return Ok(None);
            }
            Err(e) => {
                return Err(e.into());
            }
        };

        // burn chain tip that selected this commit's block
        let burn_chain_tip = db_handle
            .get_block_snapshot(&block_commit.burn_header_hash)?
            .expect("FATAL: have block commit but no block snapshot");

        // this is the penultimate burnchain snapshot with the VRF seed that this
        // block's miner had to prove on to generate the block-commit and block itself.
        let penultimate_sortition_snapshot = db_handle
            .get_block_snapshot_by_height(block_commit.block_height - 1)?
            .expect("FATAL: have block commit but no sortition snapshot");

        // key of the winning leader
        let leader_key = db_handle
            .get_leader_key_at(
                block_commit.key_block_ptr as u64,
                block_commit.key_vtxindex as u32,
            )?
            .expect("FATAL: have block commit but no leader key");

        // attaches to burn chain
        match block.header.validate_burnchain(
            &burn_chain_tip,
            &penultimate_sortition_snapshot,
            &leader_key,
            &block_commit,
            &parent_stacks_chain_tip,
        ) {
            Ok(_) => {}
            Err(_) => {
                warn!(
                    "Invalid block, could not validate on burnchain: {}/{}",
                    consensus_hash, block_hash
                );

                return Ok(None);
            }
        };

        // NEW in 2.1: pass the current epoch, since this determines when new transaction types
        // become valid (such as coinbase-pay-to-contract)
        let cur_epoch =
            SortitionDB::get_stacks_epoch(db_handle.deref(), burn_chain_tip.block_height)?
                .expect("FATAL: no epoch defined for current Stacks block");

        test_debug!(
            "Block {}/{} in epoch {}",
            &consensus_hash,
            &block_hash,
            &cur_epoch.epoch_id
        );

        // static checks on transactions all pass
        let valid = block.validate_transactions_static(mainnet, chain_id, cur_epoch.epoch_id);
        if !valid {
            warn!(
                "Invalid block, transactions failed static checks: {}/{} (epoch {})",
                consensus_hash, block_hash, cur_epoch.epoch_id
            );
            return Ok(None);
        }

        // NEW in 2.05
        // if the parent block marks an epoch transition, then its children necessarily run in a
        // different Clarity epoch.  Its children therefore are not permitted to confirm any of
        // their parents' microblocks.
        if StacksChainState::block_crosses_epoch_boundary(
            blocks_conn,
            &parent_stacks_chain_tip.consensus_hash,
            &parent_stacks_chain_tip.winning_stacks_block_hash,
        )? {
            if block.has_microblock_parent() {
                warn!(
                    "Invalid block {}/{}: its parent {}/{} crossed the epoch boundary but this block confirmed its microblocks",
                    &consensus_hash,
                    &block.block_hash(),
                    &parent_stacks_chain_tip.consensus_hash,
                    &parent_stacks_chain_tip.winning_stacks_block_hash
                );
                return Ok(None);
            }
        }

        let sortition_burns = SortitionDB::get_block_burn_amount(db_handle, &burn_chain_tip)
            .expect("FATAL: have block commit but no total burns in its sortition");

        Ok(Some((block_commit.burn_fee, sortition_burns)))
    }

    /// Do we already have an anchored block?
    /// Note that this will return false for an *invalid* block that *not* been processed *yet*
    pub fn has_anchored_block(
        conn: &DBConn,
        blocks_path: &str,
        consensus_hash: &ConsensusHash,
        block: &StacksBlock,
    ) -> Result<bool, Error> {
        let index_block_hash =
            StacksBlockHeader::make_index_block_hash(consensus_hash, &block.block_hash());
        if StacksChainState::has_stored_block(
            &conn,
            blocks_path,
            consensus_hash,
            &block.block_hash(),
        )? {
            debug!(
                "Block already stored and processed: {}/{} ({})",
                consensus_hash,
                &block.block_hash(),
                &index_block_hash
            );
            return Ok(true);
        } else if StacksChainState::has_staging_block(conn, consensus_hash, &block.block_hash())? {
            debug!(
                "Block already stored (but not processed): {}/{} ({})",
                consensus_hash,
                &block.block_hash(),
                &index_block_hash
            );
            return Ok(true);
        } else if StacksChainState::has_valid_block_indexed(&blocks_path, &index_block_hash)? {
            debug!(
                "Block already stored to chunk store: {}/{} ({})",
                consensus_hash,
                &block.block_hash(),
                &index_block_hash
            );
            return Ok(true);
        }

        Ok(false)
    }

    /// Pre-process and store an anchored block to staging, queuing it up for
    /// subsequent processing once all of its ancestors have been processed.
    ///
    /// Caller must have called SortitionDB::expects_stacks_block() to determine if this block belongs
    /// to the blockchain.  The consensus_hash is the hash of the burnchain block whose sortition
    /// elected the given Stacks block.
    ///
    /// If we find the same Stacks block in two or more burnchain forks, insert it there too.
    ///
    /// (New in 2.05+) If the anchored block descends from a parent anchored block in a different
    /// system epoch, then it *must not* have a parent microblock stream.
    ///
    /// (New in 2.1+) A block must contain only transactions that are valid in the parent block's
    /// epoch.  If not, then this method will *not* preprocess or store the block.
    ///
    /// Returns Ok(true) if the block was stored to the staging DB.
    /// Returns Ok(false) if not (i.e. the block is invalid, or already stored)
    /// Returns Err(..) on database errors
    ///
    /// sort_ic: an indexed connection to a sortition DB
    /// consensus_hash: this is the consensus hash of the sortition that chose this block
    /// block: the actual block data for this anchored Stacks block
    /// parent_consensus_hash: this the consensus hash of the sortition that chose this Stack's block's parent
    pub fn preprocess_anchored_block(
        &mut self,
        sort_ic: &SortitionDBConn,
        consensus_hash: &ConsensusHash,
        block: &StacksBlock,
        parent_consensus_hash: &ConsensusHash,
        download_time: u64,
    ) -> Result<bool, Error> {
        debug!(
            "preprocess anchored block {}/{}",
            consensus_hash,
            block.block_hash()
        );

        let sort_handle = SortitionHandleConn::open_reader_consensus(sort_ic, consensus_hash)?;

        let mainnet = self.mainnet;
        let chain_id = self.chain_id;
        let blocks_path = self.blocks_path.clone();

        // optimistic check (before opening a tx): already in queue or already processed?
        if StacksChainState::has_anchored_block(
            self.db(),
            &self.blocks_path,
            consensus_hash,
            block,
        )? {
            return Ok(false);
        }

        let mut block_tx = self.db_tx_begin()?;

        // already in queue or already processed (within the tx; things might have changed)
        if StacksChainState::has_anchored_block(&block_tx, &blocks_path, consensus_hash, block)? {
            return Ok(false);
        }

        // find all user burns that supported this block
        let user_burns = sort_handle.get_winning_user_burns_by_block()?;

        // does this block match the burnchain state? skip if not
        let validation_res = StacksChainState::validate_anchored_block_burnchain(
            &block_tx,
            &sort_handle,
            consensus_hash,
            block,
            mainnet,
            chain_id,
        )?;
        let (commit_burn, sortition_burn) = match validation_res {
            Some((commit_burn, sortition_burn)) => (commit_burn, sortition_burn),
            None => {
                let msg = format!(
                    "Invalid block {}: does not correspond to burn chain state",
                    block.block_hash()
                );
                warn!("{}", &msg);

                // orphan it if it's already stored
                match StacksChainState::set_block_processed(
                    &mut block_tx,
                    None,
                    &blocks_path,
                    consensus_hash,
                    &block.block_hash(),
                    false,
                ) {
                    Ok(_) => Ok(()),
                    Err(Error::DBError(db_error::NotFoundError)) => {
                        // no record of this block in the DB, so this is fine
                        Ok(())
                    }
                    Err(e) => Err(e),
                }?;

                block_tx.commit()?;
                return Err(Error::InvalidStacksBlock(msg));
            }
        };

        debug!("Storing staging block");

        // queue block up for processing
        StacksChainState::store_staging_block(
            &mut block_tx,
            &blocks_path,
            consensus_hash,
            &block,
            parent_consensus_hash,
            commit_burn,
            sortition_burn,
            download_time,
        )?;

        // store users who burned for this block so they'll get rewarded if we process it
        StacksChainState::store_staging_block_user_burn_supports(
            &mut block_tx,
            consensus_hash,
            &block.block_hash(),
            &user_burns,
        )?;

        block_tx.commit()?;

        debug!(
            "Stored {}/{} to staging",
            &consensus_hash,
            &block.block_hash()
        );

        // ready to go
        Ok(true)
    }

    /// Pre-process and store a microblock to staging, queueing it up for subsequent processing
    /// once all of its ancestors have been processed.
    ///
    /// The anchored block this microblock builds off of must have already been stored somewhere,
    /// staging or accepted, so we can verify the signature over this block.
    ///
    /// This method is `&mut self` to ensure that concurrent renames don't corrupt our chain state.
    ///
    /// If we find the same microblock in multiple burnchain forks, insert it into both.
    ///
    /// Return true if we stored the microblock.
    /// Return false if we did not store it (i.e. we already had it, we don't have its parent)
    /// Return Err(..) if the microblock is invalid, or we couldn't process it
    pub fn preprocess_streamed_microblock(
        &mut self,
        parent_consensus_hash: &ConsensusHash,
        parent_anchored_block_hash: &BlockHeaderHash,
        microblock: &StacksMicroblock,
    ) -> Result<bool, Error> {
        debug!(
            "preprocess microblock {}/{}-{}, parent {}",
            parent_consensus_hash,
            parent_anchored_block_hash,
            microblock.block_hash(),
            microblock.header.prev_block
        );

        let parent_index_hash = StacksBlockHeader::make_index_block_hash(
            parent_consensus_hash,
            parent_anchored_block_hash,
        );

        // already queued or already processed?
        if self.has_descendant_microblock_indexed(&parent_index_hash, &microblock.block_hash())? {
            debug!(
                "Microblock already stored and/or processed: {}/{} {} {}",
                parent_consensus_hash,
                &parent_anchored_block_hash,
                microblock.block_hash(),
                microblock.header.sequence
            );

            // try to process it nevertheless
            return Ok(false);
        }

        let mainnet = self.mainnet;
        let chain_id = self.chain_id;
        let blocks_path = self.blocks_path.clone();

        let mut blocks_tx = self.db_tx_begin()?;

        let pubkey_hash = if let Some(pubkh) = StacksChainState::load_block_pubkey_hash(
            &blocks_tx,
            &blocks_path,
            parent_consensus_hash,
            parent_anchored_block_hash,
        )? {
            pubkh
        } else {
            // don't have the parent
            return Ok(false);
        };

        let mut dup = microblock.clone();
        if let Err(e) = dup.verify(&pubkey_hash) {
            let msg = format!(
                "Invalid microblock {}: failed to verify signature with {}: {:?}",
                microblock.block_hash(),
                pubkey_hash,
                &e
            );
            warn!("{}", &msg);
            return Err(Error::InvalidStacksMicroblock(msg, microblock.block_hash()));
        }

        // static checks on transactions all pass
        let valid = microblock.validate_transactions_static(mainnet, chain_id);
        if !valid {
            let msg = format!(
                "Invalid microblock {}: one or more transactions failed static tests",
                microblock.block_hash()
            );
            warn!("{}", &msg);
            return Err(Error::InvalidStacksMicroblock(msg, microblock.block_hash()));
        }

        // add to staging
        StacksChainState::store_staging_microblock(
            &mut blocks_tx,
            parent_consensus_hash,
            parent_anchored_block_hash,
            microblock,
        )?;

        blocks_tx.commit()?;

        Ok(true)
    }

    /// Given a burnchain snapshot, a Stacks block and a microblock stream, preprocess them all.
    /// This does not work when forking
    #[cfg(test)]
    pub fn preprocess_stacks_epoch(
        &mut self,
        sort_ic: &SortitionDBConn,
        snapshot: &BlockSnapshot,
        block: &StacksBlock,
        microblocks: &Vec<StacksMicroblock>,
    ) -> Result<(), Error> {
        let parent_sn = match SortitionDB::get_block_snapshot_for_winning_stacks_block(
            sort_ic,
            &snapshot.sortition_id,
            &block.header.parent_block,
        )? {
            Some(sn) => sn,
            None => {
                return Err(Error::NoSuchBlockError);
            }
        };

        self.preprocess_anchored_block(
            sort_ic,
            &snapshot.consensus_hash,
            block,
            &parent_sn.consensus_hash,
            5,
        )?;
        let block_hash = block.block_hash();
        for mblock in microblocks.iter() {
            self.preprocess_streamed_microblock(&snapshot.consensus_hash, &block_hash, mblock)?;
        }
        Ok(())
    }

    /// Get the coinbase at this burn block height, in microSTX
    pub fn get_coinbase_reward(burn_block_height: u64, first_burn_block_height: u64) -> u128 {
        /*
        From https://forum.stacks.org/t/pox-consensus-and-stx-future-supply

        """

        1000 STX for years 0-4
        500 STX for years 4-8
        250 STX for years 8-12
        125 STX in perpetuity


        From the Token Whitepaper:

        We expect that once native mining goes live, approximately 4383 blocks will be pro-
        cessed per month, or approximately 52,596 blocks will be processed per year.

        """
        */
        // this is saturating subtraction for the initial reward calculation
        //   where we are computing the coinbase reward for blocks that occur *before*
        //   the `first_burn_block_height`
        let effective_ht = burn_block_height.saturating_sub(first_burn_block_height);
        let blocks_per_year = 52596;
        let stx_reward = if effective_ht < blocks_per_year * 4 {
            1000
        } else if effective_ht < blocks_per_year * 8 {
            500
        } else if effective_ht < blocks_per_year * 12 {
            250
        } else {
            125
        };

        stx_reward * (MICROSTACKS_PER_STACKS as u128)
    }

    /// Create the block reward.
    /// `coinbase_reward_ustx` is the total coinbase reward for this block, including any
    ///    accumulated rewards from missed sortitions or initial mining rewards.
    pub fn make_scheduled_miner_reward(
        mainnet: bool,
        epoch_id: StacksEpochId,
        parent_block_hash: &BlockHeaderHash,
        parent_consensus_hash: &ConsensusHash,
        block_hash: &BlockHeaderHash,
        coinbase_tx: &StacksTransaction,
        block_consensus_hash: &ConsensusHash,
        block_height: u64,
        anchored_fees: u128,
        streamed_fees: u128,
        _stx_burns: u128,
        burnchain_commit_burn: u64,
        burnchain_sortition_burn: u64,
        coinbase_reward_ustx: u128,
    ) -> Result<MinerPaymentSchedule, Error> {
        let miner_auth = coinbase_tx.get_origin();
        let miner_addr = miner_auth.get_address(mainnet);

        let recipient = if epoch_id >= StacksEpochId::Epoch21 {
            // pay to tx-designated recipient, or if there is none, pay to the origin
            match coinbase_tx.try_as_coinbase() {
                Some((_, recipient_opt)) => recipient_opt
                    .cloned()
                    .unwrap_or(miner_addr.to_account_principal()),
                None => miner_addr.to_account_principal(),
            }
        } else {
            // pre-2.1, always pay to the origin
            miner_addr.to_account_principal()
        };

        // N.B. a `MinerPaymentSchedule` that pays to a contract can never be created before 2.1,
        // per the above check (and moreover, a Stacks block with a pay-to-alt-recipient coinbase would
        // not become valid until after 2.1 activates).
        let miner_reward = MinerPaymentSchedule {
            address: miner_addr,
            recipient,
            block_hash: block_hash.clone(),
            consensus_hash: block_consensus_hash.clone(),
            parent_block_hash: parent_block_hash.clone(),
            parent_consensus_hash: parent_consensus_hash.clone(),
            coinbase: coinbase_reward_ustx,
            tx_fees: MinerPaymentTxFees::Epoch2 {
                anchored: anchored_fees,
                streamed: streamed_fees,
            },
            burnchain_commit_burn,
            burnchain_sortition_burn,
            miner: true,
            stacks_block_height: block_height,
            vtxindex: 0,
        };

        Ok(miner_reward)
    }

    /// Given a staging block, load up its parent microblock stream from staging.
    /// All of the parent anchored block's microblocks will be loaded, if we have them and they're
    /// not orphaned.
    /// Return Ok(Some(microblocks)) if we got microblocks (even if it's an empty stream)
    /// Return Ok(None) if there are no staging microblocks yet
    pub fn find_parent_microblock_stream(
        blocks_conn: &DBConn,
        staging_block: &StagingBlock,
    ) -> Result<Option<Vec<StacksMicroblock>>, Error> {
        if staging_block.parent_microblock_hash == EMPTY_MICROBLOCK_PARENT_HASH
            && staging_block.parent_microblock_seq == 0
        {
            // no parent microblocks, ever
            return Ok(Some(vec![]));
        }

        // find the microblock stream fork that this block confirms
        match StacksChainState::load_microblock_stream_fork(
            blocks_conn,
            &staging_block.parent_consensus_hash,
            &staging_block.parent_anchored_block_hash,
            &staging_block.parent_microblock_hash,
        )? {
            Some(microblocks) => {
                return Ok(Some(microblocks));
            }
            None => {
                // parent microblocks haven't arrived yet, or there are none
                debug!(
                    "No parent microblock stream for {}: expected a stream with tail {},{}",
                    staging_block.anchored_block_hash,
                    staging_block.parent_microblock_hash,
                    staging_block.parent_microblock_seq
                );
                return Ok(None);
            }
        }
    }

    /// Find a block that we accepted to staging, but had a parent that we ended up
    /// rejecting.  Garbage-collect its data.
    /// Call this method repeatedly to remove long chains of orphaned blocks and microblocks from
    /// staging.
    /// Returns true if an orphan block was processed
    fn process_next_orphaned_staging_block<'a>(
        blocks_tx: &mut DBTx<'a>,
        blocks_path: &str,
    ) -> Result<bool, Error> {
        test_debug!("Find next orphaned block");

        // go through staging blocks and see if any of them have not been processed yet, but are
        // orphaned
        let sql = "SELECT * FROM staging_blocks WHERE processed = 0 AND orphaned = 1 ORDER BY RANDOM() LIMIT 1";
        let mut rows =
            query_rows::<StagingBlock, _>(blocks_tx, sql, NO_PARAMS).map_err(Error::DBError)?;
        if rows.len() == 0 {
            test_debug!("No orphans to remove");
            return Ok(false);
        }

        let orphan_block = rows.pop().unwrap();

        test_debug!(
            "Delete orphaned block {}/{} and its microblocks, and orphan its children",
            &orphan_block.consensus_hash,
            &orphan_block.anchored_block_hash
        );

        StacksChainState::delete_orphaned_epoch_data(
            blocks_tx,
            blocks_path,
            &orphan_block.consensus_hash,
            &orphan_block.anchored_block_hash,
        )?;
        Ok(true)
    }

    /// How many attachable staging blocks do we have, up to a limit, at or after the given
    /// timestamp?
    pub fn count_attachable_staging_blocks(
        blocks_conn: &DBConn,
        limit: u64,
        min_arrival_time: u64,
    ) -> Result<u64, Error> {
        let sql = "SELECT COUNT(*) FROM staging_blocks WHERE processed = 0 AND attachable = 1 AND orphaned = 0 AND arrival_time >= ?1 LIMIT ?2".to_string();
        let cnt = query_count(
            blocks_conn,
            &sql,
            &[&u64_to_sql(min_arrival_time)?, &u64_to_sql(limit)?],
        )
        .map_err(Error::DBError)?;
        Ok(cnt as u64)
    }

    /// How many processed staging blocks do we have, up to a limit, at or after the given
    /// timestamp?
    pub fn count_processed_staging_blocks(
        blocks_conn: &DBConn,
        limit: u64,
        min_arrival_time: u64,
    ) -> Result<u64, Error> {
        let sql = "SELECT COUNT(*) FROM staging_blocks WHERE processed = 1 AND orphaned = 0 AND processed_time > 0 AND processed_time >= ?1 LIMIT ?2".to_string();
        let cnt = query_count(
            blocks_conn,
            &sql,
            &[&u64_to_sql(min_arrival_time)?, &u64_to_sql(limit)?],
        )
        .map_err(Error::DBError)?;
        Ok(cnt as u64)
    }

    /// Measure how long a block waited in-between when it arrived and when it got processed.
    /// Includes both orphaned and accepted blocks.
    pub fn measure_block_wait_time(
        blocks_conn: &DBConn,
        start_height: u64,
        end_height: u64,
    ) -> Result<Vec<i64>, Error> {
        let sql = "SELECT processed_time - arrival_time FROM staging_blocks WHERE processed = 1 AND height >= ?1 AND height < ?2";
        let args: &[&dyn ToSql] = &[&u64_to_sql(start_height)?, &u64_to_sql(end_height)?];
        let list = query_rows::<i64, _>(blocks_conn, &sql, args)?;
        Ok(list)
    }

    /// Measure how long a block took to be downloaded (for blocks that we downloaded).
    /// Includes _all_ blocks.
    pub fn measure_block_download_time(
        blocks_conn: &DBConn,
        start_height: u64,
        end_height: u64,
    ) -> Result<Vec<i64>, Error> {
        let sql = "SELECT download_time FROM staging_blocks WHERE height >= ?1 AND height < ?2";
        let args: &[&dyn ToSql] = &[&u64_to_sql(start_height)?, &u64_to_sql(end_height)?];
        let list = query_rows::<i64, _>(blocks_conn, &sql, args)?;
        Ok(list)
    }

    /// Given access to the chain state (headers) and the staging blocks, find a staging block we
    /// can process, as well as its parent microblocks that it confirms
    /// Returns Some(microblocks, staging block) if we found a sequence of blocks to process.
    /// Returns None if not.
    fn find_next_staging_block<'a>(
        blocks_tx: &mut StacksDBTx<'a>,
        blocks_path: &str,
        sort_tx: &mut SortitionHandleTx,
    ) -> Result<Option<(Vec<StacksMicroblock>, StagingBlock)>, Error> {
        test_debug!("Find next staging block");

        let mut to_delete = vec![];

        // put this in a block so stmt goes out of scope before we start to delete PoX-orphaned
        // blocks
        {
            // go through staging blocks and see if any of them match headers, are attachable, and are
            // recent (i.e. less than 10 minutes old)
            // pick randomly -- don't allow the network sender to choose the processing order!
            let sql = "SELECT * FROM staging_blocks WHERE processed = 0 AND attachable = 1 AND orphaned = 0 ORDER BY RANDOM()".to_string();
            let mut stmt = blocks_tx
                .prepare(&sql)
                .map_err(|e| Error::DBError(db_error::SqliteError(e)))?;

            let mut rows = stmt
                .query(NO_PARAMS)
                .map_err(|e| Error::DBError(db_error::SqliteError(e)))?;

            while let Some(row) = rows.next().map_err(|e| db_error::SqliteError(e))? {
                let mut candidate = StagingBlock::from_row(&row).map_err(Error::DBError)?;

                // block must correspond to a valid PoX snapshot
                let sn_opt =
                    SortitionDB::get_block_snapshot_consensus(sort_tx, &candidate.consensus_hash)?;
                if sn_opt.is_none() {
                    info!(
                        "Block {}/{} does not correspond to a sortition",
                        &candidate.consensus_hash, &candidate.anchored_block_hash
                    );
                    to_delete.push((
                        candidate.consensus_hash.clone(),
                        candidate.anchored_block_hash.clone(),
                    ));
                    continue;
                } else if let Some(sn) = sn_opt {
                    if !sn.pox_valid {
                        info!(
                            "Block {}/{} corresponds to an invalid PoX sortition",
                            &candidate.consensus_hash, &candidate.anchored_block_hash
                        );
                        to_delete.push((
                            candidate.consensus_hash.clone(),
                            candidate.anchored_block_hash.clone(),
                        ));
                        continue;
                    }
                }

                debug!(
                    "Consider block {}/{} whose parent is {}/{} with {} parent microblocks tailed at {}",
                    &candidate.consensus_hash,
                    &candidate.anchored_block_hash,
                    &candidate.parent_consensus_hash,
                    &candidate.parent_anchored_block_hash,
                    if candidate.parent_microblock_hash != BlockHeaderHash([0u8; 32]) { (candidate.parent_microblock_seq as u32) + 1 } else { 0 },
                    &candidate.parent_microblock_hash
                );

                let can_attach = {
                    if candidate.parent_anchored_block_hash == FIRST_STACKS_BLOCK_HASH {
                        // this block's parent is the boot code -- it's the first-ever block,
                        // so it can be processed immediately
                        true
                    } else {
                        // not the first-ever block.  Does this connect to a previously-accepted
                        // block in the headers database?
                        let hdr_sql = "SELECT * FROM block_headers WHERE block_hash = ?1 AND consensus_hash = ?2".to_string();
                        let hdr_args: &[&dyn ToSql] = &[
                            &candidate.parent_anchored_block_hash,
                            &candidate.parent_consensus_hash,
                        ];
                        let hdr_row = query_row_panic::<StacksHeaderInfo, _, _>(
                            blocks_tx,
                            &hdr_sql,
                            hdr_args,
                            || {
                                format!(
                                    "Stored the same block twice: {}/{}",
                                    &candidate.parent_anchored_block_hash,
                                    &candidate.parent_consensus_hash
                                )
                            },
                        )?;
                        match hdr_row {
                            Some(_) => {
                                debug!(
                                    "Have parent {}/{} for this block, will process",
                                    &candidate.parent_consensus_hash,
                                    &candidate.parent_anchored_block_hash
                                );
                                true
                            }
                            None => {
                                // no parent processed for this block
                                debug!(
                                    "No such parent {}/{} for block, cannot process",
                                    &candidate.parent_consensus_hash,
                                    &candidate.parent_anchored_block_hash
                                );
                                false
                            }
                        }
                    }
                };

                if can_attach {
                    // load up the block data
                    candidate.block_data = match StacksChainState::load_block_bytes(
                        blocks_path,
                        &candidate.consensus_hash,
                        &candidate.anchored_block_hash,
                    )? {
                        Some(bytes) => {
                            if bytes.len() == 0 {
                                error!(
                                    "CORRUPTION: No block data for {}/{}",
                                    &candidate.consensus_hash, &candidate.anchored_block_hash
                                );
                                panic!();
                            }
                            bytes
                        }
                        None => {
                            error!(
                                "CORRUPTION: No block data for {}/{}",
                                &candidate.consensus_hash, &candidate.anchored_block_hash
                            );
                            panic!();
                        }
                    };

                    // find its microblock parent stream
                    match StacksChainState::find_parent_microblock_stream(blocks_tx, &candidate)? {
                        Some(parent_staging_microblocks) => {
                            return Ok(Some((parent_staging_microblocks, candidate)));
                        }
                        None => {
                            // no microblock data yet, so we can't process this block
                            continue;
                        }
                    }
                }
            }
        }

        for (consensus_hash, anchored_block_hash) in to_delete.into_iter() {
            info!("Orphan {}/{}: it does not connect to a previously-accepted block, because its consensus hash does not match an existing snapshot on the valid PoX fork.", &consensus_hash, &anchored_block_hash);
            let _ = StacksChainState::set_block_processed(
                blocks_tx,
                None,
                blocks_path,
                &consensus_hash,
                &anchored_block_hash,
                false,
            )
            .map_err(|e| {
                warn!(
                    "Failed to orphan {}/{}: {:?}",
                    &consensus_hash, &anchored_block_hash, &e
                );
                e
            });
        }

        // no blocks available
        Ok(None)
    }

    /// Process a stream of microblocks
    /// Return the fees and burns.
    pub fn process_microblocks_transactions(
        clarity_tx: &mut ClarityTx,
        microblocks: &[StacksMicroblock],
        ast_rules: ASTRules,
    ) -> Result<(u128, u128, Vec<StacksTransactionReceipt>), (Error, BlockHeaderHash)> {
        let mut fees = 0u128;
        let mut burns = 0u128;
        let mut receipts = vec![];
        for microblock in microblocks.iter() {
            debug!("Process microblock {}", &microblock.block_hash());
            for (tx_index, tx) in microblock.txs.iter().enumerate() {
                let (tx_fee, mut tx_receipt) =
                    StacksChainState::process_transaction(clarity_tx, tx, false, ast_rules)
                        .map_err(|e| (e, microblock.block_hash()))?;

                tx_receipt.microblock_header = Some(microblock.header.clone());
                tx_receipt.tx_index = tx_index as u32;
                fees = fees.checked_add(tx_fee as u128).expect("Fee overflow");
                burns = burns
                    .checked_add(tx_receipt.stx_burned as u128)
                    .expect("Burns overflow");
                receipts.push(tx_receipt);
            }
        }
        Ok((fees, burns, receipts))
    }

    /// If an epoch transition occurs at this Stacks block,
    ///   apply the transition and return any receipts from the transition.
    /// Return (applied?, receipts)
    pub fn process_epoch_transition(
        clarity_tx: &mut ClarityTx,
        chain_tip_burn_header_height: u32,
    ) -> Result<(bool, Vec<StacksTransactionReceipt>), Error> {
        // is this stacks block the first of a new epoch?
        let (stacks_parent_epoch, sortition_epoch) = clarity_tx.with_clarity_db_readonly(|db| {
            (
                db.get_clarity_epoch_version(),
                db.get_stacks_epoch(chain_tip_burn_header_height),
            )
        });

        let mut receipts = vec![];
        let mut applied = false;

        if let Some(sortition_epoch) = sortition_epoch {
            // the parent stacks block has a different epoch than what the Sortition DB
            //  thinks should be in place.
            if stacks_parent_epoch != sortition_epoch.epoch_id {
                info!("Applying epoch transition"; "new_epoch_id" => %sortition_epoch.epoch_id, "old_epoch_id" => %stacks_parent_epoch);
                // this assertion failing means that the _parent_ block was invalid: this is bad and should panic.
                assert!(stacks_parent_epoch < sortition_epoch.epoch_id, "The SortitionDB believes the epoch is earlier than this Stacks block's parent: sortition db epoch = {}, parent epoch = {}", sortition_epoch.epoch_id, stacks_parent_epoch);
                // time for special cases:
                match stacks_parent_epoch {
                    StacksEpochId::Epoch10 => {
                        panic!("Clarity VM believes it was running in 1.0: pre-Clarity.")
                    }
                    StacksEpochId::Epoch20 => match sortition_epoch.epoch_id {
                        StacksEpochId::Epoch2_05 => {
                            receipts.push(clarity_tx.block.initialize_epoch_2_05()?);
                            applied = true;
                        }
                        StacksEpochId::Epoch21 => {
                            receipts.push(clarity_tx.block.initialize_epoch_2_05()?);
                            receipts.append(&mut clarity_tx.block.initialize_epoch_2_1()?);
                            applied = true;
                        }
                        StacksEpochId::Epoch22 => {
                            receipts.push(clarity_tx.block.initialize_epoch_2_05()?);
                            receipts.append(&mut clarity_tx.block.initialize_epoch_2_1()?);
                            receipts.append(&mut clarity_tx.block.initialize_epoch_2_2()?);
                            applied = true;
                        }
                        StacksEpochId::Epoch23 => {
                            receipts.push(clarity_tx.block.initialize_epoch_2_05()?);
                            receipts.append(&mut clarity_tx.block.initialize_epoch_2_1()?);
                            receipts.append(&mut clarity_tx.block.initialize_epoch_2_2()?);
                            receipts.append(&mut clarity_tx.block.initialize_epoch_2_3()?);
                            applied = true;
                        }
                        StacksEpochId::Epoch24 => {
                            receipts.push(clarity_tx.block.initialize_epoch_2_05()?);
                            receipts.append(&mut clarity_tx.block.initialize_epoch_2_1()?);
                            receipts.append(&mut clarity_tx.block.initialize_epoch_2_2()?);
                            receipts.append(&mut clarity_tx.block.initialize_epoch_2_3()?);
                            receipts.append(&mut clarity_tx.block.initialize_epoch_2_4()?);
                            applied = true;
                        }
                        _ => {
                            panic!("Bad Stacks epoch transition; parent_epoch = {}, current_epoch = {}", &stacks_parent_epoch, &sortition_epoch.epoch_id);
                        }
                    },
                    StacksEpochId::Epoch2_05 => match sortition_epoch.epoch_id {
                        StacksEpochId::Epoch21 => {
                            receipts.append(&mut clarity_tx.block.initialize_epoch_2_1()?);
                            applied = true;
                        }
                        StacksEpochId::Epoch22 => {
                            receipts.append(&mut clarity_tx.block.initialize_epoch_2_1()?);
                            receipts.append(&mut clarity_tx.block.initialize_epoch_2_2()?);
                            applied = true;
                        }
                        StacksEpochId::Epoch23 => {
                            receipts.append(&mut clarity_tx.block.initialize_epoch_2_1()?);
                            receipts.append(&mut clarity_tx.block.initialize_epoch_2_2()?);
                            receipts.append(&mut clarity_tx.block.initialize_epoch_2_3()?);
                            applied = true;
                        }
                        StacksEpochId::Epoch24 => {
                            receipts.append(&mut clarity_tx.block.initialize_epoch_2_1()?);
                            receipts.append(&mut clarity_tx.block.initialize_epoch_2_2()?);
                            receipts.append(&mut clarity_tx.block.initialize_epoch_2_3()?);
                            receipts.append(&mut clarity_tx.block.initialize_epoch_2_4()?);
                            applied = true;
                        }
                        _ => {
                            panic!("Bad Stacks epoch transition; parent_epoch = {}, current_epoch = {}", &stacks_parent_epoch, &sortition_epoch.epoch_id);
                        }
                    },
                    StacksEpochId::Epoch21 => match sortition_epoch.epoch_id {
                        StacksEpochId::Epoch22 => {
                            receipts.append(&mut clarity_tx.block.initialize_epoch_2_2()?);
                            applied = true;
                        }
                        StacksEpochId::Epoch23 => {
                            receipts.append(&mut clarity_tx.block.initialize_epoch_2_2()?);
                            receipts.append(&mut clarity_tx.block.initialize_epoch_2_3()?);
                            applied = true;
                        }
                        StacksEpochId::Epoch24 => {
                            receipts.append(&mut clarity_tx.block.initialize_epoch_2_2()?);
                            receipts.append(&mut clarity_tx.block.initialize_epoch_2_3()?);
                            receipts.append(&mut clarity_tx.block.initialize_epoch_2_4()?);
                            applied = true;
                        }
                        _ => {
                            panic!("Bad Stacks epoch transition; parent_epoch = {}, current_epoch = {}", &stacks_parent_epoch, &sortition_epoch.epoch_id);
                        }
                    },
                    StacksEpochId::Epoch22 => match sortition_epoch.epoch_id {
                        StacksEpochId::Epoch23 => {
                            receipts.append(&mut clarity_tx.block.initialize_epoch_2_3()?);
                            applied = true;
                        }
                        StacksEpochId::Epoch24 => {
                            receipts.append(&mut clarity_tx.block.initialize_epoch_2_3()?);
                            receipts.append(&mut clarity_tx.block.initialize_epoch_2_4()?);
                            applied = true;
                        }
                        _ => {
                            panic!("Bad Stacks epoch transition; parent_epoch = {}, current_epoch = {}", &stacks_parent_epoch, &sortition_epoch.epoch_id);
                        }
                    },
                    StacksEpochId::Epoch23 => {
                        assert_eq!(
                            sortition_epoch.epoch_id,
                            StacksEpochId::Epoch24,
                            "Should only transition from Epoch23 to Epoch24"
                        );
                        receipts.append(&mut clarity_tx.block.initialize_epoch_2_4()?);
                        applied = true;
                    }
                    StacksEpochId::Epoch24 => {
                        panic!("No defined transition from Epoch23 forward")
                    }
                }
            }
        }
        Ok((applied, receipts))
    }

    /// Process any Stacking-related bitcoin operations
    ///  that haven't been processed in this Stacks fork yet.
    pub fn process_stacking_ops(
        clarity_tx: &mut ClarityTx,
        operations: Vec<StackStxOp>,
        active_pox_contract: &str,
    ) -> Vec<StacksTransactionReceipt> {
        let mut all_receipts = vec![];
        let mainnet = clarity_tx.config.mainnet;
        let cost_so_far = clarity_tx.cost_so_far();
        for stack_stx_op in operations.into_iter() {
            let StackStxOp {
                sender,
                reward_addr,
                stacked_ustx,
                num_cycles,
                block_height,
                txid,
                burn_header_hash,
                ..
            } = &stack_stx_op;
            let result = clarity_tx.connection().as_transaction(|tx| {
                tx.run_contract_call(
                    &sender.clone().into(),
                    None,
                    &boot_code_id(active_pox_contract, mainnet),
                    "stack-stx",
                    &[
                        Value::UInt(*stacked_ustx),
                        // this .expect() should be unreachable since we coerce the hash mode when
                        // we parse the StackStxOp from a burnchain transaction
                        reward_addr
                            .as_clarity_tuple()
                            .expect("FATAL: stack-stx operation has no hash mode")
                            .into(),
                        Value::UInt(u128::from(*block_height)),
                        Value::UInt(u128::from(*num_cycles)),
                    ],
                    |_, _| false,
                )
            });
            match result {
                Ok((value, _, events)) => {
                    if let Value::Response(ref resp) = value {
                        if !resp.committed {
                            debug!("StackStx burn op rejected by PoX contract.";
                                   "txid" => %txid,
                                   "burn_block" => %burn_header_hash,
                                   "contract_call_ecode" => %resp.data);
                        } else {
                            debug!("Processed StackStx burnchain op"; "amount_ustx" => stacked_ustx, "num_cycles" => num_cycles, "burn_block_height" => block_height, "sender" => %sender, "reward_addr" => %reward_addr, "txid" => %txid);
                        }
                        let mut execution_cost = clarity_tx.cost_so_far();
                        execution_cost
                            .sub(&cost_so_far)
                            .expect("BUG: cost declined between executions");

                        let receipt = StacksTransactionReceipt {
                            transaction: TransactionOrigin::Burn(
                                BlockstackOperationType::StackStx(stack_stx_op),
                            ),
                            events,
                            result: value,
                            post_condition_aborted: false,
                            stx_burned: 0,
                            contract_analysis: None,
                            execution_cost,
                            microblock_header: None,
                            tx_index: 0,
                            vm_error: None,
                        };

                        all_receipts.push(receipt);
                    } else {
                        unreachable!(
                            "BUG: Non-response value returned by Stacking STX burnchain op"
                        )
                    }
                }
                Err(e) => {
                    info!("StackStx burn op processing error.";
                           "error" => %format!("{:?}", e),
                           "txid" => %txid,
                           "burn_block" => %burn_header_hash);
                }
            };
        }

        all_receipts
    }

    /// Process any STX transfer bitcoin operations
    ///  that haven't been processed in this Stacks fork yet.
    pub fn process_transfer_ops(
        clarity_tx: &mut ClarityTx,
        mut operations: Vec<TransferStxOp>,
    ) -> Vec<StacksTransactionReceipt> {
        operations.sort_by_key(|op| op.vtxindex);
        let (all_receipts, _) =
            clarity_tx.with_temporary_cost_tracker(LimitedCostTracker::new_free(), |clarity_tx| {
                operations
                    .into_iter()
                    .filter_map(|transfer_stx_op| {
                        let TransferStxOp {
                            sender,
                            recipient,
                            transfered_ustx,
                            txid,
                            burn_header_hash,
                            memo,
                            ..
                        } = transfer_stx_op.clone();
                        let result = clarity_tx.connection().as_transaction(|tx| {
                            tx.run_stx_transfer(
                                &sender.into(),
                                &recipient.into(),
                                transfered_ustx,
                                &BuffData { data: memo },
                            )
                        });
                        match result {
                            Ok((value, _, events)) => {
                                debug!("Processed TransferStx burnchain op"; "transfered_ustx" => transfered_ustx, "sender" => %sender, "recipient" => %recipient, "txid" => %txid);
                                Some(StacksTransactionReceipt {
                                    transaction: TransactionOrigin::Burn(BlockstackOperationType::TransferStx(transfer_stx_op)),
                                    events,
                                    result: value,
                                    post_condition_aborted: false,
                                    stx_burned: 0,
                                    contract_analysis: None,
                                    execution_cost: ExecutionCost::zero(),
                                    microblock_header: None,
                                    tx_index: 0,
                                    vm_error: None,
                                })
                            }
                            Err(e) => {
                                info!("TransferStx burn op processing error.";
                              "error" => ?e,
                              "txid" => %txid,
                              "burn_block" => %burn_header_hash);
                                None
                            }
                        }
                    })
                    .collect()
            });

        all_receipts
    }

    /// Process any Delegate-related bitcoin operations
    ///  that haven't been processed in this Stacks fork yet.
    /// This function should only be called from Epoch 2.1 onwards.
    pub fn process_delegate_ops(
        clarity_tx: &mut ClarityTx,
        operations: Vec<DelegateStxOp>,
        active_pox_contract: &str,
    ) -> Vec<StacksTransactionReceipt> {
        let mut all_receipts = vec![];
        let mainnet = clarity_tx.config.mainnet;
        let cost_so_far = clarity_tx.cost_so_far();
        for delegate_stx_op in operations.into_iter() {
            let DelegateStxOp {
                sender,
                reward_addr,
                delegated_ustx,
                until_burn_height,
                delegate_to,
                block_height,
                txid,
                burn_header_hash,
                ..
            } = &delegate_stx_op;
            let reward_addr_val = if let Some((_, addr)) = &reward_addr {
                // this .expect() should be unreachable since we coerce the hash mode when
                // we parse the DelegateStxOp from a burnchain transaction
                let clar_addr = addr
                    .as_clarity_tuple()
                    .expect("FATAL: delegate-stx operation has no hash mode")
                    .into();
                Value::some(clar_addr).expect(
                    "FATAL: the tuple for pox address should be small enough to wrap as a Clarity option.",
                )
            } else {
                Value::none()
            };

            let until_burn_height_val = if let Some(height) = until_burn_height {
                Value::some(Value::UInt(u128::from(*height)))
                    .expect("FATAL: construction of an optional uint Clarity value should succeed.")
            } else {
                Value::none()
            };
            let result = clarity_tx.connection().as_transaction(|tx| {
                tx.run_contract_call(
                    &sender.clone().into(),
                    None,
                    &boot_code_id(active_pox_contract, mainnet),
                    "delegate-stx",
                    &[
                        Value::UInt(*delegated_ustx),
                        Value::Principal(delegate_to.clone().into()),
                        until_burn_height_val,
                        reward_addr_val,
                    ],
                    |_, _| false,
                )
            });
            match result {
                Ok((value, _, events)) => {
                    if let Value::Response(ref resp) = value {
                        if !resp.committed {
                            info!("DelegateStx burn op rejected by PoX contract.";
                                   "txid" => %txid,
                                   "burn_block" => %burn_header_hash,
                                   "contract_call_ecode" => %resp.data);
                        } else {
                            let reward_addr_fmt = format!("{:?}", reward_addr);
                            let delegate_to_fmt = format!("{:?}", delegate_to);
                            info!("Processed DelegateStx burnchain op"; "resp" => %resp.data, "amount_ustx" => delegated_ustx, "delegate_to" => delegate_to_fmt, "until_burn_height" => until_burn_height, "burn_block_height" => block_height, "sender" => %sender, "reward_addr" => reward_addr_fmt, "txid" => %txid);
                        }
                        let mut execution_cost = clarity_tx.cost_so_far();
                        execution_cost
                            .sub(&cost_so_far)
                            .expect("BUG: cost declined between executions");

                        let receipt = StacksTransactionReceipt {
                            transaction: TransactionOrigin::Burn(
                                BlockstackOperationType::DelegateStx(delegate_stx_op),
                            ),
                            events,
                            result: value,
                            post_condition_aborted: false,
                            stx_burned: 0,
                            contract_analysis: None,
                            execution_cost,
                            microblock_header: None,
                            tx_index: 0,
                            vm_error: None,
                        };

                        all_receipts.push(receipt);
                    } else {
                        unreachable!(
                            "BUG: Non-response value returned by Delegate STX burnchain op"
                        )
                    }
                }
                Err(e) => {
                    info!("DelegateStx burn op processing error.";
                           "error" => %format!("{:?}", e),
                           "txid" => %txid,
                           "burn_block" => %burn_header_hash);
                }
            };
        }

        all_receipts
    }

    /// Process a single anchored block.
    /// Return the fees and burns.
    pub fn process_block_transactions(
        clarity_tx: &mut ClarityTx,
        block_txs: &[StacksTransaction],
        mut tx_index: u32,
        ast_rules: ASTRules,
    ) -> Result<(u128, u128, Vec<StacksTransactionReceipt>), Error> {
        let mut fees = 0u128;
        let mut burns = 0u128;
        let mut receipts = vec![];
        for tx in block_txs.iter() {
            let (tx_fee, mut tx_receipt) =
                StacksChainState::process_transaction(clarity_tx, tx, false, ast_rules)?;
            fees = fees.checked_add(tx_fee as u128).expect("Fee overflow");
            tx_receipt.tx_index = tx_index;
            burns = burns
                .checked_add(tx_receipt.stx_burned as u128)
                .expect("Burns overflow");
            receipts.push(tx_receipt);
            tx_index += 1;
        }
        Ok((fees, burns, receipts))
    }

    /// Process a single matured miner reward.
    /// Grant it STX tokens.
    fn process_matured_miner_reward(
        clarity_tx: &mut ClarityTx,
        miner_reward: &MinerReward,
    ) -> Result<(), Error> {
        let evaluated_epoch = clarity_tx.get_epoch();
        let miner_reward_total = miner_reward.total();
        clarity_tx
            .connection()
            .as_transaction(|x| {
                x.with_clarity_db(|ref mut db| {
                    let recipient_principal =
                        // strictly speaking this check is defensive. It will never be the case
                        // that a `miner_reward` has a `recipient_contract` that is `Some(..)`
                        // unless the block was mined in Epoch 2.1.  But you can't be too
                        // careful... 
                        if evaluated_epoch >= StacksEpochId::Epoch21 {
                            // in 2.1 or later, the coinbase may optionally specify a contract into
                            // which the tokens get sent.  If this is not given, then they are sent 
                            // to the miner address.
                            miner_reward.recipient.clone()
                        }
                        else {
                            // pre-2.1, only the miner address can be paid
                            PrincipalData::Standard(StandardPrincipalData::from(
                                    miner_reward.address.clone(),
                            ))
                        };

                    let mut snapshot = db.get_stx_balance_snapshot(&recipient_principal);
                    snapshot.credit(miner_reward_total);

                    debug!(
                        "Balance available for {} is {} uSTX (earned {} uSTX)",
                        &recipient_principal,
                        snapshot.get_available_balance(),
                        miner_reward_total
                    );
                    snapshot.save();

                    Ok(())
                })
            })
            .map_err(Error::ClarityError)?;
        Ok(())
    }

    /// Process matured miner rewards for this block.
    /// Returns the number of liquid uSTX created -- i.e. the coinbase
    pub fn process_matured_miner_rewards<'a, 'b>(
        clarity_tx: &mut ClarityTx<'a, 'b>,
        miner_share: &MinerReward,
        users_share: &[MinerReward],
        parent_share: &MinerReward,
    ) -> Result<u128, Error> {
        let mut coinbase_reward = miner_share.coinbase;
        StacksChainState::process_matured_miner_reward(clarity_tx, miner_share)?;
        for reward in users_share.iter() {
            coinbase_reward += reward.coinbase;
            StacksChainState::process_matured_miner_reward(clarity_tx, reward)?;
        }

        // give the parent its confirmed share of the streamed microblocks
        assert_eq!(parent_share.total(), parent_share.tx_fees_streamed_produced);
        StacksChainState::process_matured_miner_reward(clarity_tx, parent_share)?;
        Ok(coinbase_reward)
    }

    /// Process all STX that unlock at this block height.
    /// Return the total number of uSTX unlocked in this block
    pub fn process_stx_unlocks<'a, 'b>(
        clarity_tx: &mut ClarityTx<'a, 'b>,
    ) -> Result<(u128, Vec<StacksTransactionEvent>), Error> {
        let mainnet = clarity_tx.config.mainnet;
        let lockup_contract_id = boot_code_id("lockup", mainnet);
        clarity_tx
            .connection()
            .as_transaction(|tx_connection| {
                let epoch = tx_connection.get_epoch();
                let result = tx_connection.with_clarity_db(|db| {
                    let block_height = Value::UInt(db.get_current_block_height().into());
                    let res = db.fetch_entry_unknown_descriptor(
                        &lockup_contract_id,
                        "lockups",
                        &block_height,
                        &epoch,
                    )?;
                    Ok(res)
                })?;

                let entries = match result {
                    Value::Optional(_) => match result.expect_optional() {
                        Some(Value::Sequence(SequenceData::List(entries))) => entries.data,
                        _ => return Ok((0, vec![])),
                    },
                    _ => return Ok((0, vec![])),
                };

                let mut total_minted = 0;
                let mut events = vec![];
                for entry in entries.into_iter() {
                    let schedule: TupleData = entry.expect_tuple();
                    let amount = schedule
                        .get("amount")
                        .expect("Lockup malformed")
                        .to_owned()
                        .expect_u128();
                    let recipient = schedule
                        .get("recipient")
                        .expect("Lockup malformed")
                        .to_owned()
                        .expect_principal();
                    total_minted += amount;
                    StacksChainState::account_credit(tx_connection, &recipient, amount as u64);
                    let event = STXEventType::STXMintEvent(STXMintEventData { recipient, amount });
                    events.push(StacksTransactionEvent::STXEvent(event));
                }
                Ok((total_minted, events))
            })
            .map_err(Error::ClarityError)
    }

    /// Given the list of matured miners, find the miner reward schedule that produced the parent
    /// of the block whose coinbase just matured.
    pub fn get_parent_matured_miner(
        conn: &DBConn,
        mainnet: bool,
        latest_matured_miners: &[MinerPaymentSchedule],
    ) -> Result<MinerPaymentSchedule, Error> {
        let parent_miner = if let Some(ref miner) = latest_matured_miners.first().as_ref() {
            StacksChainState::get_scheduled_block_rewards_at_block(
                conn,
                &StacksBlockHeader::make_index_block_hash(
                    &miner.parent_consensus_hash,
                    &miner.parent_block_hash,
                ),
            )?
            .pop()
            .unwrap_or_else(|| {
                if miner.parent_consensus_hash == FIRST_BURNCHAIN_CONSENSUS_HASH
                    && miner.parent_block_hash == FIRST_STACKS_BLOCK_HASH
                {
                    MinerPaymentSchedule::genesis(mainnet)
                } else {
                    panic!(
                        "CORRUPTION: parent {}/{} of {}/{} not found in DB",
                        &miner.parent_consensus_hash,
                        &miner.parent_block_hash,
                        &miner.consensus_hash,
                        &miner.block_hash
                    );
                }
            })
        } else {
            MinerPaymentSchedule::genesis(mainnet)
        };

        Ok(parent_miner)
    }

    fn get_stacking_and_transfer_burn_ops_v205(
        sortdb_conn: &Connection,
        burn_tip: &BurnchainHeaderHash,
    ) -> Result<(Vec<StackStxOp>, Vec<TransferStxOp>), Error> {
        let stacking_burn_ops = SortitionDB::get_stack_stx_ops(sortdb_conn, burn_tip)?;
        let transfer_burn_ops = SortitionDB::get_transfer_stx_ops(sortdb_conn, burn_tip)?;
        Ok((stacking_burn_ops, transfer_burn_ops))
    }

    fn get_stacking_and_transfer_and_delegate_burn_ops_v210(
        chainstate_tx: &mut ChainstateTx,
        parent_index_hash: &StacksBlockId,
        sortdb_conn: &Connection,
        burn_tip: &BurnchainHeaderHash,
        burn_tip_height: u64,
        epoch_start_height: u64,
    ) -> Result<(Vec<StackStxOp>, Vec<TransferStxOp>, Vec<DelegateStxOp>), Error> {
        // only consider transactions in Stacks 2.1
        let search_window: u8 =
            if epoch_start_height + (BURNCHAIN_TX_SEARCH_WINDOW as u64) > burn_tip_height {
                burn_tip_height
                    .saturating_sub(epoch_start_height)
                    .try_into()
                    .expect("FATAL: search window exceeds u8")
            } else {
                BURNCHAIN_TX_SEARCH_WINDOW
            };

        debug!(
            "Search the last {} sortitions for burnchain-hosted stacks operations before {} ({})",
            search_window, burn_tip, burn_tip_height
        );
        let ancestor_burnchain_header_hashes = SortitionDB::get_ancestor_burnchain_header_hashes(
            sortdb_conn,
            burn_tip,
            search_window.into(),
        )?;
        let processed_burnchain_txids = StacksChainState::get_burnchain_txids_in_ancestors(
            chainstate_tx.deref().deref(),
            parent_index_hash,
            search_window.into(),
        )?;

        // Find the *new* transactions -- the ones that we *haven't* seen in this Stacks
        // fork yet.  Note that we search for the ones that we have seen by searching back
        // `BURNCHAIN_TX_SEARCH_WINDOW` *Stacks* blocks, whose sortitions may span more
        // than `BURNCHAIN_TX_SEARCH_WINDOW` burnchain blocks.  The inclusion of txids for
        // burnchain transactions in the latter query is not a problem, because these txids
        // are used to *exclude* transactions from the last `BURNCHAIN_TX_SEARCH_WINDOW`
        // burnchain blocks.  These excluded txids, if they were mined outside of this
        // window, are *already* excluded.

        let mut all_stacking_burn_ops = vec![];
        let mut all_transfer_burn_ops = vec![];
        let mut all_delegate_burn_ops = vec![];

        // go from oldest burn header hash to newest
        for ancestor_bhh in ancestor_burnchain_header_hashes.iter().rev() {
            let stacking_ops = SortitionDB::get_stack_stx_ops(sortdb_conn, ancestor_bhh)?;
            let transfer_ops = SortitionDB::get_transfer_stx_ops(sortdb_conn, ancestor_bhh)?;
            let delegate_ops = SortitionDB::get_delegate_stx_ops(sortdb_conn, ancestor_bhh)?;

            for stacking_op in stacking_ops.into_iter() {
                if !processed_burnchain_txids.contains(&stacking_op.txid) {
                    all_stacking_burn_ops.push(stacking_op);
                }
            }

            for transfer_op in transfer_ops.into_iter() {
                if !processed_burnchain_txids.contains(&transfer_op.txid) {
                    all_transfer_burn_ops.push(transfer_op);
                }
            }

            for delegate_op in delegate_ops.into_iter() {
                if !processed_burnchain_txids.contains(&delegate_op.txid) {
                    all_delegate_burn_ops.push(delegate_op);
                }
            }
        }
        Ok((
            all_stacking_burn_ops,
            all_transfer_burn_ops,
            all_delegate_burn_ops,
        ))
    }

    /// Get the list of burnchain-hosted stacking and transfer operations to apply when evaluating
    /// the Stacks block that was selected for this burnchain block.
    /// The rules are different for different epochs:
    ///
    /// * In Stacks 2.0/2.05, only the operations in the burnchain block will be considered.
    /// So if a transaction was mined in burnchain block N, it will be processed in the Stacks
    /// block mined in burnchain block N (if there is one).
    ///
    /// * In Stacks 2.1+, the operations in the last K burnchain blocks that have not yet been
    /// considered in this Stacks block's fork will be processed in the order in which they are
    /// mined in the burnchain.  So if a transaction was mined in an burnchain block between N and
    /// N-K inclusive, it will be processed in each Stacks fork that contains at least one Stacks
    /// block mined in the same burnchain interval.
    ///
    /// The rationale for the new behavior in Stacks 2.1+ is that burnchain-hosted STX operations
    /// can get picked up in Stacks blocks that only live on short-lived forks, or get mined in
    /// burnchain blocks in which there was no sortiton.  In either case, the operation does not
    /// materialize on the canonical Stacks chain.  This is a bad user
    /// experience, because the act of sending a PreStxOp plus this StackStxOp / TransferStxOp is a
    /// time-consuming and tedious process that must then be repeated.
    ///
    /// The change in Stacks 2.1+ makes it so that it's overwhelmingly likely to work
    /// the first time -- the choice of K is significantly bigger than the length of short-lived
    /// forks or periods of time with no sortition than have been observed in practice.
    pub fn get_stacking_and_transfer_and_delegate_burn_ops(
        chainstate_tx: &mut ChainstateTx,
        parent_index_hash: &StacksBlockId,
        sortdb_conn: &Connection,
        burn_tip: &BurnchainHeaderHash,
        burn_tip_height: u64,
    ) -> Result<(Vec<StackStxOp>, Vec<TransferStxOp>, Vec<DelegateStxOp>), Error> {
        let cur_epoch = SortitionDB::get_stacks_epoch(sortdb_conn, burn_tip_height)?
            .expect("FATAL: no epoch defined for current burnchain tip height");

        match cur_epoch.epoch_id {
            StacksEpochId::Epoch10 => {
                panic!("FATAL: processed a block in Epoch 1.0");
            }
            StacksEpochId::Epoch20 | StacksEpochId::Epoch2_05 => {
                let (stack_ops, transfer_ops) =
                    StacksChainState::get_stacking_and_transfer_burn_ops_v205(
                        sortdb_conn,
                        burn_tip,
                    )?;
                // The DelegateStx bitcoin wire format does not exist before Epoch 2.1.
                Ok((stack_ops, transfer_ops, vec![]))
            }
            StacksEpochId::Epoch21
            | StacksEpochId::Epoch22
            | StacksEpochId::Epoch23
            | StacksEpochId::Epoch24 => {
                StacksChainState::get_stacking_and_transfer_and_delegate_burn_ops_v210(
                    chainstate_tx,
                    parent_index_hash,
                    sortdb_conn,
                    burn_tip,
                    burn_tip_height,
                    cur_epoch.start_height,
                )
            }
        }
    }

    /// Check if current PoX reward cycle (as of `burn_tip_height`) has handled any
    ///  Clarity VM work necessary at the start of the cycle (i.e., processing of accelerated unlocks
    ///  for failed stackers).
    /// If it has not yet been handled, then perform that work now.
    pub fn check_and_handle_reward_start(
        burn_tip_height: u64,
        burn_dbconn: &dyn BurnStateDB,
        sortition_dbconn: &dyn SortitionDBRef,
        clarity_tx: &mut ClarityTx,
        chain_tip: &StacksHeaderInfo,
        parent_sortition_id: &SortitionId,
    ) -> Result<Vec<StacksTransactionEvent>, Error> {
        let pox_reward_cycle = Burnchain::static_block_height_to_reward_cycle(
            burn_tip_height,
            burn_dbconn.get_burn_start_height().into(),
            burn_dbconn.get_pox_reward_cycle_length().into(),
        ).expect("FATAL: Unrecoverable chainstate corruption: Epoch 2.1 code evaluated before first burn block height");
        // Do not try to handle auto-unlocks on pox_reward_cycle 0
        // This cannot even occur in the mainchain, because 2.1 starts much
        //  after the 1st reward cycle, however, this could come up in mocknets or regtest.
        if pox_reward_cycle <= 1 {
            return Ok(vec![]);
        }

        // do not try to handle auto-unlocks before the reward set has been calculated (at block = 0 of cycle)
        //  or written to the sortition db (at block = 1 of cycle)
        if Burnchain::is_before_reward_cycle(
            burn_dbconn.get_burn_start_height().into(),
            burn_tip_height,
            burn_dbconn.get_pox_reward_cycle_length().into(),
        ) {
            debug!("check_and_handle_reward_start: before reward cycle");
            return Ok(vec![]);
        }
        let handled = clarity_tx.with_clarity_db_readonly(|clarity_db| {
            Self::handled_pox_cycle_start(clarity_db, pox_reward_cycle)
        });
        debug!("check_and_handle_reward_start: handled = {}", handled);

        if handled {
            // already handled this cycle, don't need to do anything
            return Ok(vec![]);
        }

        let active_epoch = clarity_tx.get_epoch();

        let pox_start_cycle_info = sortition_dbconn.get_pox_start_cycle_info(
            parent_sortition_id,
            chain_tip.burn_header_height.into(),
            pox_reward_cycle,
        )?;
        debug!("check_and_handle_reward_start: got pox reward cycle info");
        let events = clarity_tx.block.as_free_transaction(|clarity_tx| {
            match active_epoch {
                StacksEpochId::Epoch10
                | StacksEpochId::Epoch20
                | StacksEpochId::Epoch2_05
                | StacksEpochId::Epoch21
                | StacksEpochId::Epoch22
                | StacksEpochId::Epoch23 => {
                    // prior to epoch-2.4, the semantics of this method were such that any epoch
                    // would invoke the `handle_pox_cycle_start_pox_2()` method.
                    // however, only epoch-2.1 ever actually *does* invoke this method,
                    //  so, with some careful testing, this branch could perhaps be simplified
                    //  such that only Epoch21 matches, and all the other ones _panic_.
                    // For now, I think it's better to preserve the exact prior semantics.
                    Self::handle_pox_cycle_start_pox_2(
                        clarity_tx,
                        pox_reward_cycle,
                        pox_start_cycle_info,
                    )
                }
                StacksEpochId::Epoch24 => Self::handle_pox_cycle_start_pox_3(
                    clarity_tx,
                    pox_reward_cycle,
                    pox_start_cycle_info,
                ),
            }
        })?;
        debug!("check_and_handle_reward_start: handled pox cycle start");
        return Ok(events);
    }

    /// Called in both follower and miner block assembly paths.
    ///
    /// Returns clarity_tx, list of receipts, microblock execution cost,
    /// microblock fees, microblock burns, list of microblock tx receipts,
    /// miner rewards tuples, the stacks epoch id, and a boolean that
    /// represents whether the epoch transition has been applied.
    ///
    /// The `burn_dbconn`, `sortition_dbconn`, and `conn` arguments
    ///  all reference the same sortition database through different
    ///  interfaces. `burn_dbconn` and `sortition_dbconn` should
    ///  reference the same object. The reason to provide both is that
    ///  `SortitionDBRef` captures trait functions that Clarity does
    ///  not need, and Rust does not support trait upcasting (even
    ///  though it would theoretically be safe).
    pub fn setup_block<'a, 'b>(
        chainstate_tx: &'b mut ChainstateTx,
        clarity_instance: &'a mut ClarityInstance,
        burn_dbconn: &'b dyn BurnStateDB,
        sortition_dbconn: &'b dyn SortitionDBRef,
        conn: &Connection, // connection to the sortition DB
        pox_constants: &PoxConstants,
        chain_tip: &StacksHeaderInfo,
        burn_tip: BurnchainHeaderHash,
        burn_tip_height: u32,
        parent_consensus_hash: ConsensusHash,
        parent_header_hash: BlockHeaderHash,
        parent_microblocks: &Vec<StacksMicroblock>,
        mainnet: bool,
        miner_id_opt: Option<usize>,
    ) -> Result<SetupBlockResult<'a, 'b>, Error> {
        let parent_index_hash = StacksBlockId::new(&parent_consensus_hash, &parent_header_hash);
        let parent_sortition_id = burn_dbconn
            .get_sortition_id_from_consensus_hash(&parent_consensus_hash)
            .expect("Failed to get parent SortitionID from ConsensusHash");

        let parent_burn_height =
            SortitionDB::get_block_snapshot_consensus(conn, &parent_consensus_hash)?
                .expect("Failed to get snapshot for parent's sortition")
                .block_height;
        let microblock_ast_rules = SortitionDB::get_ast_rules(conn, parent_burn_height)?;

        // find matured miner rewards, so we can grant them within the Clarity DB tx.
        let (latest_matured_miners, matured_miner_parent) = {
            let latest_miners = StacksChainState::get_scheduled_block_rewards(
                chainstate_tx.deref_mut(),
                chain_tip,
            )?;
            let parent_miner = StacksChainState::get_parent_matured_miner(
                chainstate_tx.deref_mut(),
                mainnet,
                &latest_miners,
            )?;
            (latest_miners, parent_miner)
        };

        let (stacking_burn_ops, transfer_burn_ops, delegate_burn_ops) =
            StacksChainState::get_stacking_and_transfer_and_delegate_burn_ops(
                chainstate_tx,
                &parent_index_hash,
                conn,
                &burn_tip,
                burn_tip_height.into(),
            )?;

        // load the execution cost of the parent block if the executor is the follower.
        // otherwise, if the executor is the miner, only load the parent cost if the parent
        // microblock stream is non-empty.
        let parent_block_cost = if miner_id_opt.is_none() || !parent_microblocks.is_empty() {
            let cost = StacksChainState::get_stacks_block_anchored_cost(
                &chainstate_tx.deref().deref(),
                &parent_index_hash,
            )?
            .ok_or_else(|| {
                Error::InvalidStacksBlock(format!(
                    "Failed to load parent block cost. parent_stacks_block_id = {}",
                    &parent_index_hash
                ))
            })?;

            debug!(
                "Parent block {}/{} cost {:?}",
                &parent_consensus_hash, &parent_header_hash, &cost
            );
            cost
        } else {
            ExecutionCost::zero()
        };

        let mut clarity_tx = StacksChainState::chainstate_block_begin(
            chainstate_tx,
            clarity_instance,
            burn_dbconn,
            &parent_consensus_hash,
            &parent_header_hash,
            &MINER_BLOCK_CONSENSUS_HASH,
            &MINER_BLOCK_HEADER_HASH,
        );

        clarity_tx.reset_cost(parent_block_cost.clone());

        let matured_miner_rewards_opt = match StacksChainState::find_mature_miner_rewards(
            &mut clarity_tx,
            conn,
            &chain_tip,
            latest_matured_miners,
            matured_miner_parent,
        ) {
            Ok(miner_rewards_opt) => miner_rewards_opt,
            Err(e) => {
                if let Some(_) = miner_id_opt {
                    return Err(e);
                } else {
                    let msg = format!("Failed to load miner rewards: {:?}", &e);
                    warn!("{}", &msg);

                    clarity_tx.rollback_block();
                    return Err(Error::InvalidStacksBlock(msg));
                }
            }
        };

        if let Some(miner_id) = miner_id_opt {
            debug!(
                "Miner {}: Apply {} parent microblocks",
                miner_id,
                parent_microblocks.len()
            );
        }

        let t1 = get_epoch_time_ms();

        // process microblock stream.
        // If we go over-budget, then we can't process this block either (which is by design)
        let (microblock_fees, microblock_burns, microblock_txs_receipts) =
            match StacksChainState::process_microblocks_transactions(
                &mut clarity_tx,
                &parent_microblocks,
                microblock_ast_rules,
            ) {
                Ok((fees, burns, events)) => (fees, burns, events),
                Err((e, mblock_header_hash)) => {
                    let msg = format!(
                        "Invalid Stacks microblocks {},{} (offender {}): {:?}",
                        parent_consensus_hash, parent_header_hash, mblock_header_hash, &e
                    );
                    warn!("{}", &msg);

                    if miner_id_opt.is_none() {
                        clarity_tx.rollback_block();
                    }
                    return Err(Error::InvalidStacksMicroblock(msg, mblock_header_hash));
                }
            };

        let t2 = get_epoch_time_ms();

        if let Some(miner_id) = miner_id_opt {
            debug!(
                "Miner {}: Finished applying {} parent microblocks in {}ms",
                miner_id,
                parent_microblocks.len(),
                t2.saturating_sub(t1)
            );
        }
        // find microblock cost
        let mut microblock_execution_cost = clarity_tx.cost_so_far();
        microblock_execution_cost
            .sub(&parent_block_cost)
            .expect("BUG: block_cost + microblock_cost < block_cost");

        // if we get here, then we need to reset the block-cost back to 0 since this begins the
        // epoch defined by this miner.
        clarity_tx.reset_cost(ExecutionCost::zero());

        // is this stacks block the first of a new epoch?
        let (applied_epoch_transition, mut tx_receipts) =
            StacksChainState::process_epoch_transition(&mut clarity_tx, burn_tip_height)?;

        debug!(
            "Setup block: Processed epoch transition at {}/{}",
            &chain_tip.consensus_hash,
            &chain_tip.anchored_header.block_hash()
        );

        let evaluated_epoch = clarity_tx.get_epoch();

        let auto_unlock_events = if evaluated_epoch >= StacksEpochId::Epoch21 {
            let unlock_events = Self::check_and_handle_reward_start(
                burn_tip_height.into(),
                burn_dbconn,
                sortition_dbconn,
                &mut clarity_tx,
                chain_tip,
                &parent_sortition_id,
            )?;
            debug!(
                "Setup block: Processed unlock events at {}/{}",
                &chain_tip.consensus_hash,
                &chain_tip.anchored_header.block_hash()
            );
            unlock_events
        } else {
            vec![]
        };

        let active_pox_contract = pox_constants.active_pox_contract(burn_tip_height as u64);

        // process stacking & transfer operations from burnchain ops
        tx_receipts.extend(StacksChainState::process_stacking_ops(
            &mut clarity_tx,
            stacking_burn_ops.clone(),
            active_pox_contract,
        ));
        debug!(
            "Setup block: Processed burnchain stacking ops for {}/{}",
            &chain_tip.consensus_hash,
            &chain_tip.anchored_header.block_hash()
        );
        tx_receipts.extend(StacksChainState::process_transfer_ops(
            &mut clarity_tx,
            transfer_burn_ops.clone(),
        ));
        debug!(
            "Setup block: Processed burnchain transfer ops for {}/{}",
            &chain_tip.consensus_hash,
            &chain_tip.anchored_header.block_hash()
        );
        // DelegateStx ops are allowed from epoch 2.1 onward.
        // The query for the delegate ops only returns anything in and after Epoch 2.1,
        // but we do a second check here just to be safe.
        if evaluated_epoch >= StacksEpochId::Epoch21 {
            tx_receipts.extend(StacksChainState::process_delegate_ops(
                &mut clarity_tx,
                delegate_burn_ops.clone(),
                active_pox_contract,
            ));
            debug!(
                "Setup block: Processed burnchain delegate ops for {}/{}",
                &chain_tip.consensus_hash,
                &chain_tip.anchored_header.block_hash()
            );
        }

        debug!(
            "Setup block: ready to go for {}/{}",
            &chain_tip.consensus_hash,
            &chain_tip.anchored_header.block_hash()
        );
        Ok(SetupBlockResult {
            clarity_tx,
            tx_receipts,
            microblock_execution_cost,
            microblock_fees,
            microblock_burns,
            microblock_txs_receipts,
            matured_miner_rewards_opt,
            evaluated_epoch,
            applied_epoch_transition,
            burn_stack_stx_ops: stacking_burn_ops,
            burn_transfer_stx_ops: transfer_burn_ops,
            auto_unlock_events,
            burn_delegate_stx_ops: delegate_burn_ops,
        })
    }

    /// This function is called in both `append_block` in blocks.rs (follower) and
    /// `mine_anchored_block` in miner.rs.
    /// Processes matured miner rewards, alters liquid supply of ustx, processes
    /// stx lock events, and marks the microblock public key as used
    /// Returns stx lockup events.
    pub fn finish_block(
        clarity_tx: &mut ClarityTx,
        miner_payouts: Option<&(MinerReward, Vec<MinerReward>, MinerReward, MinerRewardInfo)>,
        block_height: u32,
        mblock_pubkey_hash: Hash160,
    ) -> Result<Vec<StacksTransactionEvent>, Error> {
        // add miner payments
        if let Some((ref miner_reward, ref user_rewards, ref parent_reward, _)) = miner_payouts {
            // grant in order by miner, then users
            let matured_ustx = StacksChainState::process_matured_miner_rewards(
                clarity_tx,
                miner_reward,
                user_rewards,
                parent_reward,
            )?;

            clarity_tx.increment_ustx_liquid_supply(matured_ustx);
        }

        // process unlocks
        let (new_unlocked_ustx, lockup_events) = StacksChainState::process_stx_unlocks(clarity_tx)?;

        clarity_tx.increment_ustx_liquid_supply(new_unlocked_ustx);

        // mark microblock public key as used
        match StacksChainState::insert_microblock_pubkey_hash(
            clarity_tx,
            block_height,
            &mblock_pubkey_hash,
        ) {
            Ok(_) => {
                debug!(
                    "Added microblock public key {} at height {}",
                    &mblock_pubkey_hash, block_height
                );
            }
            Err(e) => {
                let msg = format!(
                    "Failed to insert microblock pubkey hash {} at height {}: {:?}",
                    &mblock_pubkey_hash, block_height, &e
                );
                warn!("{}", &msg);

                return Err(Error::InvalidStacksBlock(msg));
            }
        }

        Ok(lockup_events)
    }

    /// Process the next pre-processed staging block.
    /// We've already processed `parent_chain_tip`, whereas `chain_tip` refers to a block we have _not_
    /// processed yet.
    ///
    /// Returns a `StacksEpochReceipt` containing receipts and events from the transactions executed
    /// in the block, and a `PreCommitClarityBlock` struct.
    ///
    /// The `StacksEpochReceipts` contains the list of transaction
    /// receipts for the preceeding microblock stream that the
    /// block confirms, the anchored block's transactions, and the
    /// btc wire transactions. Finally, it returns the
    /// execution costs for the microblock stream and for the anchored
    /// block (separately).
    ///
    /// The `PreCommitClarityBlock` struct represents a finished
    /// Clarity block that has not been committed to the Clarity
    /// backing store (MARF and side storage) yet.  This struct is
    /// necessary so that the Headers database and Clarity database's
    /// transactions can commit very close to one another, after the
    /// event observer has emitted.
    fn append_block<'a>(
        chainstate_tx: &mut ChainstateTx,
        clarity_instance: &'a mut ClarityInstance,
        burn_dbconn: &mut SortitionHandleTx,
        pox_constants: &PoxConstants,
        parent_chain_tip: &StacksHeaderInfo,
        chain_tip_consensus_hash: &ConsensusHash,
        chain_tip_burn_header_hash: &BurnchainHeaderHash,
        chain_tip_burn_header_height: u32,
        chain_tip_burn_header_timestamp: u64,
        block: &StacksBlock,
        block_size: u64,
        microblocks: &Vec<StacksMicroblock>, // parent microblocks
        burnchain_commit_burn: u64,
        burnchain_sortition_burn: u64,
        user_burns: &[StagingUserBurnSupport],
        affirmation_weight: u64,
    ) -> Result<(StacksEpochReceipt, PreCommitClarityBlock<'a>), Error> {
        debug!(
            "Process block {:?} with {} transactions",
            &block.block_hash().to_hex(),
            block.txs.len()
        );

        let ast_rules =
            SortitionDB::get_ast_rules(burn_dbconn.tx(), chain_tip_burn_header_height.into())?;

        let mainnet = chainstate_tx.get_config().mainnet;
        let next_block_height = block.header.total_work.work;

        // NEW in 2.05
        // if the parent marked an epoch transition -- i.e. its children necessarily run in
        // different Clarity epochs -- then this block cannot confirm any of its microblocks.
        if StacksChainState::block_crosses_epoch_boundary(
            chainstate_tx.deref(),
            &parent_chain_tip.consensus_hash,
            &parent_chain_tip.anchored_header.block_hash(),
        )? {
            debug!(
                "Block {}/{} (mblock parent {}) crosses epoch boundary from parent {}/{}",
                chain_tip_consensus_hash,
                &block.block_hash(),
                &block.header.parent_microblock,
                &parent_chain_tip.consensus_hash,
                &parent_chain_tip.anchored_header.block_hash()
            );
            if block.has_microblock_parent() {
                let msg =
                    "Invalid block, mined in different epoch than parent but confirms microblocks";
                warn!("{}", &msg);
                return Err(Error::InvalidStacksBlock(msg.to_string()));
            }
        }

        let (parent_consensus_hash, parent_block_hash) = if block.is_first_mined() {
            // has to be the sentinal hashes if this block has no parent
            (
                FIRST_BURNCHAIN_CONSENSUS_HASH.clone(),
                FIRST_STACKS_BLOCK_HASH.clone(),
            )
        } else {
            (
                parent_chain_tip.consensus_hash.clone(),
                parent_chain_tip.anchored_header.block_hash(),
            )
        };

        let (last_microblock_hash, last_microblock_seq) = if microblocks.len() > 0 {
            let _first_mblock_hash = microblocks[0].block_hash();
            let num_mblocks = microblocks.len();
            let last_microblock_hash = microblocks[num_mblocks - 1].block_hash();
            let last_microblock_seq = microblocks[num_mblocks - 1].header.sequence;

            debug!(
                "\n\nAppend {} microblocks {}/{}-{} off of {}/{}\n",
                num_mblocks,
                chain_tip_consensus_hash,
                _first_mblock_hash,
                last_microblock_hash,
                parent_consensus_hash,
                parent_block_hash
            );
            (last_microblock_hash, last_microblock_seq)
        } else {
            (EMPTY_MICROBLOCK_PARENT_HASH.clone(), 0)
        };

        if last_microblock_hash != block.header.parent_microblock
            || last_microblock_seq != block.header.parent_microblock_sequence
        {
            // the pre-processing step should prevent this from being reached
            panic!("BUG: received discontiguous headers for processing: {} (seq={}) does not connect to {} (microblock parent is {} (seq {}))",
                   last_microblock_hash, last_microblock_seq, block.block_hash(), block.header.parent_microblock, block.header.parent_microblock_sequence);
        }

        // get the burnchain block that precedes this block's sortition
        let parent_burn_hash = SortitionDB::get_block_snapshot_consensus(
            &burn_dbconn.tx(),
            &chain_tip_consensus_hash,
        )?
        .expect("BUG: Failed to load snapshot for block snapshot during Stacks block processing")
        .parent_burn_header_hash;

        let SetupBlockResult {
            mut clarity_tx,
            mut tx_receipts,
            microblock_execution_cost,
            microblock_fees,
            microblock_burns,
            microblock_txs_receipts,
            matured_miner_rewards_opt,
            evaluated_epoch,
            applied_epoch_transition,
            burn_stack_stx_ops,
            burn_transfer_stx_ops,
            mut auto_unlock_events,
            burn_delegate_stx_ops,
        } = StacksChainState::setup_block(
            chainstate_tx,
            clarity_instance,
            burn_dbconn,
            burn_dbconn,
            &burn_dbconn.tx(),
            pox_constants,
            &parent_chain_tip,
            parent_burn_hash,
            chain_tip_burn_header_height,
            parent_consensus_hash,
            parent_block_hash,
            microblocks,
            mainnet,
            None,
        )?;

        let block_limit = clarity_tx.block_limit().unwrap_or_else(|| {
            warn!("Failed to read transaction block limit");
            ExecutionCost::max_value()
        });

        let (
            scheduled_miner_reward,
            block_execution_cost,
            matured_rewards,
            miner_payouts_opt,
            parent_burn_block_hash,
            parent_burn_block_height,
            parent_burn_block_timestamp,
            clarity_commit,
        ) = {
            // get previous burn block stats
            let (parent_burn_block_hash, parent_burn_block_height, parent_burn_block_timestamp) =
                if block.is_first_mined() {
                    (BurnchainHeaderHash([0; 32]), 0, 0)
                } else {
                    match SortitionDB::get_block_snapshot_consensus(
                        burn_dbconn,
                        &parent_consensus_hash,
                    )? {
                        Some(sn) => (
                            sn.burn_header_hash,
                            sn.block_height as u32,
                            sn.burn_header_timestamp,
                        ),
                        None => {
                            // shouldn't happen
                            warn!(
                                "CORRUPTION: block {}/{} does not correspond to a burn block",
                                &parent_consensus_hash, &parent_block_hash
                            );
                            (BurnchainHeaderHash([0; 32]), 0, 0)
                        }
                    }
                };

            // validation check -- is this microblock public key hash new to this fork?  It must
            // be, or this block is invalid.
            match StacksChainState::has_microblock_pubkey_hash(
                &mut clarity_tx,
                &block.header.microblock_pubkey_hash,
            ) {
                Ok(Some(height)) => {
                    // already used
                    let msg = format!(
                        "Invalid stacks block {}/{} -- already used microblock pubkey hash {} at height {}",
                        chain_tip_consensus_hash,
                        block.block_hash(),
                        &block.header.microblock_pubkey_hash,
                        height
                    );
                    warn!("{}", &msg);

                    clarity_tx.rollback_block();
                    return Err(Error::InvalidStacksBlock(msg));
                }
                Ok(None) => {}
                Err(e) => {
                    let msg = format!(
                        "Failed to determine microblock if public key hash {} is used: {:?}",
                        &block.header.microblock_pubkey_hash, &e
                    );
                    warn!("{}", &msg);

                    clarity_tx.rollback_block();
                    return Err(e);
                }
            }

            debug!("Append block";
                   "block" => %format!("{}/{}", chain_tip_consensus_hash, block.block_hash()),
                   "parent_block" => %format!("{}/{}", parent_consensus_hash, parent_block_hash),
                   "stacks_height" => %block.header.total_work.work,
                   "total_burns" => %block.header.total_work.burn,
                   "microblock_parent" => %last_microblock_hash,
                   "microblock_parent_seq" => %last_microblock_seq,
                   "microblock_parent_count" => %microblocks.len(),
                   "evaluated_epoch" => %evaluated_epoch);

            // process anchored block
            let (block_fees, block_burns, txs_receipts) =
                match StacksChainState::process_block_transactions(
                    &mut clarity_tx,
                    &block.txs,
                    microblock_txs_receipts.len() as u32,
                    ast_rules,
                ) {
                    Err(e) => {
                        let msg = format!("Invalid Stacks block {}: {:?}", block.block_hash(), &e);
                        warn!("{}", &msg);

                        clarity_tx.rollback_block();
                        return Err(Error::InvalidStacksBlock(msg));
                    }
                    Ok((block_fees, block_burns, txs_receipts)) => {
                        (block_fees, block_burns, txs_receipts)
                    }
                };

            tx_receipts.extend(txs_receipts.into_iter());

            let block_cost = clarity_tx.cost_so_far();

            // obtain reward info for receipt -- consolidate miner, user, and parent rewards into a
            // single list, but keep the miner/user/parent/info tuple for advancing the chain tip
            let (matured_rewards, miner_payouts_opt) =
                if let Some((miner_reward, mut user_rewards, parent_reward, reward_ptr)) =
                    matured_miner_rewards_opt
                {
                    let mut ret = vec![];
                    ret.push(miner_reward.clone());
                    ret.append(&mut user_rewards);
                    ret.push(parent_reward.clone());
                    (
                        ret,
                        Some((miner_reward, user_rewards, parent_reward, reward_ptr)),
                    )
                } else {
                    (vec![], None)
                };

            // total burns
            let total_burnt = block_burns
                .checked_add(microblock_burns)
                .expect("Overflow: Too many STX burnt");

            let mut lockup_events = match StacksChainState::finish_block(
                &mut clarity_tx,
                miner_payouts_opt.as_ref(),
                block.header.total_work.work as u32,
                block.header.microblock_pubkey_hash,
            ) {
                Err(Error::InvalidStacksBlock(e)) => {
                    clarity_tx.rollback_block();
                    return Err(Error::InvalidStacksBlock(e));
                }
                Err(e) => return Err(e),
                Ok(lockup_events) => lockup_events,
            };

            // if any, append lockups events to the coinbase receipt
            if lockup_events.len() > 0 {
                // Receipts are appended in order, so the first receipt should be
                // the one of the coinbase transaction
                if let Some(receipt) = tx_receipts.get_mut(0) {
                    if receipt.is_coinbase_tx() {
                        receipt.events.append(&mut lockup_events);
                    }
                } else {
                    warn!("Unable to attach lockups events, block's first transaction is not a coinbase transaction")
                }
            }
            // if any, append auto unlock events to the coinbase receipt
            if auto_unlock_events.len() > 0 {
                // Receipts are appended in order, so the first receipt should be
                // the one of the coinbase transaction
                if let Some(receipt) = tx_receipts.get_mut(0) {
                    if receipt.is_coinbase_tx() {
                        receipt.events.append(&mut auto_unlock_events);
                    }
                } else {
                    warn!("Unable to attach auto unlock events, block's first transaction is not a coinbase transaction")
                }
            }

            let root_hash = clarity_tx.seal();
            if root_hash != block.header.state_index_root {
                let msg = format!(
                    "Block {} state root mismatch: expected {}, got {}",
                    block.block_hash(),
                    block.header.state_index_root,
                    root_hash,
                );
                warn!("{}", &msg);

                clarity_tx.rollback_block();
                return Err(Error::InvalidStacksBlock(msg));
            }

            debug!("Reached state root {}", root_hash;
                   "microblock cost" => %microblock_execution_cost,
                   "block cost" => %block_cost);

            // good to go!
            let clarity_commit =
                clarity_tx.precommit_to_block(chain_tip_consensus_hash, &block.block_hash());

            // figure out if there any accumulated rewards by
            //   getting the snapshot that elected this block.
            let accumulated_rewards = SortitionDB::get_block_snapshot_consensus(
                burn_dbconn.tx(),
                chain_tip_consensus_hash,
            )?
            .expect("CORRUPTION: failed to load snapshot that elected processed block")
            .accumulated_coinbase_ustx;

            let coinbase_at_block = StacksChainState::get_coinbase_reward(
                chain_tip_burn_header_height as u64,
                burn_dbconn.context.first_block_height,
            );

            let total_coinbase = coinbase_at_block.saturating_add(accumulated_rewards);

            // calculate reward for this block's miner
            let scheduled_miner_reward = StacksChainState::make_scheduled_miner_reward(
                mainnet,
                evaluated_epoch,
                &parent_block_hash,
                &parent_consensus_hash,
                &block.block_hash(),
                block
                    .get_coinbase_tx()
                    .as_ref()
                    .ok_or(Error::InvalidStacksBlock("No coinbase transaction".into()))?,
                chain_tip_consensus_hash,
                next_block_height,
                block_fees,
                microblock_fees,
                total_burnt,
                burnchain_commit_burn,
                burnchain_sortition_burn,
                total_coinbase,
            )
            .expect("FATAL: parsed and processed a block without a coinbase");

            tx_receipts.extend(microblock_txs_receipts.into_iter());

            (
                scheduled_miner_reward,
                block_cost,
                matured_rewards,
                miner_payouts_opt,
                parent_burn_block_hash,
                parent_burn_block_height,
                parent_burn_block_timestamp,
                clarity_commit,
            )
        };

        let microblock_tail_opt = match microblocks.len() {
            0 => None,
            x => Some(microblocks[x - 1].header.clone()),
        };

        let matured_rewards_info = miner_payouts_opt
            .as_ref()
            .map(|(_, _, _, info)| info.clone());

        let parent_block_header = parent_chain_tip
            .anchored_header
            .as_stacks_epoch2()
            .ok_or_else(|| Error::InvalidChildOfNakomotoBlock)?;
        let new_tip = StacksChainState::advance_tip(
            &mut chainstate_tx.tx,
            parent_block_header,
            &parent_chain_tip.consensus_hash,
            &block.header,
            chain_tip_consensus_hash,
            chain_tip_burn_header_hash,
            chain_tip_burn_header_height,
            chain_tip_burn_header_timestamp,
            microblock_tail_opt,
            &scheduled_miner_reward,
            user_burns,
            miner_payouts_opt,
            &block_execution_cost,
            block_size,
            applied_epoch_transition,
            burn_stack_stx_ops,
            burn_transfer_stx_ops,
            burn_delegate_stx_ops,
            affirmation_weight,
        )
        .expect("FATAL: failed to advance chain tip");

        chainstate_tx.log_transactions_processed(&new_tip.index_block_hash(), &tx_receipts);

        set_last_block_transaction_count(block.txs.len() as u64);
        set_last_execution_cost_observed(&block_execution_cost, &block_limit);

        let epoch_receipt = StacksEpochReceipt {
            header: new_tip,
            tx_receipts,
            matured_rewards,
            matured_rewards_info,
            parent_microblocks_cost: microblock_execution_cost,
            anchored_block_cost: block_execution_cost,
            parent_burn_block_hash,
            parent_burn_block_height,
            parent_burn_block_timestamp,
            evaluated_epoch,
            epoch_transition: applied_epoch_transition,
        };

        Ok((epoch_receipt, clarity_commit))
    }

    /// Verify that a Stacks anchored block attaches to its parent anchored block.
    /// * checks .header.total_work.work
    /// * checks .header.parent_block
    fn check_block_attachment(
        parent_block_header: &StacksBlockHeader,
        block_header: &StacksBlockHeader,
    ) -> bool {
        // must have the right height
        if parent_block_header
            .total_work
            .work
            .checked_add(1)
            .expect("Blockchain height overflow")
            != block_header.total_work.work
        {
            return false;
        }

        // must have right hash linkage
        if parent_block_header.block_hash() != block_header.parent_block {
            return false;
        }

        return true;
    }

    /// Get the parent header info for a block we're processing, if it's known.
    /// The header info will be pulled from the headers DB, so this method only succeeds if the
    /// parent block has been processed.
    /// If it's not known, return None.
    fn get_parent_header_info(
        chainstate_tx: &mut ChainstateTx,
        next_staging_block: &StagingBlock,
    ) -> Result<Option<StacksHeaderInfo>, Error> {
        let parent_block_header_info = match StacksChainState::get_anchored_block_header_info(
            &chainstate_tx.tx,
            &next_staging_block.parent_consensus_hash,
            &next_staging_block.parent_anchored_block_hash,
        )? {
            Some(parent_info) => {
                debug!(
                    "Found parent info {}/{}",
                    next_staging_block.parent_consensus_hash,
                    next_staging_block.parent_anchored_block_hash
                );
                parent_info
            }
            None => {
                if next_staging_block.is_first_mined() {
                    // this is the first-ever mined block
                    debug!("This is the first-ever block in this fork.  Parent is 00000000..00000000/00000000..00000000");
                    StacksChainState::get_anchored_block_header_info(
                        &chainstate_tx.tx,
                        &FIRST_BURNCHAIN_CONSENSUS_HASH,
                        &FIRST_STACKS_BLOCK_HASH,
                    )
                    .expect("FATAL: failed to load initial block header")
                    .expect("FATAL: initial block header not found in headers DB")
                } else {
                    // no parent stored
                    debug!(
                        "No parent block for {}/{} processed yet",
                        next_staging_block.consensus_hash, next_staging_block.anchored_block_hash
                    );
                    return Ok(None);
                }
            }
        };
        Ok(Some(parent_block_header_info))
    }

    /// Extract and parse the block from a loaded staging block, and verify its integrity.
    fn extract_stacks_block(next_staging_block: &StagingBlock) -> Result<StacksBlock, Error> {
        let block = {
            StacksBlock::consensus_deserialize(&mut &next_staging_block.block_data[..])
                .map_err(Error::CodecError)?
        };

        let block_hash = block.block_hash();
        if block_hash != next_staging_block.anchored_block_hash {
            // database corruption
            error!(
                "Staging DB corruption: expected block {}, got {} from disk",
                next_staging_block.anchored_block_hash, block_hash
            );
            return Err(Error::DBError(db_error::Corruption));
        }
        Ok(block)
    }

    /// Given the list of microblocks produced by the given block's parent (and given the parent's
    /// header info), determine which branch connects to the given block.  If there are multiple
    /// branches, punish the parent.  Return the portion of the branch that actually connects to
    /// the given block.
    fn extract_connecting_microblocks(
        parent_block_header_info: &StacksHeaderInfo,
        next_staging_block: &StagingBlock,
        block: &StacksBlock,
        mut next_microblocks: Vec<StacksMicroblock>,
    ) -> Result<Vec<StacksMicroblock>, Error> {
        // NOTE: since we got the microblocks from staging, where their signatures were already
        // validated, we don't need to validate them again.
        let microblock_terminus = match StacksChainState::validate_parent_microblock_stream(
            parent_block_header_info
                .anchored_header
                .as_stacks_epoch2()
                .ok_or_else(|| Error::InvalidChildOfNakomotoBlock)?,
            &block.header,
            &next_microblocks,
            false,
        ) {
            Some((terminus, _)) => terminus,
            None => {
                debug!(
                    "Stopping at block {}/{} -- discontiguous header stream",
                    next_staging_block.consensus_hash, next_staging_block.anchored_block_hash,
                );
                return Ok(vec![]);
            }
        };

        // do not consider trailing microblocks that this anchored block does _not_ confirm
        if microblock_terminus < next_microblocks.len() {
            debug!(
                "Truncate microblock stream from parent {}/{} from {} to {} items",
                parent_block_header_info.consensus_hash,
                parent_block_header_info.anchored_header.block_hash(),
                next_microblocks.len(),
                microblock_terminus
            );
            next_microblocks.truncate(microblock_terminus);
        }

        Ok(next_microblocks)
    }

    /// Find and process the next staging block.
    /// Return the next chain tip if we processed this block, or None if we couldn't.
    /// Return a poison microblock transaction payload if the microblock stream contains a
    /// deliberate miner fork (this is NOT consensus-critical information, but is instead meant for
    /// consumption by future miners).
    pub fn process_next_staging_block<'a, T: BlockEventDispatcher>(
        &mut self,
        burnchain_dbconn: &DBConn,
        sort_tx: &mut SortitionHandleTx,
        dispatcher_opt: Option<&'a T>,
    ) -> Result<(Option<StacksEpochReceipt>, Option<TransactionPayload>), Error> {
        let blocks_path = self.blocks_path.clone();
        let (mut chainstate_tx, clarity_instance) = self.chainstate_tx_begin()?;

        // this is a transaction against both the headers and staging blocks databases!
        let (next_microblocks, next_staging_block) =
            match StacksChainState::find_next_staging_block(
                &mut chainstate_tx.tx,
                &blocks_path,
                sort_tx,
            )? {
                Some((next_microblocks, next_staging_block)) => {
                    (next_microblocks, next_staging_block)
                }
                None => {
                    // no more work to do!
                    debug!("No staging blocks");

                    // save any orphaning we did
                    chainstate_tx.commit().map_err(Error::DBError)?;
                    return Ok((None, None));
                }
            };

        let (burn_header_hash, burn_header_height, burn_header_timestamp, winning_block_txid) =
            match SortitionDB::get_block_snapshot_consensus(
                sort_tx,
                &next_staging_block.consensus_hash,
            )? {
                Some(sn) => (
                    sn.burn_header_hash,
                    sn.block_height as u32,
                    sn.burn_header_timestamp,
                    sn.winning_block_txid,
                ),
                None => {
                    // shouldn't happen
                    panic!(
                        "CORRUPTION: staging block {}/{} does not correspond to a burn block",
                        &next_staging_block.consensus_hash, &next_staging_block.anchored_block_hash
                    );
                }
            };

        debug!(
            "Process staging block {}/{} in burn block {}, parent microblock {}",
            next_staging_block.consensus_hash,
            next_staging_block.anchored_block_hash,
            &burn_header_hash,
            &next_staging_block.parent_microblock_hash,
        );

        let parent_header_info = match StacksChainState::get_parent_header_info(
            &mut chainstate_tx,
            &next_staging_block,
        )? {
            Some(hinfo) => hinfo,
            None => return Ok((None, None)),
        };

        let block = StacksChainState::extract_stacks_block(&next_staging_block)?;
        let block_size = next_staging_block.block_data.len() as u64;

        // sanity check -- don't process this block again if we already did so
        if StacksChainState::has_stacks_block(
            chainstate_tx.tx.deref().deref(),
            &StacksBlockHeader::make_index_block_hash(
                &next_staging_block.consensus_hash,
                &next_staging_block.anchored_block_hash,
            ),
        )? || StacksChainState::has_stored_block(
            chainstate_tx.tx.deref().deref(),
            &blocks_path,
            &next_staging_block.consensus_hash,
            &next_staging_block.anchored_block_hash,
        )? {
            debug!(
                "Block already processed: {}/{}",
                &next_staging_block.consensus_hash, &next_staging_block.anchored_block_hash
            );

            // clear out
            StacksChainState::set_block_processed(
                chainstate_tx.deref_mut(),
                Some(sort_tx),
                &blocks_path,
                &next_staging_block.consensus_hash,
                &next_staging_block.anchored_block_hash,
                true,
            )?;
            chainstate_tx.commit().map_err(Error::DBError)?;

            return Ok((None, None));
        }

        // validation check -- the block must attach to its accepted parent
        if !StacksChainState::check_block_attachment(
            parent_header_info
                .anchored_header
                .as_stacks_epoch2()
                .ok_or_else(|| Error::InvalidChildOfNakomotoBlock)?,
            &block.header,
        ) {
            let msg = format!(
                "Invalid stacks block {}/{} -- does not attach to parent {}/{}",
                &next_staging_block.consensus_hash,
                block.block_hash(),
                parent_header_info.anchored_header.block_hash(),
                &parent_header_info.consensus_hash
            );
            warn!("{}", &msg);

            // clear out
            StacksChainState::set_block_processed(
                chainstate_tx.deref_mut(),
                None,
                &blocks_path,
                &next_staging_block.consensus_hash,
                &next_staging_block.anchored_block_hash,
                false,
            )?;
            chainstate_tx.commit().map_err(Error::DBError)?;

            return Err(Error::InvalidStacksBlock(msg));
        }

        // validation check -- validate parent microblocks and find the ones that connect the
        // block's parent to this block.
        let next_microblocks = StacksChainState::extract_connecting_microblocks(
            &parent_header_info,
            &next_staging_block,
            &block,
            next_microblocks,
        )?;
        let (last_microblock_hash, last_microblock_seq) = match next_microblocks.len() {
            0 => (EMPTY_MICROBLOCK_PARENT_HASH.clone(), 0),
            _ => {
                let l = next_microblocks.len();
                (
                    next_microblocks[l - 1].block_hash(),
                    next_microblocks[l - 1].header.sequence,
                )
            }
        };
        assert_eq!(
            next_staging_block.parent_microblock_hash,
            last_microblock_hash
        );
        assert_eq!(
            next_staging_block.parent_microblock_seq,
            last_microblock_seq
        );

        // find users that burned in support of this block, so we can calculate the miner reward
        let user_supports = StacksChainState::load_staging_block_user_supports(
            chainstate_tx.deref().deref(),
            &next_staging_block.consensus_hash,
            &next_staging_block.anchored_block_hash,
        )?;

        test_debug!(
            "About to load affirmation map for {}/{}",
            &next_staging_block.consensus_hash,
            &next_staging_block.anchored_block_hash
        );
        let block_am = StacksChainState::inner_find_stacks_tip_affirmation_map(
            burnchain_dbconn,
            sort_tx.tx(),
            &next_staging_block.consensus_hash,
            &next_staging_block.anchored_block_hash,
        )?;
        test_debug!(
            "Affirmation map for {}/{} is `{}`",
            &next_staging_block.consensus_hash,
            &next_staging_block.anchored_block_hash,
            &block_am
        );

        // attach the block to the chain state and calculate the next chain tip.
        // Execute the confirmed microblocks' transactions against the chain state, and then
        // execute the anchored block's transactions against the chain state.
        let pox_constants = sort_tx.context.pox_constants.clone();
        let (epoch_receipt, clarity_commit) = match StacksChainState::append_block(
            &mut chainstate_tx,
            clarity_instance,
            sort_tx,
            &pox_constants,
            &parent_header_info,
            &next_staging_block.consensus_hash,
            &burn_header_hash,
            burn_header_height,
            burn_header_timestamp,
            &block,
            block_size,
            &next_microblocks,
            next_staging_block.commit_burn,
            next_staging_block.sortition_burn,
            &user_supports,
            block_am.weight(),
        ) {
            Ok(next_chain_tip_info) => next_chain_tip_info,
            Err(e) => {
                // something's wrong with this epoch -- either a microblock was invalid, or the
                // anchored block was invalid.  Either way, the anchored block will _never be_
                // valid, so we can drop it from the chunk store and orphan all of its descendants.
                test_debug!(
                    "Failed to append {}/{}",
                    &next_staging_block.consensus_hash,
                    &block.block_hash()
                );
                StacksChainState::set_block_processed(
                    chainstate_tx.deref_mut(),
                    None,
                    &blocks_path,
                    &next_staging_block.consensus_hash,
                    &block.header.block_hash(),
                    false,
                )?;
                StacksChainState::free_block_state(
                    &blocks_path,
                    &next_staging_block.consensus_hash,
                    &block.header,
                );

                match e {
                    Error::InvalidStacksMicroblock(ref msg, ref header_hash) => {
                        // specifically, an ancestor microblock was invalid.  Drop any descendant microblocks --
                        // they're never going to be valid in _any_ fork, even if they have a clone
                        // in a neighboring burnchain fork.
                        error!(
                            "Parent microblock stream from {}/{} is invalid at microblock {}: {}",
                            parent_header_info.consensus_hash,
                            parent_header_info.anchored_header.block_hash(),
                            header_hash,
                            msg
                        );
                        StacksChainState::drop_staging_microblocks(
                            chainstate_tx.deref_mut(),
                            &parent_header_info.consensus_hash,
                            &parent_header_info.anchored_header.block_hash(),
                            header_hash,
                        )?;
                    }
                    _ => {
                        // block was invalid, but this means all the microblocks it confirmed are
                        // still (potentially) valid.  However, they are not confirmed yet, so
                        // leave them in the staging database.
                    }
                }

                chainstate_tx.commit().map_err(Error::DBError)?;

                return Err(e);
            }
        };

        let receipt_anchored_header = epoch_receipt
            .header
            .anchored_header
            .as_stacks_epoch2()
            .expect("FATAL: received nakamoto block header from epoch-2 append_block()");

        assert_eq!(
            epoch_receipt.header.anchored_header.block_hash(),
            block.block_hash()
        );
        assert_eq!(
            epoch_receipt.header.consensus_hash,
            next_staging_block.consensus_hash
        );
        assert_eq!(
            receipt_anchored_header.parent_microblock,
            last_microblock_hash
        );
        assert_eq!(
            receipt_anchored_header.parent_microblock_sequence,
            last_microblock_seq
        );

        debug!(
            "Reached chain tip {}/{} from {}/{}",
            epoch_receipt.header.consensus_hash,
            epoch_receipt.header.anchored_header.block_hash(),
            next_staging_block.parent_consensus_hash,
            next_staging_block.parent_anchored_block_hash
        );

        if next_staging_block.parent_microblock_hash != EMPTY_MICROBLOCK_PARENT_HASH
            || next_staging_block.parent_microblock_seq != 0
        {
            // confirmed one or more parent microblocks
            StacksChainState::set_microblocks_processed(
                chainstate_tx.deref_mut(),
                &next_staging_block.consensus_hash,
                &next_staging_block.anchored_block_hash,
                &next_staging_block.parent_microblock_hash,
            )?;
        }

        if let Some(dispatcher) = dispatcher_opt {
            let parent_id = StacksBlockId::new(
                &next_staging_block.parent_consensus_hash,
                &next_staging_block.parent_anchored_block_hash,
            );
            dispatcher.announce_block(
                &block,
                &epoch_receipt.header.clone(),
                &epoch_receipt.tx_receipts,
                &parent_id,
                winning_block_txid,
                &epoch_receipt.matured_rewards,
                epoch_receipt.matured_rewards_info.as_ref(),
                epoch_receipt.parent_burn_block_hash,
                epoch_receipt.parent_burn_block_height,
                epoch_receipt.parent_burn_block_timestamp,
                &epoch_receipt.anchored_block_cost,
                &epoch_receipt.parent_microblocks_cost,
                &pox_constants,
            );
        }

        StacksChainState::set_block_processed(
            chainstate_tx.deref_mut(),
            Some(sort_tx),
            &blocks_path,
            &epoch_receipt.header.consensus_hash,
            &epoch_receipt.header.anchored_header.block_hash(),
            true,
        )?;

        // this will panic if the Clarity commit fails.
        clarity_commit.commit();
        chainstate_tx.commit()
            .unwrap_or_else(|e| {
                error!("Failed to commit chainstate transaction after committing Clarity block. The chainstate database is now corrupted.";
                       "error" => ?e);
                panic!()
            });

        Ok((Some(epoch_receipt), None))
    }

    /// Process staging blocks at the canonical chain tip,
    ///  this only needs to be used in contexts that aren't
    ///  PoX aware (i.e., unit tests, and old stacks-node loops),
    /// Elsewhere, block processing is invoked by the ChainsCoordinator,
    ///  which handles tracking the chain tip itself
    #[cfg(test)]
    pub fn process_blocks_at_tip(
        &mut self,
        burnchain_db_conn: &DBConn,
        sort_db: &mut SortitionDB,
        max_blocks: usize,
    ) -> Result<Vec<(Option<StacksEpochReceipt>, Option<TransactionPayload>)>, Error> {
        let tx = sort_db.tx_begin_at_tip();
        let null_event_dispatcher: Option<&DummyEventDispatcher> = None;
        self.process_blocks(burnchain_db_conn, tx, max_blocks, null_event_dispatcher)
    }

    /// Process some staging blocks, up to max_blocks.
    /// Return new chain tips, and optionally any poison microblock payloads for each chain tip
    /// found.  For each chain tip produced, return the header info, receipts, parent microblock
    /// stream execution cost, and block execution cost.  A value of None will be returned for the
    /// epoch receipt if the block was invalid.
    pub fn process_blocks<'a, T: BlockEventDispatcher>(
        &mut self,
        burnchain_db_conn: &DBConn,
        mut sort_tx: SortitionHandleTx,
        max_blocks: usize,
        dispatcher_opt: Option<&'a T>,
    ) -> Result<Vec<(Option<StacksEpochReceipt>, Option<TransactionPayload>)>, Error> {
        // first, clear out orphans
        let blocks_path = self.blocks_path.clone();
        let mut block_tx = self.db_tx_begin()?;
        let mut num_orphans = 0;
        loop {
            // delete up to max_blocks blocks
            let deleted =
                StacksChainState::process_next_orphaned_staging_block(&mut block_tx, &blocks_path)?;
            if !deleted {
                break;
            }
            num_orphans += 1;
        }
        block_tx.commit()?;

        debug!("Processed {} orphans", num_orphans);

        // now proceed to process new blocks
        debug!("Process up to {} new blocks", max_blocks);
        let mut ret = vec![];

        if max_blocks == 0 {
            // nothing to do
            return Ok(vec![]);
        }

        for i in 0..max_blocks {
            // process up to max_blocks pending blocks
            match self.process_next_staging_block(burnchain_db_conn, &mut sort_tx, dispatcher_opt) {
                Ok((next_tip_opt, next_microblock_poison_opt)) => match next_tip_opt {
                    Some(next_tip) => {
                        ret.push((Some(next_tip), next_microblock_poison_opt));
                    }
                    None => match next_microblock_poison_opt {
                        Some(poison) => {
                            ret.push((None, Some(poison)));
                        }
                        None => {
                            debug!("No more staging blocks -- processed {} in total", i);
                            break;
                        }
                    },
                },
                Err(Error::InvalidStacksBlock(msg)) => {
                    warn!("Encountered invalid block: {}", &msg);
                    ret.push((None, None));
                    continue;
                }
                Err(Error::InvalidStacksMicroblock(msg, hash)) => {
                    warn!("Encountered invalid microblock {}: {}", hash, &msg);
                    ret.push((None, None));
                    continue;
                }
                Err(Error::NetError(net_error::DeserializeError(msg))) => {
                    // happens if we load a zero-sized block (i.e. an invalid block)
                    warn!("Encountered invalid block: {}", &msg);
                    ret.push((None, None));
                    continue;
                }
                Err(e) => {
                    error!("Unrecoverable error when processing blocks: {:?}", &e);
                    return Err(e);
                }
            }
        }

        sort_tx.commit()?;
        Ok(ret)
    }

    /// Is the given address version currently supported?
    /// NOTE: not consensus-critical; only used for mempool admission
    fn is_valid_address_version(mainnet: bool, version: u8) -> bool {
        if mainnet {
            version == C32_ADDRESS_VERSION_MAINNET_SINGLESIG
                || version == C32_ADDRESS_VERSION_MAINNET_MULTISIG
        } else {
            version == C32_ADDRESS_VERSION_TESTNET_SINGLESIG
                || version == C32_ADDRESS_VERSION_TESTNET_MULTISIG
        }
    }

    /// Get the highest processed block on the canonical burn chain.
    /// Break ties on lexigraphical ordering of the block hash
    /// (i.e. arbitrarily).  The staging block will be returned, but no block data will be filled
    /// in.
    pub fn get_stacks_chain_tip(
        &self,
        sortdb: &SortitionDB,
    ) -> Result<Option<StagingBlock>, Error> {
        let (consensus_hash, block_bhh) =
            SortitionDB::get_canonical_stacks_chain_tip_hash(sortdb.conn())?;
        let sql = "SELECT * FROM staging_blocks WHERE processed = 1 AND orphaned = 0 AND consensus_hash = ?1 AND anchored_block_hash = ?2";
        let args: &[&dyn ToSql] = &[&consensus_hash, &block_bhh];
        query_row(&self.db(), sql, args).map_err(Error::DBError)
    }

    /// Get the parent block of `staging_block`.
    pub fn get_stacks_block_parent(
        &self,
        staging_block: &StagingBlock,
    ) -> Result<Option<StagingBlock>, Error> {
        let sql = "SELECT * FROM staging_blocks WHERE processed = 1 AND orphaned = 0 AND consensus_hash = ?1 AND anchored_block_hash = ?2";
        let args: &[&dyn ToSql] = &[
            &staging_block.parent_consensus_hash,
            &staging_block.parent_anchored_block_hash,
        ];
        query_row(&self.db(), sql, args).map_err(Error::DBError)
    }

    /// Get the height of a staging block
    pub fn get_stacks_block_height(
        &self,
        consensus_hash: &ConsensusHash,
        block_hash: &BlockHeaderHash,
    ) -> Result<Option<u64>, Error> {
        let sql = "SELECT height FROM staging_blocks WHERE consensus_hash = ?1 AND anchored_block_hash = ?2";
        let args: &[&dyn ToSql] = &[consensus_hash, block_hash];
        query_row(&self.db(), sql, args).map_err(Error::DBError)
    }

    /// This runs checks for the validity of a transaction that
    ///   can be performed just by inspecting the transaction itself (i.e., without
    ///   consulting chain state).
    fn can_admit_mempool_semantic(
        tx: &StacksTransaction,
        is_mainnet: bool,
    ) -> Result<(), MemPoolRejection> {
        if is_mainnet != tx.is_mainnet() {
            return Err(MemPoolRejection::BadTransactionVersion);
        }
        match tx.payload {
            TransactionPayload::TokenTransfer(ref recipient, amount, ref _memo) => {
                let origin = PrincipalData::from(tx.origin_address());
                if &origin == recipient {
                    return Err(MemPoolRejection::TransferRecipientIsSender(origin));
                }
                if amount == 0 {
                    return Err(MemPoolRejection::TransferAmountMustBePositive);
                }
                if !StacksChainState::is_valid_address_version(is_mainnet, recipient.version()) {
                    return Err(MemPoolRejection::BadAddressVersionByte);
                }
                Ok(())
            }
            _ => Ok(()),
        }
    }

    /// Check to see if a transaction can be (potentially) appended on top of a given chain tip.
    /// Note that this only checks the transaction against the _anchored chain tip_, not the
    /// unconfirmed microblock stream trailing off of it.
    pub fn will_admit_mempool_tx(
        &mut self,
        burn_state_db: &dyn BurnStateDB,
        current_consensus_hash: &ConsensusHash,
        current_block: &BlockHeaderHash,
        tx: &StacksTransaction,
        tx_size: u64,
    ) -> Result<(), MemPoolRejection> {
        let is_mainnet = self.clarity_state.is_mainnet();
        StacksChainState::can_admit_mempool_semantic(tx, is_mainnet)?;

        let conf = self.config();
        let staging_height =
            match self.get_stacks_block_height(current_consensus_hash, current_block) {
                Ok(Some(height)) => height,
                Ok(None) => {
                    if *current_consensus_hash == FIRST_BURNCHAIN_CONSENSUS_HASH {
                        0
                    } else {
                        return Err(MemPoolRejection::NoSuchChainTip(
                            current_consensus_hash.clone(),
                            current_block.clone(),
                        ));
                    }
                }
                Err(_e) => {
                    panic!("DB CORRUPTION: failed to query block height");
                }
            };

        let has_microblock_pubk = match tx.payload {
            TransactionPayload::PoisonMicroblock(ref microblock_header_1, _) => {
                let microblock_pkh_1 = microblock_header_1
                    .check_recover_pubkey()
                    .map_err(|_e| MemPoolRejection::InvalidMicroblocks)?;

                StacksChainState::has_blocks_with_microblock_pubkh(
                    &self.db(),
                    &microblock_pkh_1,
                    staging_height as i64,
                )
            }
            _ => false, // unused
        };

        let current_tip =
            StacksChainState::get_parent_index_block(current_consensus_hash, current_block);
        let res = match self.with_read_only_clarity_tx(burn_state_db, &current_tip, |conn| {
            StacksChainState::can_include_tx(conn, &conf, has_microblock_pubk, tx, tx_size)
        }) {
            Some(r) => r,
            None => Err(MemPoolRejection::NoSuchChainTip(
                current_consensus_hash.clone(),
                current_block.clone(),
            )),
        };

        match res {
            Ok(x) => Ok(x),
            Err(MemPoolRejection::BadNonces(mismatch_error)) => {
                // try again, but against the _unconfirmed_ chain tip, if we
                // (a) have one, and (b) the expected nonce is less than the given one.
                if self.unconfirmed_state.is_some()
                    && mismatch_error.expected < mismatch_error.actual
                {
                    debug!("Transaction {} is unminable in the confirmed chain tip due to nonce {} != {}; trying the unconfirmed chain tip",
                           &tx.txid(), mismatch_error.expected, mismatch_error.actual);
                    self.with_read_only_unconfirmed_clarity_tx(burn_state_db, |conn| {
                        StacksChainState::can_include_tx(
                            conn,
                            &conf,
                            has_microblock_pubk,
                            tx,
                            tx_size,
                        )
                    })
                    .map_err(|_| {
                        MemPoolRejection::NoSuchChainTip(
                            current_consensus_hash.clone(),
                            current_block.clone(),
                        )
                    })?
                    .expect("BUG: do not have unconfirmed state, despite being Some(..)")
                } else {
                    Err(MemPoolRejection::BadNonces(mismatch_error))
                }
            }
            Err(e) => Err(e),
        }
    }

    /// Given an outstanding clarity connection, can we append the tx to the chain state?
    /// Used when determining whether a transaction can be added to the mempool.
    fn can_include_tx<T: ClarityConnection>(
        clarity_connection: &mut T,
        chainstate_config: &DBConfig,
        has_microblock_pubkey: bool,
        tx: &StacksTransaction,
        tx_size: u64,
    ) -> Result<(), MemPoolRejection> {
        // 1: must parse (done)

        // 2: it must be validly signed.
        StacksChainState::process_transaction_precheck(&chainstate_config, &tx)
            .map_err(|e| MemPoolRejection::FailedToValidate(e))?;

        // 3: it must pay a tx fee
        let fee = tx.get_tx_fee();

        if fee < MINIMUM_TX_FEE || fee / tx_size < MINIMUM_TX_FEE_RATE_PER_BYTE {
            return Err(MemPoolRejection::FeeTooLow(
                fee,
                cmp::max(MINIMUM_TX_FEE, tx_size * MINIMUM_TX_FEE_RATE_PER_BYTE),
            ));
        }

        // 4: the account nonces must be correct
        let (origin, payer) =
            match StacksChainState::check_transaction_nonces(clarity_connection, &tx, true) {
                Ok(x) => x,
                // if errored, check if MEMPOOL_TX_CHAINING would admit this TX
                Err((e, (origin, payer))) => {
                    // if the nonce is less than expected, then TX_CHAINING would not allow in any case
                    if e.actual < e.expected {
                        return Err(e.into());
                    }

                    let tx_origin_nonce = tx.get_origin().nonce();

                    let origin_max_nonce = origin.nonce + 1 + MAXIMUM_MEMPOOL_TX_CHAINING;
                    if origin_max_nonce < tx_origin_nonce {
                        return Err(MemPoolRejection::TooMuchChaining {
                            max_nonce: origin_max_nonce,
                            actual_nonce: tx_origin_nonce,
                            principal: tx.origin_address().into(),
                            is_origin: true,
                        });
                    }

                    if let Some(sponsor_addr) = tx.sponsor_address() {
                        let tx_sponsor_nonce = tx.get_payer().nonce();
                        let sponsor_max_nonce = payer.nonce + 1 + MAXIMUM_MEMPOOL_TX_CHAINING;
                        if sponsor_max_nonce < tx_sponsor_nonce {
                            return Err(MemPoolRejection::TooMuchChaining {
                                max_nonce: sponsor_max_nonce,
                                actual_nonce: tx_sponsor_nonce,
                                principal: sponsor_addr.into(),
                                is_origin: false,
                            });
                        }
                    }
                    (origin, payer)
                }
            };

        if !StacksChainState::is_valid_address_version(
            chainstate_config.mainnet,
            origin.principal.version(),
        ) || !StacksChainState::is_valid_address_version(
            chainstate_config.mainnet,
            payer.principal.version(),
        ) {
            return Err(MemPoolRejection::BadAddressVersionByte);
        }

        let (block_height, v1_unlock_height, v2_unlock_height) = clarity_connection
            .with_clarity_db_readonly(|ref mut db| {
                (
                    db.get_current_burnchain_block_height() as u64,
                    db.get_v1_unlock_height(),
                    db.get_v2_unlock_height(),
                )
            });

        // 5: the paying account must have enough funds
        if !payer.stx_balance.can_transfer_at_burn_block(
            fee as u128,
            block_height,
            v1_unlock_height,
            v2_unlock_height,
        ) {
            match &tx.payload {
                TransactionPayload::TokenTransfer(..) => {
                    // pass: we'll return a total_spent failure below.
                }
                _ => {
                    return Err(MemPoolRejection::NotEnoughFunds(
                        fee as u128,
                        payer.stx_balance.get_available_balance_at_burn_block(
                            block_height,
                            v1_unlock_height,
                            v2_unlock_height,
                        ),
                    ));
                }
            }
        }

        // 6: payload-specific checks
        match &tx.payload {
            TransactionPayload::TokenTransfer(addr, amount, _memo) => {
                // version byte matches?
                if !StacksChainState::is_valid_address_version(
                    chainstate_config.mainnet,
                    addr.version(),
                ) {
                    return Err(MemPoolRejection::BadAddressVersionByte);
                }

                // does the owner have the funds for the token transfer?
                let total_spent = (*amount as u128) + if origin == payer { fee as u128 } else { 0 };
                if !origin.stx_balance.can_transfer_at_burn_block(
                    total_spent,
                    block_height,
                    v1_unlock_height,
                    v2_unlock_height,
                ) {
                    return Err(MemPoolRejection::NotEnoughFunds(
                        total_spent,
                        origin.stx_balance.get_available_balance_at_burn_block(
                            block_height,
                            v1_unlock_height,
                            v2_unlock_height,
                        ),
                    ));
                }

                // if the payer for the tx is different from owner, check if they can afford fee
                if origin != payer {
                    if !payer.stx_balance.can_transfer_at_burn_block(
                        fee as u128,
                        block_height,
                        v1_unlock_height,
                        v2_unlock_height,
                    ) {
                        return Err(MemPoolRejection::NotEnoughFunds(
                            fee as u128,
                            payer.stx_balance.get_available_balance_at_burn_block(
                                block_height,
                                v1_unlock_height,
                                v2_unlock_height,
                            ),
                        ));
                    }
                }
            }
            TransactionPayload::ContractCall(TransactionContractCall {
                address,
                contract_name,
                function_name,
                function_args,
            }) => {
                // version byte matches?
                if !StacksChainState::is_valid_address_version(
                    chainstate_config.mainnet,
                    address.version,
                ) {
                    return Err(MemPoolRejection::BadAddressVersionByte);
                }

                let contract_identifier =
                    QualifiedContractIdentifier::new(address.clone().into(), contract_name.clone());
                let epoch = clarity_connection.get_epoch().clone();
                clarity_connection.with_analysis_db_readonly(|db| {
                    let function_type = db
                        .get_public_function_type(&contract_identifier, &function_name, &epoch)
                        .map_err(|_e| MemPoolRejection::NoSuchContract)?
                        .ok_or_else(|| MemPoolRejection::NoSuchPublicFunction)?;
                    let clarity_version = db
                        .get_clarity_version(&contract_identifier)
                        .map_err(|_e| MemPoolRejection::NoSuchContract)?;
                    function_type
                        .check_args_by_allowing_trait_cast(
                            db,
                            &function_args,
                            epoch,
                            clarity_version,
                        )
                        .map_err(|e| MemPoolRejection::BadFunctionArgument(e))
                })?;
            }
            TransactionPayload::SmartContract(
                TransactionSmartContract { name, code_body: _ },
                version_opt,
            ) => {
                let contract_identifier =
                    QualifiedContractIdentifier::new(tx.origin_address().into(), name.clone());

                let exists = clarity_connection
                    .with_analysis_db_readonly(|db| db.has_contract(&contract_identifier));

                if exists {
                    return Err(MemPoolRejection::ContractAlreadyExists(contract_identifier));
                }

                if let Some(_version) = version_opt.as_ref() {
                    if clarity_connection.get_epoch() < StacksEpochId::Epoch21 {
                        return Err(MemPoolRejection::Other(
                            "Versioned smart contract transactions are not supported in this epoch"
                                .to_string(),
                        ));
                    }
                }
            }
            TransactionPayload::PoisonMicroblock(microblock_header_1, microblock_header_2) => {
                if microblock_header_1.sequence != microblock_header_2.sequence
                    || microblock_header_1.prev_block != microblock_header_2.prev_block
                    || microblock_header_1.version != microblock_header_2.version
                {
                    return Err(MemPoolRejection::PoisonMicroblocksDoNotConflict);
                }

                let microblock_pkh_1 = microblock_header_1
                    .check_recover_pubkey()
                    .map_err(|_e| MemPoolRejection::InvalidMicroblocks)?;
                let microblock_pkh_2 = microblock_header_2
                    .check_recover_pubkey()
                    .map_err(|_e| MemPoolRejection::InvalidMicroblocks)?;

                if microblock_pkh_1 != microblock_pkh_2 {
                    return Err(MemPoolRejection::PoisonMicroblocksDoNotConflict);
                }

                if !has_microblock_pubkey {
                    return Err(MemPoolRejection::NoAnchorBlockWithPubkeyHash(
                        microblock_pkh_1,
                    ));
                }
            }
            TransactionPayload::Coinbase(..) => return Err(MemPoolRejection::NoCoinbaseViaMempool),
        };

        Ok(())
    }
}

#[cfg(test)]
pub mod test {
    use std::fs;

    use clarity::vm::ast::ASTRules;
    use clarity::vm::types::StacksAddressExtensions;
    use rand::thread_rng;
    use rand::Rng;
    use serde_json;
<<<<<<< HEAD
    use stacks_common::types::chainstate::{BlockHeaderHash, StacksWorkScore};
=======
>>>>>>> 3e0ba615
    use stacks_common::util::hash::*;
    use stacks_common::util::retry::*;

    use super::*;
    use crate::burnchains::*;
    use crate::chainstate::burn::db::sortdb::*;
    use crate::chainstate::burn::*;
    use crate::chainstate::stacks::boot::test::eval_at_tip;
    use crate::chainstate::stacks::db::test::*;
    use crate::chainstate::stacks::db::*;
    use crate::chainstate::stacks::miner::*;
    use crate::chainstate::stacks::test::*;
    use crate::chainstate::stacks::tests::*;
    use crate::chainstate::stacks::Error as chainstate_error;
    use crate::chainstate::stacks::*;
    use crate::core::mempool::*;
    use crate::cost_estimates::metrics::UnitMetric;
    use crate::cost_estimates::UnitEstimator;
<<<<<<< HEAD
=======

>>>>>>> 3e0ba615
    use crate::net::test::*;
    use crate::net::ExtendedStacksHeader;
    use crate::util_lib::db::Error as db_error;
    use crate::util_lib::db::*;

<<<<<<< HEAD
=======
    use stacks_common::types::chainstate::{BlockHeaderHash, StacksWorkScore};

    use super::*;

>>>>>>> 3e0ba615
    pub fn make_empty_coinbase_block(mblock_key: &StacksPrivateKey) -> StacksBlock {
        let privk = StacksPrivateKey::from_hex(
            "59e4d5e18351d6027a37920efe53c2f1cbadc50dca7d77169b7291dff936ed6d01",
        )
        .unwrap();
        let auth = TransactionAuth::from_p2pkh(&privk).unwrap();
        let proof_bytes = hex_bytes("9275df67a68c8745c0ff97b48201ee6db447f7c93b23ae24cdc2400f52fdb08a1a6ac7ec71bf9c9c76e96ee4675ebff60625af28718501047bfd87b810c2d2139b73c23bd69de66360953a642c2a330a").unwrap();
        let proof = VRFProof::from_bytes(&proof_bytes[..].to_vec()).unwrap();

        let mut tx_coinbase = StacksTransaction::new(
            TransactionVersion::Testnet,
            auth,
            TransactionPayload::Coinbase(CoinbasePayload([0u8; 32]), None),
        );
        tx_coinbase.anchor_mode = TransactionAnchorMode::OnChainOnly;
        let mut tx_signer = StacksTransactionSigner::new(&tx_coinbase);

        tx_signer.sign_origin(&privk).unwrap();

        let tx_coinbase_signed = tx_signer.get_tx().unwrap();
        let txs = vec![tx_coinbase_signed];

        let work_score = StacksWorkScore {
            burn: 123,
            work: 456,
        };

        let parent_header = StacksBlockHeader {
            version: 0x01,
            total_work: StacksWorkScore {
                burn: 234,
                work: 567,
            },
            proof: proof.clone(),
            parent_block: BlockHeaderHash([5u8; 32]),
            parent_microblock: BlockHeaderHash([6u8; 32]),
            parent_microblock_sequence: 4,
            tx_merkle_root: Sha512Trunc256Sum([7u8; 32]),
            state_index_root: TrieHash([8u8; 32]),
            microblock_pubkey_hash: Hash160([9u8; 20]),
        };

        let parent_microblock_header = StacksMicroblockHeader {
            version: 0x12,
            sequence: 0x34,
            prev_block: BlockHeaderHash([0x0au8; 32]),
            tx_merkle_root: Sha512Trunc256Sum([0x0bu8; 32]),
            signature: MessageSignature([0x0cu8; 65]),
        };

        let mblock_pubkey_hash =
            Hash160::from_node_public_key(&StacksPublicKey::from_private(mblock_key));
        let mut block = StacksBlock::from_parent(
            &parent_header,
            &parent_microblock_header,
            txs.clone(),
            &work_score,
            &proof,
            &TrieHash([2u8; 32]),
            &mblock_pubkey_hash,
        );
        block.header.version = 0x24;
        block
    }

    pub fn make_16k_block(mblock_key: &StacksPrivateKey) -> StacksBlock {
        let privk = StacksPrivateKey::from_hex(
            "59e4d5e18351d6027a37920efe53c2f1cbadc50dca7d77169b7291dff936ed6d01",
        )
        .unwrap();
        let auth = TransactionAuth::from_p2pkh(&privk).unwrap();
        let proof_bytes = hex_bytes("9275df67a68c8745c0ff97b48201ee6db447f7c93b23ae24cdc2400f52fdb08a1a6ac7ec71bf9c9c76e96ee4675ebff60625af28718501047bfd87b810c2d2139b73c23bd69de66360953a642c2a330a").unwrap();
        let proof = VRFProof::from_bytes(&proof_bytes[..].to_vec()).unwrap();

        let mut tx_coinbase = StacksTransaction::new(
            TransactionVersion::Testnet,
            auth.clone(),
            TransactionPayload::Coinbase(CoinbasePayload([0u8; 32]), None),
        );
        tx_coinbase.anchor_mode = TransactionAnchorMode::OnChainOnly;
        let mut tx_signer = StacksTransactionSigner::new(&tx_coinbase);

        tx_signer.sign_origin(&privk).unwrap();

        let tx_coinbase_signed = tx_signer.get_tx().unwrap();

        // 16k + 8 contract
        let contract_16k = {
            let mut parts = vec![];
            parts.push("(begin ".to_string());
            for i in 0..1024 {
                parts.push("(print \"abcdef\")".to_string()); // 16 bytes
            }
            parts.push(")".to_string());
            parts.join("")
        };

        let mut tx_big_contract = StacksTransaction::new(
            TransactionVersion::Testnet,
            auth.clone(),
            TransactionPayload::new_smart_contract(
                &format!("hello-world-{}", &thread_rng().gen::<u32>()),
                &contract_16k.to_string(),
                None,
            )
            .unwrap(),
        );

        tx_big_contract.anchor_mode = TransactionAnchorMode::OnChainOnly;
        let mut tx_signer = StacksTransactionSigner::new(&tx_big_contract);
        tx_signer.sign_origin(&privk).unwrap();

        let tx_big_contract_signed = tx_signer.get_tx().unwrap();

        let txs = vec![tx_coinbase_signed, tx_big_contract_signed];

        let work_score = StacksWorkScore {
            burn: 123,
            work: 456,
        };

        let parent_header = StacksBlockHeader {
            version: 0x01,
            total_work: StacksWorkScore {
                burn: 234,
                work: 567,
            },
            proof: proof.clone(),
            parent_block: BlockHeaderHash([5u8; 32]),
            parent_microblock: BlockHeaderHash([6u8; 32]),
            parent_microblock_sequence: 4,
            tx_merkle_root: Sha512Trunc256Sum([7u8; 32]),
            state_index_root: TrieHash([8u8; 32]),
            microblock_pubkey_hash: Hash160([9u8; 20]),
        };

        let parent_microblock_header = StacksMicroblockHeader {
            version: 0x12,
            sequence: 0x34,
            prev_block: BlockHeaderHash([0x0au8; 32]),
            tx_merkle_root: Sha512Trunc256Sum([0x0bu8; 32]),
            signature: MessageSignature([0x0cu8; 65]),
        };

        let mblock_pubkey_hash =
            Hash160::from_node_public_key(&StacksPublicKey::from_private(mblock_key));
        let mut block = StacksBlock::from_parent(
            &parent_header,
            &parent_microblock_header,
            txs.clone(),
            &work_score,
            &proof,
            &TrieHash([2u8; 32]),
            &mblock_pubkey_hash,
        );
        block.header.version = 0x24;
        block
    }

    pub fn make_sample_microblock_stream_fork(
        privk: &StacksPrivateKey,
        base: &BlockHeaderHash,
        initial_seq: u16,
    ) -> Vec<StacksMicroblock> {
        let mut all_txs = vec![];
        let mut microblocks: Vec<StacksMicroblock> = vec![];

        let mut rng = thread_rng();
        for i in 0..49 {
            let random_bytes = rng.gen::<[u8; 8]>();
            let random_bytes_str = to_hex(&random_bytes);
            let auth = TransactionAuth::from_p2pkh(&privk).unwrap();

            // 16k + 8 contract
            let contract_16k = {
                let mut parts = vec![];
                parts.push("(begin ".to_string());
                for i in 0..1024 {
                    parts.push("(print \"abcdef\")".to_string()); // 16 bytes
                }
                parts.push(")".to_string());
                parts.join("")
            };

            let mut tx_big_contract = StacksTransaction::new(
                TransactionVersion::Testnet,
                auth.clone(),
                TransactionPayload::new_smart_contract(
                    &format!("hello-world-{}", &thread_rng().gen::<u32>()),
                    &contract_16k.to_string(),
                    None,
                )
                .unwrap(),
            );

            tx_big_contract.anchor_mode = TransactionAnchorMode::OffChainOnly;
            let mut tx_signer = StacksTransactionSigner::new(&tx_big_contract);
            tx_signer.sign_origin(&privk).unwrap();

            let tx_big_contract_signed = tx_signer.get_tx().unwrap();
            all_txs.push(tx_big_contract_signed);
        }

        // make microblocks with 3 transactions each (or fewer)
        for i in 0..(all_txs.len() / 3) {
            let txs = vec![
                all_txs[3 * i].clone(),
                all_txs[3 * i + 1].clone(),
                all_txs[3 * i + 2].clone(),
            ];

            let txid_vecs = txs.iter().map(|tx| tx.txid().as_bytes().to_vec()).collect();

            let merkle_tree = MerkleTree::<Sha512Trunc256Sum>::new(&txid_vecs);
            let tx_merkle_root = merkle_tree.root();

            let prev_block = if i == 0 {
                base.clone()
            } else {
                let l = microblocks.len();
                microblocks[l - 1].block_hash()
            };

            let header = StacksMicroblockHeader {
                version: 0x12,
                sequence: initial_seq + (i as u16),
                prev_block: prev_block,
                tx_merkle_root: tx_merkle_root,
                signature: MessageSignature([0u8; 65]),
            };

            let mut mblock = StacksMicroblock {
                header: header,
                txs: txs,
            };

            mblock.sign(privk).unwrap();
            microblocks.push(mblock);
        }

        microblocks
    }

    pub fn make_sample_microblock_stream(
        privk: &StacksPrivateKey,
        anchored_block_hash: &BlockHeaderHash,
    ) -> Vec<StacksMicroblock> {
        make_sample_microblock_stream_fork(privk, anchored_block_hash, 0)
    }

    fn resign_microblocks(
        microblocks: &mut Vec<StacksMicroblock>,
        privk: &StacksPrivateKey,
    ) -> BlockHeaderHash {
        for i in 0..microblocks.len() {
            microblocks[i].header.signature = MessageSignature([0u8; 65]);
            microblocks[i].sign(privk).unwrap();
            if i + 1 < microblocks.len() {
                microblocks[i + 1].header.prev_block = microblocks[i].block_hash();
            }
        }
        let l = microblocks.len();
        microblocks[l - 1].block_hash()
    }

    fn assert_block_staging_not_processed(
        chainstate: &mut StacksChainState,
        consensus_hash: &ConsensusHash,
        block: &StacksBlock,
    ) -> () {
        assert!(StacksChainState::load_staging_block_data(
            &chainstate.db(),
            &chainstate.blocks_path,
            consensus_hash,
            &block.block_hash()
        )
        .unwrap()
        .is_some());
        assert_eq!(
            StacksChainState::load_staging_block_data(
                &chainstate.db(),
                &chainstate.blocks_path,
                consensus_hash,
                &block.block_hash()
            )
            .unwrap()
            .unwrap(),
            *block
        );
        assert_eq!(
            StacksChainState::get_staging_block_status(
                &chainstate.db(),
                consensus_hash,
                &block.block_hash()
            )
            .unwrap()
            .unwrap(),
            false
        );

        let index_block_hash =
            StacksBlockHeader::make_index_block_hash(consensus_hash, &block.block_hash());
        assert!(
            StacksChainState::has_block_indexed(&chainstate.blocks_path, &index_block_hash)
                .unwrap()
        );
    }

    fn assert_block_not_stored(
        chainstate: &mut StacksChainState,
        consensus_hash: &ConsensusHash,
        block: &StacksBlock,
    ) -> () {
        assert!(!StacksChainState::has_stored_block(
            &chainstate.db(),
            &chainstate.blocks_path,
            consensus_hash,
            &block.block_hash()
        )
        .unwrap());
        assert_eq!(
            StacksChainState::load_staging_block_pubkey_hash(
                &chainstate.db(),
                consensus_hash,
                &block.block_hash()
            )
            .unwrap()
            .unwrap(),
            block.header.microblock_pubkey_hash
        );
    }

    fn assert_block_stored_rejected(
        chainstate: &mut StacksChainState,
        consensus_hash: &ConsensusHash,
        block: &StacksBlock,
    ) -> () {
        assert!(StacksChainState::has_stored_block(
            &chainstate.db(),
            &chainstate.blocks_path,
            consensus_hash,
            &block.block_hash()
        )
        .unwrap());
        assert!(StacksChainState::load_block(
            &chainstate.blocks_path,
            consensus_hash,
            &block.block_hash()
        )
        .unwrap()
        .is_none());
        assert!(StacksChainState::load_block_header(
            &chainstate.blocks_path,
            consensus_hash,
            &block.block_hash()
        )
        .unwrap()
        .is_none());
        assert!(StacksChainState::load_staging_block_pubkey_hash(
            &chainstate.db(),
            consensus_hash,
            &block.block_hash()
        )
        .unwrap()
        .is_none());

        assert_eq!(
            StacksChainState::get_staging_block_status(
                &chainstate.db(),
                consensus_hash,
                &block.block_hash()
            )
            .unwrap()
            .unwrap(),
            true
        );
        assert!(StacksChainState::load_staging_block_data(
            &chainstate.db(),
            &chainstate.blocks_path,
            consensus_hash,
            &block.block_hash()
        )
        .unwrap()
        .is_none());

        let index_block_hash =
            StacksBlockHeader::make_index_block_hash(consensus_hash, &block.block_hash());
        assert!(
            StacksChainState::has_block_indexed(&chainstate.blocks_path, &index_block_hash)
                .unwrap()
        );
    }

    fn assert_block_stored_not_staging(
        chainstate: &mut StacksChainState,
        consensus_hash: &ConsensusHash,
        block: &StacksBlock,
    ) -> () {
        assert!(StacksChainState::has_stored_block(
            &chainstate.db(),
            &chainstate.blocks_path,
            consensus_hash,
            &block.block_hash()
        )
        .unwrap());
        assert!(StacksChainState::load_block(
            &chainstate.blocks_path,
            consensus_hash,
            &block.block_hash()
        )
        .unwrap()
        .is_some());
        assert_eq!(
            StacksChainState::load_block(
                &chainstate.blocks_path,
                consensus_hash,
                &block.block_hash()
            )
            .unwrap()
            .unwrap(),
            *block
        );
        assert_eq!(
            StacksChainState::load_block_header(
                &chainstate.blocks_path,
                consensus_hash,
                &block.block_hash()
            )
            .unwrap()
            .unwrap(),
            block.header
        );
        assert!(StacksChainState::load_staging_block_pubkey_hash(
            &chainstate.db(),
            consensus_hash,
            &block.block_hash()
        )
        .unwrap()
        .is_none());

        assert_eq!(
            StacksChainState::get_staging_block_status(
                &chainstate.db(),
                consensus_hash,
                &block.block_hash()
            )
            .unwrap()
            .unwrap(),
            true
        );
        assert!(StacksChainState::load_staging_block_data(
            &chainstate.db(),
            &chainstate.blocks_path,
            consensus_hash,
            &block.block_hash()
        )
        .unwrap()
        .is_none());

        let index_block_hash =
            StacksBlockHeader::make_index_block_hash(consensus_hash, &block.block_hash());
        assert!(
            StacksChainState::has_block_indexed(&chainstate.blocks_path, &index_block_hash)
                .unwrap()
        );
    }

    pub fn store_staging_block(
        chainstate: &mut StacksChainState,
        consensus_hash: &ConsensusHash,
        block: &StacksBlock,
        parent_consensus_hash: &ConsensusHash,
        commit_burn: u64,
        sortition_burn: u64,
    ) {
        let blocks_path = chainstate.blocks_path.clone();
        let mut tx = chainstate.db_tx_begin().unwrap();
        StacksChainState::store_staging_block(
            &mut tx,
            &blocks_path,
            consensus_hash,
            block,
            parent_consensus_hash,
            commit_burn,
            sortition_burn,
            5,
        )
        .unwrap();
        tx.commit().unwrap();

        let index_block_hash =
            StacksBlockHeader::make_index_block_hash(consensus_hash, &block.block_hash());
        assert!(
            StacksChainState::has_block_indexed(&chainstate.blocks_path, &index_block_hash)
                .unwrap()
        );
    }

    pub fn store_staging_microblock(
        chainstate: &mut StacksChainState,
        parent_consensus_hash: &ConsensusHash,
        parent_anchored_block_hash: &BlockHeaderHash,
        microblock: &StacksMicroblock,
    ) {
        let mut tx = chainstate.db_tx_begin().unwrap();
        StacksChainState::store_staging_microblock(
            &mut tx,
            parent_consensus_hash,
            parent_anchored_block_hash,
            microblock,
        )
        .unwrap();
        tx.commit().unwrap();

        let parent_index_block_hash = StacksBlockHeader::make_index_block_hash(
            parent_consensus_hash,
            parent_anchored_block_hash,
        );
        assert!(chainstate
            .has_microblocks_indexed(&parent_index_block_hash)
            .unwrap());
    }

    pub fn set_block_processed(
        chainstate: &mut StacksChainState,
        consensus_hash: &ConsensusHash,
        anchored_block_hash: &BlockHeaderHash,
        accept: bool,
    ) {
        let index_block_hash =
            StacksBlockHeader::make_index_block_hash(consensus_hash, anchored_block_hash);
        assert!(
            StacksChainState::has_block_indexed(&chainstate.blocks_path, &index_block_hash)
                .unwrap()
        );
        let blocks_path = chainstate.blocks_path.clone();

        let mut tx = chainstate.db_tx_begin().unwrap();
        StacksChainState::set_block_processed(
            &mut tx,
            None,
            &blocks_path,
            consensus_hash,
            anchored_block_hash,
            accept,
        )
        .unwrap();
        tx.commit().unwrap();

        assert!(
            StacksChainState::has_block_indexed(&chainstate.blocks_path, &index_block_hash)
                .unwrap()
        );
    }

    pub fn set_block_orphaned(
        chainstate: &mut StacksChainState,
        consensus_hash: &ConsensusHash,
        anchored_block_hash: &BlockHeaderHash,
    ) {
        let blocks_path = chainstate.blocks_path.clone();

        let mut tx = chainstate.db_tx_begin().unwrap();
        StacksChainState::set_block_orphaned(
            &mut tx,
            &blocks_path,
            consensus_hash,
            anchored_block_hash,
        )
        .unwrap();
        tx.commit().unwrap();
    }

    pub fn set_microblocks_processed(
        chainstate: &mut StacksChainState,
        child_consensus_hash: &ConsensusHash,
        child_anchored_block_hash: &BlockHeaderHash,
        tail_microblock_hash: &BlockHeaderHash,
    ) {
        let child_index_block_hash = StacksBlockHeader::make_index_block_hash(
            child_consensus_hash,
            child_anchored_block_hash,
        );
        let (parent_consensus_hash, parent_block_hash) =
            StacksChainState::get_parent_block_header_hashes(
                &chainstate.db(),
                &child_index_block_hash,
            )
            .unwrap()
            .unwrap();
        let parent_index_block_hash =
            StacksBlockHeader::make_index_block_hash(&parent_consensus_hash, &parent_block_hash);

        let parent_microblock_index_hash =
            StacksBlockHeader::make_index_block_hash(&parent_consensus_hash, &tail_microblock_hash);

        let mut tx = chainstate.db_tx_begin().unwrap();

        StacksChainState::set_microblocks_processed(
            &mut tx,
            child_consensus_hash,
            child_anchored_block_hash,
            &tail_microblock_hash,
        )
        .unwrap();
        tx.commit().unwrap();

        assert!(chainstate
            .has_microblocks_indexed(&parent_index_block_hash)
            .unwrap());
        assert!(StacksChainState::has_processed_microblocks_indexed(
            chainstate.db(),
            &parent_microblock_index_hash
        )
        .unwrap());
    }

    fn process_next_orphaned_staging_block(chainstate: &mut StacksChainState) -> bool {
        let blocks_path = chainstate.blocks_path.clone();
        let mut tx = chainstate.db_tx_begin().unwrap();
        let res =
            StacksChainState::process_next_orphaned_staging_block(&mut tx, &blocks_path).unwrap();
        tx.commit().unwrap();
        res
    }

    fn drop_staging_microblocks(
        chainstate: &mut StacksChainState,
        consensus_hash: &ConsensusHash,
        anchored_block_hash: &BlockHeaderHash,
        invalid_microblock: &BlockHeaderHash,
    ) {
        let mut tx = chainstate.db_tx_begin().unwrap();
        StacksChainState::drop_staging_microblocks(
            &mut tx,
            consensus_hash,
            anchored_block_hash,
            invalid_microblock,
        )
        .unwrap();
        tx.commit().unwrap();
    }

    #[test]
    fn stacks_db_block_load_store_empty() {
        let chainstate = instantiate_chainstate(false, 0x80000000, function_name!());

        let path = StacksChainState::get_block_path(
            &chainstate.blocks_path,
            &ConsensusHash([1u8; 20]),
            &BlockHeaderHash([2u8; 32]),
        )
        .unwrap();
        assert!(fs::metadata(&path).is_err());
        assert!(!StacksChainState::has_stored_block(
            &chainstate.db(),
            &chainstate.blocks_path,
            &ConsensusHash([1u8; 20]),
            &BlockHeaderHash([2u8; 32])
        )
        .unwrap());

        StacksChainState::store_empty_block(
            &chainstate.blocks_path,
            &ConsensusHash([1u8; 20]),
            &BlockHeaderHash([2u8; 32]),
        )
        .unwrap();
        assert!(fs::metadata(&path).is_ok());

        // empty block is considered _not_ stored
        assert!(!StacksChainState::has_stored_block(
            &chainstate.db(),
            &chainstate.blocks_path,
            &ConsensusHash([1u8; 20]),
            &BlockHeaderHash([2u8; 32])
        )
        .unwrap());
        assert!(StacksChainState::load_block(
            &chainstate.blocks_path,
            &ConsensusHash([1u8; 20]),
            &BlockHeaderHash([2u8; 32])
        )
        .unwrap()
        .is_none());
    }

    #[test]
    fn stacks_db_block_load_store() {
        let mut chainstate = instantiate_chainstate(false, 0x80000000, function_name!());
        let privk = StacksPrivateKey::from_hex(
            "eb05c83546fdd2c79f10f5ad5434a90dd28f7e3acb7c092157aa1bc3656b012c01",
        )
        .unwrap();

        let mut block = make_empty_coinbase_block(&privk);

        // don't worry about freeing microblcok state yet
        block.header.parent_microblock_sequence = 0;
        block.header.parent_microblock = EMPTY_MICROBLOCK_PARENT_HASH.clone();

        let path = StacksChainState::get_block_path(
            &chainstate.blocks_path,
            &ConsensusHash([1u8; 20]),
            &block.block_hash(),
        )
        .unwrap();
        assert!(fs::metadata(&path).is_err());
        assert!(!StacksChainState::has_stored_block(
            &chainstate.db(),
            &chainstate.blocks_path,
            &ConsensusHash([1u8; 20]),
            &block.block_hash()
        )
        .unwrap());

        assert!(!StacksChainState::has_stored_block(
            &chainstate.db(),
            &chainstate.blocks_path,
            &ConsensusHash([1u8; 20]),
            &block.block_hash()
        )
        .unwrap());

        store_staging_block(
            &mut chainstate,
            &ConsensusHash([1u8; 20]),
            &block,
            &ConsensusHash([2u8; 20]),
            1,
            2,
        );

        set_block_processed(
            &mut chainstate,
            &ConsensusHash([1u8; 20]),
            &block.block_hash(),
            true,
        );

        assert!(StacksChainState::has_stored_block(
            &chainstate.db(),
            &chainstate.blocks_path,
            &ConsensusHash([1u8; 20]),
            &block.block_hash()
        )
        .unwrap());

        assert!(StacksChainState::load_block(
            &chainstate.blocks_path,
            &ConsensusHash([1u8; 20]),
            &block.block_hash()
        )
        .unwrap()
        .is_some());
        assert_eq!(
            StacksChainState::load_block(
                &chainstate.blocks_path,
                &ConsensusHash([1u8; 20]),
                &block.block_hash()
            )
            .unwrap()
            .unwrap(),
            block
        );
        assert_eq!(
            StacksChainState::load_block_header(
                &chainstate.blocks_path,
                &ConsensusHash([1u8; 20]),
                &block.block_hash()
            )
            .unwrap()
            .unwrap(),
            block.header
        );

        StacksChainState::free_block_state(
            &chainstate.blocks_path,
            &ConsensusHash([1u8; 20]),
            &block.header,
        );

        // database determines that it's still there
        assert!(StacksChainState::has_stored_block(
            &chainstate.db(),
            &chainstate.blocks_path,
            &ConsensusHash([1u8; 20]),
            &block.block_hash()
        )
        .unwrap());
        assert!(StacksChainState::load_block(
            &chainstate.blocks_path,
            &ConsensusHash([1u8; 20]),
            &block.block_hash()
        )
        .unwrap()
        .is_none());

        set_block_processed(
            &mut chainstate,
            &ConsensusHash([1u8; 20]),
            &block.block_hash(),
            false,
        );

        // still technically stored -- we processed it
        assert!(StacksChainState::has_stored_block(
            &chainstate.db(),
            &chainstate.blocks_path,
            &ConsensusHash([1u8; 20]),
            &block.block_hash()
        )
        .unwrap());

        let mut dbtx = chainstate.db_tx_begin().unwrap();
        StacksChainState::forget_orphaned_epoch_data(
            &mut dbtx,
            &ConsensusHash([1u8; 20]),
            &block.block_hash(),
        )
        .unwrap();
        dbtx.commit().unwrap();

        // *now* it's not there
        assert!(!StacksChainState::has_stored_block(
            &chainstate.db(),
            &chainstate.blocks_path,
            &ConsensusHash([1u8; 20]),
            &block.block_hash()
        )
        .unwrap());

        assert!(StacksChainState::load_block(
            &chainstate.blocks_path,
            &ConsensusHash([1u8; 20]),
            &block.block_hash()
        )
        .unwrap()
        .is_none());
        assert!(StacksChainState::load_block_header(
            &chainstate.blocks_path,
            &ConsensusHash([1u8; 20]),
            &block.block_hash()
        )
        .unwrap()
        .is_none());
    }

    #[test]
    fn stacks_db_staging_block_load_store_accept() {
        let mut chainstate = instantiate_chainstate(false, 0x80000000, function_name!());
        let privk = StacksPrivateKey::from_hex(
            "eb05c83546fdd2c79f10f5ad5434a90dd28f7e3acb7c092157aa1bc3656b012c01",
        )
        .unwrap();

        let block = make_empty_coinbase_block(&privk);

        assert!(StacksChainState::load_staging_block_data(
            &chainstate.db(),
            &chainstate.blocks_path,
            &ConsensusHash([2u8; 20]),
            &block.block_hash()
        )
        .unwrap()
        .is_none());

        store_staging_block(
            &mut chainstate,
            &ConsensusHash([2u8; 20]),
            &block,
            &ConsensusHash([1u8; 20]),
            1,
            2,
        );

        assert_block_staging_not_processed(&mut chainstate, &ConsensusHash([2u8; 20]), &block);
        assert_block_not_stored(&mut chainstate, &ConsensusHash([2u8; 20]), &block);

        set_block_processed(
            &mut chainstate,
            &ConsensusHash([2u8; 20]),
            &block.block_hash(),
            true,
        );

        assert_block_stored_not_staging(&mut chainstate, &ConsensusHash([2u8; 20]), &block);

        // should be idempotent
        set_block_processed(
            &mut chainstate,
            &ConsensusHash([2u8; 20]),
            &block.block_hash(),
            true,
        );

        assert_block_stored_not_staging(&mut chainstate, &ConsensusHash([2u8; 20]), &block);
    }

    #[test]
    fn stacks_db_staging_block_load_store_reject() {
        let mut chainstate = instantiate_chainstate(false, 0x80000000, function_name!());
        let privk = StacksPrivateKey::from_hex(
            "eb05c83546fdd2c79f10f5ad5434a90dd28f7e3acb7c092157aa1bc3656b012c01",
        )
        .unwrap();

        let block = make_empty_coinbase_block(&privk);

        assert!(StacksChainState::load_staging_block_data(
            &chainstate.db(),
            &chainstate.blocks_path,
            &ConsensusHash([2u8; 20]),
            &block.block_hash()
        )
        .unwrap()
        .is_none());

        store_staging_block(
            &mut chainstate,
            &ConsensusHash([2u8; 20]),
            &block,
            &ConsensusHash([1u8; 20]),
            1,
            2,
        );

        assert_block_staging_not_processed(&mut chainstate, &ConsensusHash([2u8; 20]), &block);
        assert_block_not_stored(&mut chainstate, &ConsensusHash([2u8; 20]), &block);

        set_block_processed(
            &mut chainstate,
            &ConsensusHash([2u8; 20]),
            &block.block_hash(),
            false,
        );

        assert_block_stored_rejected(&mut chainstate, &ConsensusHash([2u8; 20]), &block);

        // should be idempotent
        set_block_processed(
            &mut chainstate,
            &ConsensusHash([2u8; 20]),
            &block.block_hash(),
            false,
        );

        assert_block_stored_rejected(&mut chainstate, &ConsensusHash([2u8; 20]), &block);
    }

    #[test]
    fn stacks_db_load_store_microblock_stream() {
        let mut chainstate = instantiate_chainstate(false, 0x80000000, function_name!());
        let privk = StacksPrivateKey::from_hex(
            "eb05c83546fdd2c79f10f5ad5434a90dd28f7e3acb7c092157aa1bc3656b012c01",
        )
        .unwrap();

        let block = make_empty_coinbase_block(&privk);
        let microblocks = make_sample_microblock_stream(&privk, &block.block_hash());

        assert!(!StacksChainState::has_stored_block(
            &chainstate.db(),
            &chainstate.blocks_path,
            &ConsensusHash([2u8; 20]),
            &microblocks[0].block_hash()
        )
        .unwrap());

        assert!(StacksChainState::load_microblock_stream_fork(
            &chainstate.db(),
            &ConsensusHash([2u8; 20]),
            &block.block_hash(),
            &microblocks.last().as_ref().unwrap().block_hash(),
        )
        .unwrap()
        .is_none());

        for mblock in microblocks.iter() {
            store_staging_microblock(
                &mut chainstate,
                &ConsensusHash([2u8; 20]),
                &block.block_hash(),
                mblock,
            );
        }

        assert_eq!(
            StacksChainState::load_microblock_stream_fork(
                &chainstate.db(),
                &ConsensusHash([2u8; 20]),
                &block.block_hash(),
                &microblocks.last().as_ref().unwrap().block_hash(),
            )
            .unwrap()
            .unwrap(),
            microblocks
        );

        // not processed
        assert!(StacksChainState::load_processed_microblock_stream_fork(
            &chainstate.db(),
            &ConsensusHash([2u8; 20]),
            &block.block_hash(),
            &microblocks.last().as_ref().unwrap().block_hash(),
        )
        .unwrap()
        .is_none());
    }

    #[test]
    fn stacks_db_staging_microblock_stream_load_store_confirm_all() {
        let mut chainstate = instantiate_chainstate(false, 0x80000000, function_name!());
        let privk = StacksPrivateKey::from_hex(
            "eb05c83546fdd2c79f10f5ad5434a90dd28f7e3acb7c092157aa1bc3656b012c01",
        )
        .unwrap();

        let block = make_empty_coinbase_block(&privk);
        let microblocks = make_sample_microblock_stream(&privk, &block.block_hash());
        let mut child_block = make_empty_coinbase_block(&privk);

        child_block.header.parent_block = block.block_hash();
        child_block.header.parent_microblock = microblocks.last().as_ref().unwrap().block_hash();
        child_block.header.parent_microblock_sequence =
            microblocks.last().as_ref().unwrap().header.sequence;

        assert!(StacksChainState::load_staging_microblock(
            &chainstate.db(),
            &ConsensusHash([2u8; 20]),
            &block.block_hash(),
            &microblocks[0].block_hash()
        )
        .unwrap()
        .is_none());

        assert!(StacksChainState::load_descendant_staging_microblock_stream(
            &chainstate.db(),
            &StacksBlockHeader::make_index_block_hash(
                &ConsensusHash([2u8; 20]),
                &block.block_hash()
            ),
            0,
            u16::MAX
        )
        .unwrap()
        .is_none());

        store_staging_block(
            &mut chainstate,
            &ConsensusHash([2u8; 20]),
            &block,
            &ConsensusHash([1u8; 20]),
            1,
            2,
        );
        for mb in microblocks.iter() {
            store_staging_microblock(
                &mut chainstate,
                &ConsensusHash([2u8; 20]),
                &block.block_hash(),
                mb,
            );
        }
        store_staging_block(
            &mut chainstate,
            &ConsensusHash([3u8; 20]),
            &child_block,
            &ConsensusHash([2u8; 20]),
            1,
            2,
        );

        // block should be stored to staging
        assert_block_staging_not_processed(&mut chainstate, &ConsensusHash([2u8; 20]), &block);
        assert_block_staging_not_processed(
            &mut chainstate,
            &ConsensusHash([3u8; 20]),
            &child_block,
        );

        // microblock stream should be stored to staging
        assert!(StacksChainState::load_staging_microblock(
            &chainstate.db(),
            &ConsensusHash([2u8; 20]),
            &block.block_hash(),
            &microblocks[0].block_hash()
        )
        .unwrap()
        .is_some());

        assert_eq!(
            StacksChainState::load_staging_microblock(
                &chainstate.db(),
                &ConsensusHash([2u8; 20]),
                &block.block_hash(),
                &microblocks[0].block_hash()
            )
            .unwrap()
            .unwrap()
            .try_into_microblock()
            .unwrap(),
            microblocks[0]
        );
        assert_eq!(
            StacksChainState::load_descendant_staging_microblock_stream(
                &chainstate.db(),
                &StacksBlockHeader::make_index_block_hash(
                    &ConsensusHash([2u8; 20]),
                    &block.block_hash()
                ),
                0,
                u16::MAX
            )
            .unwrap()
            .unwrap(),
            microblocks
        );

        // block should _not_ be in the chunk store
        assert_block_not_stored(&mut chainstate, &ConsensusHash([2u8; 20]), &block);

        // microblocks present
        assert_eq!(
            StacksChainState::load_microblock_stream_fork(
                &chainstate.db(),
                &ConsensusHash([2u8; 20]),
                &block.block_hash(),
                &microblocks.last().as_ref().unwrap().block_hash(),
            )
            .unwrap()
            .unwrap(),
            microblocks
        );

        // microblocks not processed yet
        assert!(StacksChainState::load_processed_microblock_stream_fork(
            &chainstate.db(),
            &ConsensusHash([2u8; 20]),
            &block.block_hash(),
            &microblocks.last().as_ref().unwrap().block_hash(),
        )
        .unwrap()
        .is_none());

        set_block_processed(
            &mut chainstate,
            &ConsensusHash([2u8; 20]),
            &block.block_hash(),
            true,
        );
        set_block_processed(
            &mut chainstate,
            &ConsensusHash([3u8; 20]),
            &child_block.block_hash(),
            true,
        );
        set_microblocks_processed(
            &mut chainstate,
            &ConsensusHash([3u8; 20]),
            &child_block.block_hash(),
            &microblocks.last().as_ref().unwrap().block_hash(),
        );

        // block should be stored to chunk store now
        assert_block_stored_not_staging(&mut chainstate, &ConsensusHash([2u8; 20]), &block);
        assert_block_stored_not_staging(&mut chainstate, &ConsensusHash([3u8; 20]), &child_block);

        assert_eq!(
            StacksChainState::load_microblock_stream_fork(
                &chainstate.db(),
                &ConsensusHash([2u8; 20]),
                &block.block_hash(),
                &microblocks.last().as_ref().unwrap().block_hash(),
            )
            .unwrap()
            .unwrap(),
            microblocks
        );

        // microblocks should be absent from staging
        for mb in microblocks.iter() {
            assert!(chainstate
                .get_microblock_status(
                    &ConsensusHash([2u8; 20]),
                    &block.block_hash(),
                    &mb.block_hash()
                )
                .unwrap()
                .is_some());
            assert_eq!(
                chainstate
                    .get_microblock_status(
                        &ConsensusHash([2u8; 20]),
                        &block.block_hash(),
                        &mb.block_hash()
                    )
                    .unwrap()
                    .unwrap(),
                true
            );
        }

        // but we should still load the full stream if asked
        assert!(StacksChainState::load_descendant_staging_microblock_stream(
            &chainstate.db(),
            &StacksBlockHeader::make_index_block_hash(
                &ConsensusHash([2u8; 20]),
                &block.block_hash()
            ),
            0,
            u16::MAX
        )
        .unwrap()
        .is_some());
        assert_eq!(
            StacksChainState::load_descendant_staging_microblock_stream(
                &chainstate.db(),
                &StacksBlockHeader::make_index_block_hash(
                    &ConsensusHash([2u8; 20]),
                    &block.block_hash()
                ),
                0,
                u16::MAX
            )
            .unwrap()
            .unwrap(),
            microblocks
        );
    }

    #[test]
    fn stacks_db_staging_microblock_stream_load_store_partial_confirm() {
        let mut chainstate = instantiate_chainstate(false, 0x80000000, function_name!());
        let privk = StacksPrivateKey::from_hex(
            "eb05c83546fdd2c79f10f5ad5434a90dd28f7e3acb7c092157aa1bc3656b012c01",
        )
        .unwrap();

        let block = make_empty_coinbase_block(&privk);
        let microblocks = make_sample_microblock_stream(&privk, &block.block_hash());
        let mut child_block = make_empty_coinbase_block(&privk);

        child_block.header.parent_block = block.block_hash();
        child_block.header.parent_microblock = microblocks.first().as_ref().unwrap().block_hash();
        child_block.header.parent_microblock_sequence =
            microblocks.first().as_ref().unwrap().header.sequence;

        assert!(StacksChainState::load_staging_microblock(
            &chainstate.db(),
            &ConsensusHash([2u8; 20]),
            &block.block_hash(),
            &microblocks[0].block_hash()
        )
        .unwrap()
        .is_none());
        assert!(StacksChainState::load_descendant_staging_microblock_stream(
            &chainstate.db(),
            &StacksBlockHeader::make_index_block_hash(
                &ConsensusHash([2u8; 20]),
                &block.block_hash()
            ),
            0,
            u16::MAX
        )
        .unwrap()
        .is_none());

        store_staging_block(
            &mut chainstate,
            &ConsensusHash([2u8; 20]),
            &block,
            &ConsensusHash([1u8; 20]),
            1,
            2,
        );
        for mb in microblocks.iter() {
            store_staging_microblock(
                &mut chainstate,
                &ConsensusHash([2u8; 20]),
                &block.block_hash(),
                mb,
            );
        }
        store_staging_block(
            &mut chainstate,
            &ConsensusHash([3u8; 20]),
            &child_block,
            &ConsensusHash([2u8; 20]),
            1,
            2,
        );

        // block should be stored to staging
        assert_block_staging_not_processed(&mut chainstate, &ConsensusHash([2u8; 20]), &block);
        assert_block_staging_not_processed(
            &mut chainstate,
            &ConsensusHash([3u8; 20]),
            &child_block,
        );
        assert_block_not_stored(&mut chainstate, &ConsensusHash([2u8; 20]), &block);
        assert_block_not_stored(&mut chainstate, &ConsensusHash([3u8; 20]), &child_block);

        // microblock stream should be stored to staging
        assert!(StacksChainState::load_staging_microblock(
            &chainstate.db(),
            &ConsensusHash([2u8; 20]),
            &block.block_hash(),
            &microblocks[0].block_hash()
        )
        .unwrap()
        .is_some());
        assert_eq!(
            StacksChainState::load_staging_microblock(
                &chainstate.db(),
                &ConsensusHash([2u8; 20]),
                &block.block_hash(),
                &microblocks[0].block_hash()
            )
            .unwrap()
            .unwrap()
            .try_into_microblock()
            .unwrap(),
            microblocks[0]
        );
        assert_eq!(
            StacksChainState::load_descendant_staging_microblock_stream(
                &chainstate.db(),
                &StacksBlockHeader::make_index_block_hash(
                    &ConsensusHash([2u8; 20]),
                    &block.block_hash()
                ),
                0,
                u16::MAX
            )
            .unwrap()
            .unwrap(),
            microblocks
        );
        assert_eq!(
            StacksChainState::load_microblock_stream_fork(
                &chainstate.db(),
                &ConsensusHash([2u8; 20]),
                &block.block_hash(),
                &microblocks.last().as_ref().unwrap().block_hash(),
            )
            .unwrap()
            .unwrap(),
            microblocks
        );

        // not processed
        assert!(StacksChainState::load_processed_microblock_stream_fork(
            &chainstate.db(),
            &ConsensusHash([2u8; 20]),
            &block.block_hash(),
            &microblocks.last().as_ref().unwrap().block_hash(),
        )
        .unwrap()
        .is_none());

        // confirm the 0th microblock, but not the 1st or later.
        // do not confirm the block.
        set_block_processed(
            &mut chainstate,
            &ConsensusHash([2u8; 20]),
            &block.block_hash(),
            true,
        );
        set_block_processed(
            &mut chainstate,
            &ConsensusHash([3u8; 20]),
            &child_block.block_hash(),
            true,
        );
        set_microblocks_processed(
            &mut chainstate,
            &ConsensusHash([3u8; 20]),
            &child_block.block_hash(),
            &microblocks[0].block_hash(),
        );

        // block should be processed in staging, but the data should not be in the staging DB
        assert_block_stored_not_staging(&mut chainstate, &ConsensusHash([2u8; 20]), &block);
        assert_block_stored_not_staging(&mut chainstate, &ConsensusHash([3u8; 20]), &child_block);

        // microblocks should not be in the chunk store, except for block 0 which was confirmed
        assert_eq!(
            StacksChainState::load_microblock_stream_fork(
                &chainstate.db(),
                &ConsensusHash([2u8; 20]),
                &block.block_hash(),
                &microblocks.last().as_ref().unwrap().block_hash(),
            )
            .unwrap()
            .unwrap(),
            microblocks
        );

        assert_eq!(
            StacksChainState::load_processed_microblock_stream_fork(
                &chainstate.db(),
                &ConsensusHash([2u8; 20]),
                &block.block_hash(),
                &microblocks.first().as_ref().unwrap().block_hash(),
            )
            .unwrap()
            .unwrap(),
            vec![microblocks[0].clone()]
        );

        assert_eq!(
            StacksChainState::load_processed_microblock_stream_fork(
                &chainstate.db(),
                &ConsensusHash([2u8; 20]),
                &block.block_hash(),
                &microblocks[1].block_hash(),
            )
            .unwrap(),
            None
        );

        // microblocks should be present in staging, except for block 0
        for mb in microblocks.iter() {
            assert!(chainstate
                .get_microblock_status(
                    &ConsensusHash([2u8; 20]),
                    &block.block_hash(),
                    &mb.block_hash()
                )
                .unwrap()
                .is_some());

            if mb.header.sequence == 0 {
                assert_eq!(
                    chainstate
                        .get_microblock_status(
                            &ConsensusHash([2u8; 20]),
                            &block.block_hash(),
                            &mb.block_hash()
                        )
                        .unwrap()
                        .unwrap(),
                    true
                );
            } else {
                // not processed since seq=0 was the last block to be accepted
                assert_eq!(
                    chainstate
                        .get_microblock_status(
                            &ConsensusHash([2u8; 20]),
                            &block.block_hash(),
                            &mb.block_hash()
                        )
                        .unwrap()
                        .unwrap(),
                    false
                );
            }
        }

        // can load the entire stream still
        assert!(StacksChainState::load_descendant_staging_microblock_stream(
            &chainstate.db(),
            &StacksBlockHeader::make_index_block_hash(
                &ConsensusHash([2u8; 20]),
                &block.block_hash()
            ),
            0,
            u16::MAX
        )
        .unwrap()
        .is_some());
        assert_eq!(
            StacksChainState::load_descendant_staging_microblock_stream(
                &chainstate.db(),
                &StacksBlockHeader::make_index_block_hash(
                    &ConsensusHash([2u8; 20]),
                    &block.block_hash()
                ),
                0,
                u16::MAX
            )
            .unwrap()
            .unwrap(),
            microblocks
        );
    }

    #[test]
    fn stacks_db_staging_microblock_stream_load_continuous_streams() {
        let mut chainstate = instantiate_chainstate(false, 0x80000000, function_name!());
        let privk = StacksPrivateKey::from_hex(
            "eb05c83546fdd2c79f10f5ad5434a90dd28f7e3acb7c092157aa1bc3656b012c01",
        )
        .unwrap();

        let block = make_empty_coinbase_block(&privk);
        let microblocks = make_sample_microblock_stream(&privk, &block.block_hash());
        let mut child_block = make_empty_coinbase_block(&privk);

        child_block.header.parent_block = block.block_hash();
        child_block.header.parent_microblock = microblocks.first().as_ref().unwrap().block_hash();
        child_block.header.parent_microblock_sequence =
            microblocks.first().as_ref().unwrap().header.sequence;

        assert!(StacksChainState::load_staging_microblock(
            &chainstate.db(),
            &ConsensusHash([2u8; 20]),
            &block.block_hash(),
            &microblocks[0].block_hash()
        )
        .unwrap()
        .is_none());
        assert!(StacksChainState::load_descendant_staging_microblock_stream(
            &chainstate.db(),
            &StacksBlockHeader::make_index_block_hash(
                &ConsensusHash([2u8; 20]),
                &block.block_hash()
            ),
            0,
            u16::MAX
        )
        .unwrap()
        .is_none());

        store_staging_block(
            &mut chainstate,
            &ConsensusHash([2u8; 20]),
            &block,
            &ConsensusHash([1u8; 20]),
            1,
            2,
        );

        // don't store the first microblock, but store the rest
        for (i, mb) in microblocks.iter().enumerate() {
            if i > 0 {
                store_staging_microblock(
                    &mut chainstate,
                    &ConsensusHash([2u8; 20]),
                    &block.block_hash(),
                    mb,
                );
            }
        }
        store_staging_block(
            &mut chainstate,
            &ConsensusHash([3u8; 20]),
            &child_block,
            &ConsensusHash([2u8; 20]),
            1,
            2,
        );

        // block should be stored to staging
        assert_block_staging_not_processed(&mut chainstate, &ConsensusHash([2u8; 20]), &block);
        assert_block_staging_not_processed(
            &mut chainstate,
            &ConsensusHash([3u8; 20]),
            &child_block,
        );
        assert_block_not_stored(&mut chainstate, &ConsensusHash([2u8; 20]), &block);
        assert_block_not_stored(&mut chainstate, &ConsensusHash([3u8; 20]), &child_block);

        // missing head
        assert!(StacksChainState::load_staging_microblock(
            &chainstate.db(),
            &ConsensusHash([2u8; 20]),
            &block.block_hash(),
            &microblocks[0].block_hash()
        )
        .unwrap()
        .is_none());

        // subsequent microblock stream should be stored to staging
        assert!(StacksChainState::load_staging_microblock(
            &chainstate.db(),
            &ConsensusHash([2u8; 20]),
            &block.block_hash(),
            &microblocks[1].block_hash()
        )
        .unwrap()
        .is_some());
        assert_eq!(
            StacksChainState::load_staging_microblock(
                &chainstate.db(),
                &ConsensusHash([2u8; 20]),
                &block.block_hash(),
                &microblocks[1].block_hash()
            )
            .unwrap()
            .unwrap()
            .try_into_microblock()
            .unwrap(),
            microblocks[1]
        );

        // can't load descendent stream because missing head
        assert!(StacksChainState::load_descendant_staging_microblock_stream(
            &chainstate.db(),
            &StacksBlockHeader::make_index_block_hash(
                &ConsensusHash([2u8; 20]),
                &block.block_hash()
            ),
            0,
            u16::MAX
        )
        .unwrap()
        .is_none());
    }

    #[test]
    fn stacks_db_validate_parent_microblock_stream() {
        let privk = StacksPrivateKey::from_hex(
            "eb05c83546fdd2c79f10f5ad5434a90dd28f7e3acb7c092157aa1bc3656b012c01",
        )
        .unwrap();
        let block = make_empty_coinbase_block(&privk);
        let microblocks = make_sample_microblock_stream(&privk, &block.block_hash());
        let num_mblocks = microblocks.len();

        let proof_bytes = hex_bytes("9275df67a68c8745c0ff97b48201ee6db447f7c93b23ae24cdc2400f52fdb08a1a6ac7ec71bf9c9c76e96ee4675ebff60625af28718501047bfd87b810c2d2139b73c23bd69de66360953a642c2a330a").unwrap();
        let proof = VRFProof::from_bytes(&proof_bytes[..].to_vec()).unwrap();

        let child_block_header = StacksBlockHeader {
            version: 0x01,
            total_work: StacksWorkScore {
                burn: 234,
                work: 567,
            },
            proof: proof.clone(),
            parent_block: block.block_hash(),
            parent_microblock: microblocks[num_mblocks - 1].block_hash(),
            parent_microblock_sequence: microblocks[num_mblocks - 1].header.sequence,
            tx_merkle_root: Sha512Trunc256Sum([7u8; 32]),
            state_index_root: TrieHash([8u8; 32]),
            microblock_pubkey_hash: Hash160([9u8; 20]),
        };

        // contiguous, non-empty stream
        {
            let res = StacksChainState::validate_parent_microblock_stream(
                &block.header,
                &child_block_header,
                &microblocks,
                true,
            );
            assert!(res.is_some());

            let (cutoff, poison_opt) = res.unwrap();
            assert!(poison_opt.is_none());
            assert_eq!(cutoff, num_mblocks);
        }

        // empty stream
        {
            let mut child_block_header_empty = child_block_header.clone();
            child_block_header_empty.parent_microblock = EMPTY_MICROBLOCK_PARENT_HASH.clone();
            child_block_header_empty.parent_microblock_sequence = 0;

            let res = StacksChainState::validate_parent_microblock_stream(
                &block.header,
                &child_block_header_empty,
                &vec![],
                true,
            );
            assert!(res.is_some());

            let (cutoff, poison_opt) = res.unwrap();
            assert!(poison_opt.is_none());
            assert_eq!(cutoff, 0);
        }

        // non-empty stream, but child drops all microblocks
        {
            let mut child_block_header_empty = child_block_header.clone();
            child_block_header_empty.parent_microblock = EMPTY_MICROBLOCK_PARENT_HASH.clone();
            child_block_header_empty.parent_microblock_sequence = 0;

            let res = StacksChainState::validate_parent_microblock_stream(
                &block.header,
                &child_block_header_empty,
                &microblocks,
                true,
            );
            assert!(res.is_some());

            let (cutoff, poison_opt) = res.unwrap();
            assert!(poison_opt.is_none());
            assert_eq!(cutoff, 0);
        }

        // non-empty stream, but child drops some microblocks
        {
            for i in 0..num_mblocks - 1 {
                let mut child_block_header_trunc = child_block_header.clone();
                child_block_header_trunc.parent_microblock = microblocks[i].block_hash();
                child_block_header_trunc.parent_microblock_sequence =
                    microblocks[i].header.sequence;

                let res = StacksChainState::validate_parent_microblock_stream(
                    &block.header,
                    &child_block_header_trunc,
                    &microblocks,
                    true,
                );
                assert!(res.is_some());

                let (cutoff, poison_opt) = res.unwrap();
                assert!(poison_opt.is_none());
                assert_eq!(cutoff, i + 1);
            }
        }

        // non-empty stream, but child does not identify any block as its parent
        {
            let mut child_block_header_broken = child_block_header.clone();
            child_block_header_broken.parent_microblock = BlockHeaderHash([1u8; 32]);
            child_block_header_broken.parent_microblock_sequence = 5;

            let res = StacksChainState::validate_parent_microblock_stream(
                &block.header,
                &child_block_header_broken,
                &microblocks,
                true,
            );
            assert!(res.is_none());
        }

        // non-empty stream, but missing first microblock
        {
            let mut broken_microblocks = vec![];
            for i in 1..num_mblocks {
                broken_microblocks.push(microblocks[i].clone());
            }

            let mut new_child_block_header = child_block_header.clone();
            new_child_block_header.parent_microblock =
                resign_microblocks(&mut broken_microblocks, &privk);

            let res = StacksChainState::validate_parent_microblock_stream(
                &block.header,
                &new_child_block_header,
                &broken_microblocks,
                true,
            );
            assert!(res.is_none());
        }

        // non-empty stream, but missing intermediate microblock
        {
            let mut broken_microblocks = vec![];
            let missing = num_mblocks / 2;
            for i in 0..num_mblocks {
                if i != missing {
                    broken_microblocks.push(microblocks[i].clone());
                }
            }

            let mut new_child_block_header = child_block_header.clone();
            new_child_block_header.parent_microblock =
                resign_microblocks(&mut broken_microblocks, &privk);

            let res = StacksChainState::validate_parent_microblock_stream(
                &block.header,
                &new_child_block_header,
                &broken_microblocks,
                true,
            );
            assert!(res.is_none());
        }

        // nonempty stream, but discontiguous first microblock (doesn't connect to parent block)
        {
            let mut broken_microblocks = microblocks.clone();
            broken_microblocks[0].header.prev_block = BlockHeaderHash([1u8; 32]);

            let mut new_child_block_header = child_block_header.clone();
            new_child_block_header.parent_microblock =
                resign_microblocks(&mut broken_microblocks, &privk);

            let res = StacksChainState::validate_parent_microblock_stream(
                &block.header,
                &new_child_block_header,
                &broken_microblocks,
                true,
            );
            assert!(res.is_none());
        }

        // nonempty stream, but discontiguous first microblock (wrong sequence)
        {
            let mut broken_microblocks = microblocks.clone();
            broken_microblocks[0].header.sequence = 1;

            let mut new_child_block_header = child_block_header.clone();
            new_child_block_header.parent_microblock =
                resign_microblocks(&mut broken_microblocks, &privk);

            let res = StacksChainState::validate_parent_microblock_stream(
                &block.header,
                &new_child_block_header,
                &broken_microblocks,
                true,
            );
            assert!(res.is_none());
        }

        // nonempty stream, but discontiguous hash chain
        {
            let mut broken_microblocks = microblocks.clone();

            let mut new_child_block_header = child_block_header.clone();

            for i in 0..broken_microblocks.len() {
                broken_microblocks[i].header.signature = MessageSignature([0u8; 65]);
                broken_microblocks[i].sign(&privk).unwrap();
                if i + 1 < broken_microblocks.len() {
                    if i != num_mblocks / 2 {
                        broken_microblocks[i + 1].header.prev_block =
                            broken_microblocks[i].block_hash();
                    } else {
                        broken_microblocks[i + 1].header.prev_block = BlockHeaderHash([1u8; 32]);
                    }
                }
            }
            let l = broken_microblocks.len();
            new_child_block_header.parent_microblock = broken_microblocks[l - 1].block_hash();

            let res = StacksChainState::validate_parent_microblock_stream(
                &block.header,
                &new_child_block_header,
                &broken_microblocks,
                true,
            );
            assert!(res.is_none());
        }

        // nonempty string, but bad signature
        {
            let mut broken_microblocks = microblocks.clone();
            broken_microblocks[num_mblocks / 2].header.signature = MessageSignature([1u8; 65]);

            let res = StacksChainState::validate_parent_microblock_stream(
                &block.header,
                &child_block_header,
                &broken_microblocks,
                true,
            );
            assert!(res.is_none());
        }

        // deliberate miner fork
        {
            let mut broken_microblocks = microblocks.clone();
            let mut forked_microblocks = vec![];

            let mut new_child_block_header = child_block_header.clone();
            let mut conflicting_microblock = microblocks[0].clone();

            for i in 0..broken_microblocks.len() {
                broken_microblocks[i].header.signature = MessageSignature([0u8; 65]);
                broken_microblocks[i].sign(&privk).unwrap();
                if i + 1 < broken_microblocks.len() {
                    broken_microblocks[i + 1].header.prev_block =
                        broken_microblocks[i].block_hash();
                }

                forked_microblocks.push(broken_microblocks[i].clone());
                if i == num_mblocks / 2 {
                    conflicting_microblock = broken_microblocks[i].clone();

                    let extra_tx = {
                        let auth = TransactionAuth::from_p2pkh(&privk).unwrap();
                        let tx_smart_contract = StacksTransaction::new(
                            TransactionVersion::Testnet,
                            auth.clone(),
                            TransactionPayload::new_smart_contract(
                                &"name-contract".to_string(),
                                &format!("conflicting smart contract {}", i),
                                None,
                            )
                            .unwrap(),
                        );
                        let mut tx_signer = StacksTransactionSigner::new(&tx_smart_contract);
                        tx_signer.sign_origin(&privk).unwrap();
                        tx_signer.get_tx().unwrap()
                    };

                    conflicting_microblock.txs.push(extra_tx);

                    let txid_vecs = conflicting_microblock
                        .txs
                        .iter()
                        .map(|tx| tx.txid().as_bytes().to_vec())
                        .collect();

                    let merkle_tree = MerkleTree::<Sha512Trunc256Sum>::new(&txid_vecs);

                    conflicting_microblock.header.tx_merkle_root = merkle_tree.root();

                    conflicting_microblock.sign(&privk).unwrap();
                    forked_microblocks.push(conflicting_microblock.clone());
                }
            }

            let l = broken_microblocks.len();
            new_child_block_header.parent_microblock = broken_microblocks[l - 1].block_hash();

            let res = StacksChainState::validate_parent_microblock_stream(
                &block.header,
                &child_block_header,
                &forked_microblocks,
                true,
            );
            assert!(res.is_some());

            let (cutoff, poison_opt) = res.unwrap();
            assert_eq!(cutoff, num_mblocks / 2);
            assert!(poison_opt.is_some());

            let poison = poison_opt.unwrap();
            match poison {
                TransactionPayload::PoisonMicroblock(ref h1, ref h2) => {
                    assert_eq!(*h2, forked_microblocks[num_mblocks / 2].header);
                    assert_eq!(*h1, conflicting_microblock.header);
                }
                _ => {
                    assert!(false);
                }
            }
        }
    }

    #[test]
    fn stacks_db_staging_block_load_store_accept_attachable() {
        let mut chainstate = instantiate_chainstate(false, 0x80000000, function_name!());
        let privk = StacksPrivateKey::from_hex(
            "eb05c83546fdd2c79f10f5ad5434a90dd28f7e3acb7c092157aa1bc3656b012c01",
        )
        .unwrap();

        let mut block_1 = make_empty_coinbase_block(&privk);
        let mut block_2 = make_empty_coinbase_block(&privk);
        let mut block_3 = make_empty_coinbase_block(&privk);
        let mut block_4 = make_empty_coinbase_block(&privk);

        block_1.header.parent_block = FIRST_STACKS_BLOCK_HASH;
        block_2.header.parent_block = block_1.block_hash();
        block_3.header.parent_block = block_2.block_hash();
        block_4.header.parent_block = block_3.block_hash();

        let consensus_hashes = vec![
            ConsensusHash([2u8; 20]),
            ConsensusHash([3u8; 20]),
            ConsensusHash([4u8; 20]),
            ConsensusHash([5u8; 20]),
        ];

        let parent_consensus_hashes = vec![
            FIRST_BURNCHAIN_CONSENSUS_HASH,
            ConsensusHash([2u8; 20]),
            ConsensusHash([3u8; 20]),
            ConsensusHash([4u8; 20]),
        ];

        let blocks = &[&block_1, &block_2, &block_3, &block_4];

        // store each block
        for ((block, consensus_hash), parent_consensus_hash) in blocks
            .iter()
            .zip(&consensus_hashes)
            .zip(&parent_consensus_hashes)
        {
            assert!(StacksChainState::load_staging_block_data(
                &chainstate.db(),
                &chainstate.blocks_path,
                consensus_hash,
                &block.block_hash()
            )
            .unwrap()
            .is_none());
            store_staging_block(
                &mut chainstate,
                consensus_hash,
                block,
                parent_consensus_hash,
                1,
                2,
            );
            assert_block_staging_not_processed(&mut chainstate, consensus_hash, block);
        }

        // first block is attachable, but all the rest are not
        assert_eq!(
            StacksChainState::load_staging_block(
                &chainstate.db(),
                &chainstate.blocks_path,
                &consensus_hashes[0],
                &block_1.block_hash()
            )
            .unwrap()
            .unwrap()
            .attachable,
            true
        );

        for (block, consensus_hash) in blocks[1..].iter().zip(&consensus_hashes[1..]) {
            assert_eq!(
                StacksChainState::load_staging_block(
                    &chainstate.db(),
                    &chainstate.blocks_path,
                    consensus_hash,
                    &block.block_hash()
                )
                .unwrap()
                .unwrap()
                .attachable,
                false
            );
        }

        // process all blocks, and check that processing a parent makes the child attachable
        for (i, (block, consensus_hash)) in blocks.iter().zip(&consensus_hashes).enumerate() {
            // child block is not attachable
            if i + 1 < consensus_hashes.len() {
                let child_consensus_hash = &consensus_hashes[i + 1];
                let child_block = &blocks[i + 1];
                assert_eq!(
                    StacksChainState::load_staging_block(
                        &chainstate.db(),
                        &chainstate.blocks_path,
                        child_consensus_hash,
                        &child_block.block_hash()
                    )
                    .unwrap()
                    .unwrap()
                    .attachable,
                    false
                );
            }

            // block not stored yet
            assert_block_not_stored(&mut chainstate, consensus_hash, block);

            set_block_processed(&mut chainstate, consensus_hash, &block.block_hash(), true);

            // block is now stored
            assert_block_stored_not_staging(&mut chainstate, consensus_hash, block);

            // child block is attachable
            if i + 1 < consensus_hashes.len() {
                let child_consensus_hash = &consensus_hashes[i + 1];
                let child_block = &blocks[i + 1];
                assert_eq!(
                    StacksChainState::load_staging_block(
                        &chainstate.db(),
                        &chainstate.blocks_path,
                        child_consensus_hash,
                        &child_block.block_hash()
                    )
                    .unwrap()
                    .unwrap()
                    .attachable,
                    true
                );
            }
        }
    }

    #[test]
    fn stacks_db_staging_block_load_store_accept_attachable_reversed() {
        let mut chainstate = instantiate_chainstate(false, 0x80000000, function_name!());
        let privk = StacksPrivateKey::from_hex(
            "eb05c83546fdd2c79f10f5ad5434a90dd28f7e3acb7c092157aa1bc3656b012c01",
        )
        .unwrap();

        let mut block_1 = make_empty_coinbase_block(&privk);
        let mut block_2 = make_empty_coinbase_block(&privk);
        let mut block_3 = make_empty_coinbase_block(&privk);
        let mut block_4 = make_empty_coinbase_block(&privk);

        block_1.header.parent_block = FIRST_STACKS_BLOCK_HASH;
        block_2.header.parent_block = block_1.block_hash();
        block_3.header.parent_block = block_2.block_hash();
        block_4.header.parent_block = block_3.block_hash();

        let consensus_hashes = vec![
            ConsensusHash([2u8; 20]),
            ConsensusHash([3u8; 20]),
            ConsensusHash([4u8; 20]),
            ConsensusHash([5u8; 20]),
        ];

        let parent_consensus_hashes = vec![
            FIRST_BURNCHAIN_CONSENSUS_HASH,
            ConsensusHash([2u8; 20]),
            ConsensusHash([3u8; 20]),
            ConsensusHash([4u8; 20]),
        ];

        let blocks = &[&block_1, &block_2, &block_3, &block_4];

        // store each block, in reverse order!
        for ((block, consensus_hash), parent_consensus_hash) in blocks
            .iter()
            .zip(&consensus_hashes)
            .zip(&parent_consensus_hashes)
            .rev()
        {
            assert!(StacksChainState::load_staging_block_data(
                &chainstate.db(),
                &chainstate.blocks_path,
                consensus_hash,
                &block.block_hash()
            )
            .unwrap()
            .is_none());
            store_staging_block(
                &mut chainstate,
                consensus_hash,
                block,
                parent_consensus_hash,
                1,
                2,
            );
            assert_block_staging_not_processed(&mut chainstate, consensus_hash, block);
        }

        // first block is accepted, but all the rest are not
        assert_eq!(
            StacksChainState::load_staging_block(
                &chainstate.db(),
                &chainstate.blocks_path,
                &consensus_hashes[0],
                &block_1.block_hash()
            )
            .unwrap()
            .unwrap()
            .attachable,
            true
        );

        for (block, consensus_hash) in blocks[1..].iter().zip(&consensus_hashes[1..]) {
            assert_eq!(
                StacksChainState::load_staging_block(
                    &chainstate.db(),
                    &chainstate.blocks_path,
                    consensus_hash,
                    &block.block_hash()
                )
                .unwrap()
                .unwrap()
                .attachable,
                false
            );
        }

        // process all blocks, and check that processing a parent makes the child attachable
        for (i, (block, consensus_hash)) in blocks.iter().zip(&consensus_hashes).enumerate() {
            // child block is not attachable
            if i + 1 < consensus_hashes.len() {
                let child_consensus_hash = &consensus_hashes[i + 1];
                let child_block = &blocks[i + 1];
                assert_eq!(
                    StacksChainState::load_staging_block(
                        &chainstate.db(),
                        &chainstate.blocks_path,
                        child_consensus_hash,
                        &child_block.block_hash()
                    )
                    .unwrap()
                    .unwrap()
                    .attachable,
                    false
                );
            }

            // block not stored yet
            assert_block_not_stored(&mut chainstate, consensus_hash, block);

            set_block_processed(&mut chainstate, consensus_hash, &block.block_hash(), true);

            // block is now stored
            assert_block_stored_not_staging(&mut chainstate, consensus_hash, block);

            // child block is attachable
            if i + 1 < consensus_hashes.len() {
                let child_consensus_hash = &consensus_hashes[i + 1];
                let child_block = &blocks[i + 1];
                assert_eq!(
                    StacksChainState::load_staging_block(
                        &chainstate.db(),
                        &chainstate.blocks_path,
                        child_consensus_hash,
                        &child_block.block_hash()
                    )
                    .unwrap()
                    .unwrap()
                    .attachable,
                    true
                );
            }
        }
    }

    #[test]
    fn stacks_db_staging_block_load_store_accept_attachable_fork() {
        let mut chainstate = instantiate_chainstate(false, 0x80000000, function_name!());
        let privk = StacksPrivateKey::from_hex(
            "eb05c83546fdd2c79f10f5ad5434a90dd28f7e3acb7c092157aa1bc3656b012c01",
        )
        .unwrap();

        let mut block_1 = make_empty_coinbase_block(&privk);
        let mut block_2 = make_empty_coinbase_block(&privk);
        let mut block_3 = make_empty_coinbase_block(&privk);
        let mut block_4 = make_empty_coinbase_block(&privk);

        //            block_3 -- block_4
        // block_1 --/
        //           \
        //            block_2
        //
        // storing block_1 to staging renders block_2 and block_3 unattachable
        // processing and accepting block_1 renders both block_2 and block_3 attachable again

        block_1.header.parent_block = FIRST_STACKS_BLOCK_HASH;
        block_2.header.parent_block = block_1.block_hash();
        block_3.header.parent_block = block_1.block_hash();
        block_4.header.parent_block = block_3.block_hash();

        let consensus_hashes = vec![
            ConsensusHash([2u8; 20]),
            ConsensusHash([3u8; 20]),
            ConsensusHash([4u8; 20]),
            ConsensusHash([5u8; 20]),
        ];

        let parent_consensus_hashes = vec![
            FIRST_BURNCHAIN_CONSENSUS_HASH,
            ConsensusHash([2u8; 20]),
            ConsensusHash([3u8; 20]),
            ConsensusHash([4u8; 20]),
        ];

        let blocks = &[&block_1, &block_2, &block_3, &block_4];

        // store each block in reverse order, except for block_1
        for ((block, consensus_hash), parent_consensus_hash) in blocks[1..]
            .iter()
            .zip(&consensus_hashes[1..])
            .zip(&parent_consensus_hashes[1..])
            .rev()
        {
            assert!(StacksChainState::load_staging_block_data(
                &chainstate.db(),
                &chainstate.blocks_path,
                consensus_hash,
                &block.block_hash()
            )
            .unwrap()
            .is_none());
            store_staging_block(
                &mut chainstate,
                consensus_hash,
                block,
                parent_consensus_hash,
                1,
                2,
            );
            assert_block_staging_not_processed(&mut chainstate, consensus_hash, block);
        }

        // blocks 2, 3, and 4 are not attachable since block 1 isn't in staging_blocks
        for (block, consensus_hash) in [&block_2, &block_3, &block_4].iter().zip(&[
            &consensus_hashes[1],
            &consensus_hashes[2],
            &consensus_hashes[3],
        ]) {
            assert_eq!(
                StacksChainState::load_staging_block(
                    &chainstate.db(),
                    &chainstate.blocks_path,
                    consensus_hash,
                    &block.block_hash()
                )
                .unwrap()
                .unwrap()
                .attachable,
                false
            );
        }

        // store block 1
        assert!(StacksChainState::load_staging_block_data(
            &chainstate.db(),
            &chainstate.blocks_path,
            &consensus_hashes[0],
            &block_1.block_hash()
        )
        .unwrap()
        .is_none());
        store_staging_block(
            &mut chainstate,
            &consensus_hashes[0],
            &block_1,
            &parent_consensus_hashes[0],
            1,
            2,
        );
        assert_block_staging_not_processed(&mut chainstate, &consensus_hashes[0], &block_1);

        // first block is attachable
        assert_eq!(
            StacksChainState::load_staging_block(
                &chainstate.db(),
                &chainstate.blocks_path,
                &consensus_hashes[0],
                &block_1.block_hash()
            )
            .unwrap()
            .unwrap()
            .attachable,
            true
        );

        // blocks 2 and 3 are not attachable
        for (block, consensus_hash) in [&block_2, &block_3]
            .iter()
            .zip(&[&consensus_hashes[1], &consensus_hashes[2]])
        {
            assert_eq!(
                StacksChainState::load_staging_block(
                    &chainstate.db(),
                    &chainstate.blocks_path,
                    consensus_hash,
                    &block.block_hash()
                )
                .unwrap()
                .unwrap()
                .attachable,
                false
            );
        }

        // process block 1, and confirm that it makes block 2 and 3 attachable
        assert_block_not_stored(&mut chainstate, &consensus_hashes[0], &block_1);
        set_block_processed(
            &mut chainstate,
            &consensus_hashes[0],
            &block_1.block_hash(),
            true,
        );
        assert_block_stored_not_staging(&mut chainstate, &consensus_hashes[0], &block_1);

        // now block 2 and 3 are attachable
        for (block, consensus_hash) in blocks[1..3].iter().zip(&consensus_hashes[1..3]) {
            assert_eq!(
                StacksChainState::load_staging_block(
                    &chainstate.db(),
                    &chainstate.blocks_path,
                    consensus_hash,
                    &block.block_hash()
                )
                .unwrap()
                .unwrap()
                .attachable,
                true
            );
        }

        // and block 4 is still not
        assert_eq!(
            StacksChainState::load_staging_block(
                &chainstate.db(),
                &chainstate.blocks_path,
                &consensus_hashes[3],
                &block_4.block_hash()
            )
            .unwrap()
            .unwrap()
            .attachable,
            false
        );
    }

    #[test]
    fn stacks_db_staging_microblocks_multiple_descendants() {
        // multiple anchored blocks build off of different microblock parents
        let mut chainstate = instantiate_chainstate(false, 0x80000000, function_name!());
        let privk = StacksPrivateKey::from_hex(
            "eb05c83546fdd2c79f10f5ad5434a90dd28f7e3acb7c092157aa1bc3656b012c01",
        )
        .unwrap();

        let block_1 = make_empty_coinbase_block(&privk);
        let mut block_2 = make_empty_coinbase_block(&privk);
        let mut block_3 = make_empty_coinbase_block(&privk);
        let mut block_4 = make_empty_coinbase_block(&privk);

        let mut mblocks = make_sample_microblock_stream(&privk, &block_1.block_hash());
        mblocks.truncate(3);

        //
        //
        // block_1 --> mblocks[0] --> mblocks[1] --> mblocks[2] --> block_4
        //             \              \
        //              block_2        block_3
        //

        block_2.header.parent_block = block_1.block_hash();
        block_3.header.parent_block = block_1.block_hash();
        block_4.header.parent_block = block_1.block_hash();

        block_2.header.parent_microblock = mblocks[0].block_hash();
        block_2.header.parent_microblock_sequence = mblocks[0].header.sequence;

        block_3.header.parent_microblock = mblocks[1].block_hash();
        block_3.header.parent_microblock_sequence = mblocks[1].header.sequence;

        block_4.header.parent_microblock = mblocks[2].block_hash();
        block_4.header.parent_microblock_sequence = mblocks[2].header.sequence;

        let consensus_hashes = vec![
            ConsensusHash([2u8; 20]),
            ConsensusHash([3u8; 20]),
            ConsensusHash([4u8; 20]),
            ConsensusHash([5u8; 20]),
        ];

        let parent_consensus_hash = ConsensusHash([1u8; 20]);

        let blocks = &[&block_1, &block_2, &block_3, &block_4];

        // store all microblocks to staging
        for mblock in mblocks.iter() {
            store_staging_microblock(
                &mut chainstate,
                &consensus_hashes[0],
                &blocks[0].block_hash(),
                mblock,
            );
        }

        // store block 1 to staging
        assert!(StacksChainState::load_staging_block_data(
            &chainstate.db(),
            &chainstate.blocks_path,
            &consensus_hashes[0],
            &blocks[0].block_hash()
        )
        .unwrap()
        .is_none());
        store_staging_block(
            &mut chainstate,
            &consensus_hashes[0],
            &blocks[0],
            &parent_consensus_hash,
            1,
            2,
        );
        assert_block_staging_not_processed(&mut chainstate, &consensus_hashes[0], &blocks[0]);

        set_block_processed(
            &mut chainstate,
            &consensus_hashes[0],
            &blocks[0].block_hash(),
            true,
        );
        assert_block_stored_not_staging(&mut chainstate, &consensus_hashes[0], &blocks[0]);

        // process and store blocks 1 and N, as well as microblocks in-between
        let len = blocks.len();
        for i in 1..len {
            // this is what happens at the end of append_block()
            // store block to staging and process it
            assert!(StacksChainState::load_staging_block_data(
                &chainstate.db(),
                &chainstate.blocks_path,
                &consensus_hashes[i],
                &blocks[i].block_hash()
            )
            .unwrap()
            .is_none());
            store_staging_block(
                &mut chainstate,
                &consensus_hashes[i],
                &blocks[i],
                &consensus_hashes[0],
                1,
                2,
            );
            assert_block_staging_not_processed(&mut chainstate, &consensus_hashes[i], &blocks[i]);

            set_block_processed(
                &mut chainstate,
                &consensus_hashes[i],
                &blocks[i].block_hash(),
                true,
            );

            // set different parts of this stream as confirmed
            set_microblocks_processed(
                &mut chainstate,
                &consensus_hashes[i],
                &blocks[i].block_hash(),
                &blocks[i].header.parent_microblock,
            );

            assert_block_stored_not_staging(&mut chainstate, &consensus_hashes[i], &blocks[i]);

            let mblocks_confirmed = StacksChainState::load_processed_microblock_stream_fork(
                &chainstate.db(),
                &consensus_hashes[0],
                &blocks[0].block_hash(),
                &blocks[i].header.parent_microblock,
            )
            .unwrap()
            .unwrap();
            assert_eq!(mblocks_confirmed.as_slice(), &mblocks[0..i]);
        }
    }

    #[test]
    fn stacks_db_staging_blocks_orphaned() {
        let mut chainstate = instantiate_chainstate(false, 0x80000000, function_name!());
        let privk = StacksPrivateKey::from_hex(
            "eb05c83546fdd2c79f10f5ad5434a90dd28f7e3acb7c092157aa1bc3656b012c01",
        )
        .unwrap();

        let block_1 = make_empty_coinbase_block(&privk);
        let block_2 = make_empty_coinbase_block(&privk);
        let block_3 = make_empty_coinbase_block(&privk);
        let block_4 = make_empty_coinbase_block(&privk);

        let mut blocks = vec![block_1, block_2, block_3, block_4];

        let mut microblocks = vec![];

        for i in 0..blocks.len() {
            // make a sample microblock stream for block i
            let mut mblocks = make_sample_microblock_stream(&privk, &blocks[i].block_hash());
            mblocks.truncate(3);

            if i + 1 < blocks.len() {
                blocks[i + 1].header.parent_block = blocks[i].block_hash();
                blocks[i + 1].header.parent_microblock = mblocks[2].block_hash();
                blocks[i + 1].header.parent_microblock_sequence = mblocks[2].header.sequence;
            }

            microblocks.push(mblocks);
        }

        let consensus_hashes = vec![
            ConsensusHash([2u8; 20]),
            ConsensusHash([3u8; 20]),
            ConsensusHash([4u8; 20]),
            ConsensusHash([5u8; 20]),
        ];

        let parent_consensus_hashes = vec![
            ConsensusHash([1u8; 20]),
            ConsensusHash([2u8; 20]),
            ConsensusHash([3u8; 20]),
            ConsensusHash([4u8; 20]),
        ];

        // store all microblocks to staging
        for ((block, consensus_hash), mblocks) in
            blocks.iter().zip(&consensus_hashes).zip(&microblocks)
        {
            for mblock in mblocks {
                store_staging_microblock(
                    &mut chainstate,
                    consensus_hash,
                    &block.block_hash(),
                    mblock,
                );
                assert!(StacksChainState::load_staging_microblock(
                    &chainstate.db(),
                    consensus_hash,
                    &block.block_hash(),
                    &mblock.block_hash()
                )
                .unwrap()
                .is_some());
            }
        }

        // store blocks to staging
        for i in 0..blocks.len() {
            assert!(StacksChainState::load_staging_block_data(
                &chainstate.db(),
                &chainstate.blocks_path,
                &consensus_hashes[i],
                &blocks[i].block_hash()
            )
            .unwrap()
            .is_none());
            store_staging_block(
                &mut chainstate,
                &consensus_hashes[i],
                &blocks[i],
                &parent_consensus_hashes[i],
                1,
                2,
            );
            assert_block_staging_not_processed(&mut chainstate, &consensus_hashes[i], &blocks[i]);
        }

        // reject block 1
        set_block_processed(
            &mut chainstate,
            &consensus_hashes[0],
            &blocks[0].block_hash(),
            false,
        );

        // destroy all descendants
        for i in 0..blocks.len() {
            // confirm that block i is deleted, as are its microblocks
            assert_block_stored_rejected(&mut chainstate, &consensus_hashes[i], &blocks[i]);

            // block i's microblocks should all be marked as processed, orphaned, and deleted
            for mblock in microblocks[i].iter() {
                assert!(StacksChainState::load_staging_microblock(
                    &chainstate.db(),
                    &consensus_hashes[i],
                    &blocks[i].block_hash(),
                    &mblock.block_hash()
                )
                .unwrap()
                .is_none());

                assert!(StacksChainState::load_staging_microblock_bytes(
                    &chainstate.db(),
                    &mblock.block_hash()
                )
                .unwrap()
                .is_none());
            }

            if i + 1 < blocks.len() {
                // block i+1 should be marked as an orphan, but its data should still be there
                assert!(StacksChainState::load_staging_block(
                    &chainstate.db(),
                    &chainstate.blocks_path,
                    &consensus_hashes[i + 1],
                    &blocks[i + 1].block_hash()
                )
                .unwrap()
                .is_none());
                assert!(
                    StacksChainState::load_block_bytes(
                        &chainstate.blocks_path,
                        &consensus_hashes[i + 1],
                        &blocks[i + 1].block_hash()
                    )
                    .unwrap()
                    .unwrap()
                    .len()
                        > 0
                );

                for mblock in microblocks[i + 1].iter() {
                    let staging_mblock = StacksChainState::load_staging_microblock(
                        &chainstate.db(),
                        &consensus_hashes[i + 1],
                        &blocks[i + 1].block_hash(),
                        &mblock.block_hash(),
                    )
                    .unwrap()
                    .unwrap();
                    assert!(!staging_mblock.processed);
                    assert!(!staging_mblock.orphaned);
                    assert!(staging_mblock.block_data.len() > 0);
                }
            }

            // process next orphan block (should be block i+1)
            let res = process_next_orphaned_staging_block(&mut chainstate);

            if i < blocks.len() - 1 {
                // have more to do
                assert!(res);
            } else {
                // should be done
                assert!(!res);
            }
        }
    }

    #[test]
    fn stacks_db_drop_staging_microblocks() {
        let mut chainstate = instantiate_chainstate(false, 0x80000000, function_name!());
        let privk = StacksPrivateKey::from_hex(
            "eb05c83546fdd2c79f10f5ad5434a90dd28f7e3acb7c092157aa1bc3656b012c01",
        )
        .unwrap();

        let block = make_empty_coinbase_block(&privk);
        let mut mblocks = make_sample_microblock_stream(&privk, &block.block_hash());
        mblocks.truncate(3);

        let consensus_hash = ConsensusHash([2u8; 20]);
        let parent_consensus_hash = ConsensusHash([1u8; 20]);

        // store microblocks to staging
        for mblock in mblocks.iter() {
            store_staging_microblock(
                &mut chainstate,
                &consensus_hash,
                &block.block_hash(),
                mblock,
            );
            assert!(StacksChainState::load_staging_microblock(
                &chainstate.db(),
                &consensus_hash,
                &block.block_hash(),
                &mblock.block_hash()
            )
            .unwrap()
            .is_some());
        }

        // store block to staging
        assert!(StacksChainState::load_staging_block_data(
            &chainstate.db(),
            &chainstate.blocks_path,
            &consensus_hash,
            &block.block_hash()
        )
        .unwrap()
        .is_none());
        store_staging_block(
            &mut chainstate,
            &consensus_hash,
            &block,
            &parent_consensus_hash,
            1,
            2,
        );
        assert_block_staging_not_processed(&mut chainstate, &consensus_hash, &block);

        // drop microblocks
        let len = mblocks.len();
        for i in 0..len {
            drop_staging_microblocks(
                &mut chainstate,
                &consensus_hash,
                &block.block_hash(),
                &mblocks[len - i - 1].block_hash(),
            );
            if i < len - 1 {
                assert_eq!(
                    StacksChainState::load_descendant_staging_microblock_stream(
                        &chainstate.db(),
                        &StacksBlockHeader::make_index_block_hash(
                            &consensus_hash,
                            &block.block_hash()
                        ),
                        0,
                        u16::MAX
                    )
                    .unwrap()
                    .unwrap()
                    .as_slice(),
                    &mblocks[0..len - i - 1]
                );
            } else {
                // last time we do this, there will be no more stream
                assert!(StacksChainState::load_descendant_staging_microblock_stream(
                    &chainstate.db(),
                    &StacksBlockHeader::make_index_block_hash(&consensus_hash, &block.block_hash()),
                    0,
                    u16::MAX
                )
                .unwrap()
                .is_none());
            }
        }
    }

    #[test]
    fn stacks_db_has_blocks_and_microblocks() {
        let mut chainstate = instantiate_chainstate(false, 0x80000000, function_name!());
        let privk = StacksPrivateKey::from_hex(
            "eb05c83546fdd2c79f10f5ad5434a90dd28f7e3acb7c092157aa1bc3656b012c01",
        )
        .unwrap();

        let block = make_empty_coinbase_block(&privk);
        let mut mblocks = make_sample_microblock_stream(&privk, &block.block_hash());
        mblocks.truncate(3);

        let mut child_block = make_empty_coinbase_block(&privk);

        child_block.header.parent_block = block.block_hash();
        child_block.header.parent_microblock = mblocks.last().as_ref().unwrap().block_hash();
        child_block.header.parent_microblock_sequence =
            mblocks.last().as_ref().unwrap().header.sequence;

        let consensus_hash = ConsensusHash([2u8; 20]);
        let parent_consensus_hash = ConsensusHash([1u8; 20]);
        let child_consensus_hash = ConsensusHash([3u8; 20]);

        let index_block_header =
            StacksBlockHeader::make_index_block_hash(&consensus_hash, &block.block_hash());
        assert!(
            !StacksChainState::has_block_indexed(&chainstate.blocks_path, &index_block_header)
                .unwrap()
        );
        assert!(!chainstate
            .has_microblocks_indexed(&index_block_header)
            .unwrap());

        let child_index_block_header = StacksBlockHeader::make_index_block_hash(
            &child_consensus_hash,
            &child_block.block_hash(),
        );
        assert!(!StacksChainState::has_block_indexed(
            &chainstate.blocks_path,
            &child_index_block_header
        )
        .unwrap());
        assert!(!chainstate
            .has_microblocks_indexed(&child_index_block_header)
            .unwrap());

        assert_eq!(
            StacksChainState::stream_microblock_get_info(&chainstate.db(), &index_block_header)
                .unwrap()
                .len(),
            0
        );

        // store microblocks to staging
        for (i, mblock) in mblocks.iter().enumerate() {
            assert!(StacksChainState::stream_microblock_get_rowid(
                &chainstate.db(),
                &index_block_header,
                &mblock.header.block_hash(),
            )
            .unwrap()
            .is_none());

            store_staging_microblock(
                &mut chainstate,
                &consensus_hash,
                &block.block_hash(),
                mblock,
            );
            assert!(StacksChainState::load_staging_microblock(
                &chainstate.db(),
                &consensus_hash,
                &block.block_hash(),
                &mblock.block_hash()
            )
            .unwrap()
            .is_some());

            assert!(chainstate
                .has_microblocks_indexed(&index_block_header)
                .unwrap());
            assert!(StacksChainState::stream_microblock_get_rowid(
                &chainstate.db(),
                &index_block_header,
                &mblock.header.block_hash(),
            )
            .unwrap()
            .is_some());

            assert!(!StacksChainState::has_block_indexed(
                &chainstate.blocks_path,
                &index_block_header
            )
            .unwrap());

            let mblock_info =
                StacksChainState::stream_microblock_get_info(&chainstate.db(), &index_block_header)
                    .unwrap();
            assert_eq!(mblock_info.len(), i + 1);

            let last_mblock_info = mblock_info.last().unwrap();
            assert_eq!(last_mblock_info.consensus_hash, consensus_hash);
            assert_eq!(last_mblock_info.anchored_block_hash, block.block_hash());
            assert_eq!(last_mblock_info.microblock_hash, mblock.block_hash());
            assert_eq!(last_mblock_info.sequence, mblock.header.sequence);
            assert!(!last_mblock_info.processed);
            assert!(!last_mblock_info.orphaned);
            assert_eq!(last_mblock_info.block_data.len(), 0);
        }

        // store block to staging
        store_staging_block(
            &mut chainstate,
            &consensus_hash,
            &block,
            &parent_consensus_hash,
            1,
            2,
        );
        store_staging_block(
            &mut chainstate,
            &child_consensus_hash,
            &child_block,
            &consensus_hash,
            1,
            2,
        );

        assert!(
            StacksChainState::has_block_indexed(&chainstate.blocks_path, &index_block_header)
                .unwrap()
        );
        assert!(StacksChainState::has_block_indexed(
            &chainstate.blocks_path,
            &child_index_block_header
        )
        .unwrap());

        // accept it
        set_block_processed(&mut chainstate, &consensus_hash, &block.block_hash(), true);
        assert!(
            StacksChainState::has_block_indexed(&chainstate.blocks_path, &index_block_header)
                .unwrap()
        );
        set_block_processed(
            &mut chainstate,
            &child_consensus_hash,
            &child_block.block_hash(),
            true,
        );
        assert!(StacksChainState::has_block_indexed(
            &chainstate.blocks_path,
            &child_index_block_header
        )
        .unwrap());

        for i in 0..mblocks.len() {
            assert!(StacksChainState::stream_microblock_get_rowid(
                &chainstate.db(),
                &index_block_header,
                &mblocks[i].block_hash(),
            )
            .unwrap()
            .is_some());

            // set different parts of this stream as confirmed
            set_microblocks_processed(
                &mut chainstate,
                &child_consensus_hash,
                &child_block.block_hash(),
                &mblocks[i].block_hash(),
            );
            assert!(chainstate
                .has_microblocks_indexed(&index_block_header)
                .unwrap());

            let mblock_info =
                StacksChainState::stream_microblock_get_info(&chainstate.db(), &index_block_header)
                    .unwrap();
            assert_eq!(mblock_info.len(), mblocks.len());

            let this_mblock_info = &mblock_info[i];
            test_debug!("Pass {} (seq {})", &i, &this_mblock_info.sequence);

            assert_eq!(this_mblock_info.consensus_hash, consensus_hash);
            assert_eq!(this_mblock_info.anchored_block_hash, block.block_hash());
            assert_eq!(this_mblock_info.microblock_hash, mblocks[i].block_hash());
            assert_eq!(this_mblock_info.sequence, mblocks[i].header.sequence);
            assert!(this_mblock_info.processed);
            assert!(!this_mblock_info.orphaned);
            assert_eq!(this_mblock_info.block_data.len(), 0);
        }
    }

    pub fn decode_microblock_stream(mblock_bytes: &Vec<u8>) -> Vec<StacksMicroblock> {
        // decode stream
        let mut mblock_ptr = mblock_bytes.as_slice();
        let mut mblocks = vec![];
        loop {
            test_debug!("decoded {}", mblocks.len());
            {
                let mut debug_reader = LogReader::from_reader(&mut mblock_ptr);
                let next_mblock = StacksMicroblock::consensus_deserialize(&mut debug_reader)
                    .map_err(|e| {
                        eprintln!("Failed to decode microblock {}: {:?}", mblocks.len(), &e);
                        eprintln!("Bytes consumed:");
                        for buf in debug_reader.log().iter() {
                            eprintln!("  {}", to_hex(buf));
                        }
                        assert!(false);
                        unreachable!();
                    })
                    .unwrap();
                mblocks.push(next_mblock);
            }
            if mblock_ptr.len() == 0 {
                break;
            }
        }
        mblocks
    }

    #[test]
    fn stacks_db_get_blocks_inventory() {
        let mut chainstate = instantiate_chainstate(false, 0x80000000, function_name!());

        let mut blocks: Vec<StacksBlock> = vec![];
        let mut privks = vec![];
        let mut microblocks = vec![];
        let mut consensus_hashes = vec![];
        let mut parent_consensus_hashes = vec![];

        for i in 0..32 {
            test_debug!("Making block {}", i);
            let privk = StacksPrivateKey::new();
            let block = make_empty_coinbase_block(&privk);

            blocks.push(block);
            privks.push(privk);

            let bhh = ConsensusHash([((i + 1) as u8); 20]);
            consensus_hashes.push(bhh);

            let parent_bhh = ConsensusHash([(i as u8); 20]);
            parent_consensus_hashes.push(parent_bhh);
        }

        for i in 0..blocks.len() {
            test_debug!("Making microblock stream {}", i);
            // make a sample microblock stream for block i
            let mut mblocks = make_sample_microblock_stream(&privks[i], &blocks[i].block_hash());
            mblocks.truncate(3);

            if i + 1 < blocks.len() {
                blocks[i + 1].header.parent_block = blocks[i].block_hash();
                blocks[i + 1].header.parent_microblock = mblocks[2].block_hash();
                blocks[i + 1].header.parent_microblock_sequence = mblocks[2].header.sequence;
            }

            microblocks.push(mblocks);
        }

        let block_hashes: Vec<BlockHeaderHash> =
            blocks.iter().map(|ref b| b.block_hash()).collect();
        let header_hashes_all: Vec<(ConsensusHash, Option<BlockHeaderHash>)> = consensus_hashes
            .iter()
            .zip(block_hashes.iter())
            .map(|(ref burn, ref block)| ((*burn).clone(), Some((*block).clone())))
            .collect();

        // nothing is stored, so our inventory should be empty
        let block_inv_all = chainstate.get_blocks_inventory(&header_hashes_all).unwrap();

        assert_eq!(block_inv_all.bitlen as usize, block_hashes.len());
        for i in 0..blocks.len() {
            assert!(!block_inv_all.has_ith_block(i as u16));
            assert!(!block_inv_all.has_ith_microblock_stream(i as u16));
        }

        // store all microblocks to staging
        for (i, ((block, consensus_hash), mblocks)) in blocks
            .iter()
            .zip(&consensus_hashes)
            .zip(&microblocks)
            .enumerate()
        {
            test_debug!("Store microblock stream {} to staging", i);
            for mblock in mblocks.iter() {
                test_debug!("Store microblock {}", &mblock.block_hash());
                store_staging_microblock(
                    &mut chainstate,
                    consensus_hash,
                    &block.block_hash(),
                    mblock,
                );
            }
        }

        // no anchored blocks are stored, so our block inventory should _still_ be empty
        let block_inv_all = chainstate.get_blocks_inventory(&header_hashes_all).unwrap();

        assert_eq!(block_inv_all.bitlen as usize, block_hashes.len());
        for i in 0..blocks.len() {
            assert!(!block_inv_all.has_ith_block(i as u16));
            assert!(!block_inv_all.has_ith_microblock_stream(i as u16)); // because anchord blocks are missing, microblocks won't be reported either
        }

        // store blocks to staging
        for i in 0..blocks.len() {
            test_debug!("Store block {} to staging", i);
            assert!(StacksChainState::load_staging_block_data(
                &chainstate.db(),
                &chainstate.blocks_path,
                &consensus_hashes[i],
                &blocks[i].block_hash()
            )
            .unwrap()
            .is_none());

            store_staging_block(
                &mut chainstate,
                &consensus_hashes[i],
                &blocks[i],
                &parent_consensus_hashes[i],
                1,
                2,
            );
            assert_block_staging_not_processed(&mut chainstate, &consensus_hashes[i], &blocks[i]);

            // some anchored blocks are stored (to staging)
            let block_inv_all = chainstate.get_blocks_inventory(&header_hashes_all).unwrap();
            assert_eq!(block_inv_all.bitlen as usize, block_hashes.len());
            for j in 0..(i + 1) {
                assert!(
                    block_inv_all.has_ith_block(j as u16),
                    "Missing block {} from bitvec {}",
                    j,
                    to_hex(&block_inv_all.block_bitvec)
                );

                // microblocks not stored yet, so they should be marked absent
                assert!(
                    !block_inv_all.has_ith_microblock_stream(j as u16),
                    "Have microblock {} from bitvec {}",
                    j,
                    to_hex(&block_inv_all.microblocks_bitvec)
                );
            }
            for j in i + 1..blocks.len() {
                assert!(!block_inv_all.has_ith_block(j as u16));
                assert!(!block_inv_all.has_ith_microblock_stream(j as u16));
            }
        }

        // confirm blocks and microblocks
        for i in 0..blocks.len() {
            test_debug!("Confirm block {} and its microblock stream", i);

            set_block_processed(
                &mut chainstate,
                &consensus_hashes[i],
                &block_hashes[i],
                true,
            );

            // have block, but stream is still empty
            let block_inv_all = chainstate.get_blocks_inventory(&header_hashes_all).unwrap();
            assert!(!block_inv_all.has_ith_microblock_stream((i + 1) as u16));

            if i < blocks.len() - 1 {
                for k in 0..3 {
                    set_microblocks_processed(
                        &mut chainstate,
                        &consensus_hashes[i + 1],
                        &block_hashes[i + 1],
                        &microblocks[i][k].block_hash(),
                    );

                    let block_inv_all =
                        chainstate.get_blocks_inventory(&header_hashes_all).unwrap();
                    test_debug!("Inv: {:?}", &block_inv_all);
                    for j in 0..blocks.len() {
                        // still have all the blocks
                        assert!(block_inv_all.has_ith_block(j as u16));

                        // all prior microblock streams remain present
                        test_debug!("Test microblock bit {} ({})", j, i);
                        if j == 0 {
                            assert!(!block_inv_all.has_ith_microblock_stream(j as u16));
                        } else if j <= i + 1 {
                            if k == 2 || j < i + 1 {
                                // all blocks prior to i+1 confirmed a microblock stream, except for
                                // the first.
                                // If k == 2, then block i+1 confirmed its stream fully.
                                assert!(block_inv_all.has_ith_microblock_stream(j as u16));
                            } else {
                                // only some microblocks processed in stream (k != 2 && j == i + 1)
                                assert!(!block_inv_all.has_ith_microblock_stream(j as u16));
                            }
                        } else {
                            assert!(!block_inv_all.has_ith_microblock_stream(j as u16));
                        }
                    }
                }
            }
        }

        // mark blocks as empty.  Should also orphan its descendant microblock stream
        for i in 0..blocks.len() {
            test_debug!("Mark block {} as invalid", i);
            set_block_orphaned(
                &mut chainstate,
                &consensus_hashes[i],
                &blocks[i].block_hash(),
            );

            // some anchored blocks are stored (to staging)
            let block_inv_all = chainstate.get_blocks_inventory(&header_hashes_all).unwrap();
            test_debug!("Blocks inv: {:?}", &block_inv_all);

            assert_eq!(block_inv_all.bitlen as usize, block_hashes.len());
            for j in 1..(i + 1) {
                test_debug!("Test bit {} ({})", j, i);
                assert!(
                    !block_inv_all.has_ith_block(j as u16),
                    "Have orphaned block {} from bitvec {}",
                    j,
                    to_hex(&block_inv_all.block_bitvec)
                );
                assert!(
                    !block_inv_all.has_ith_microblock_stream(j as u16),
                    "Still have microblock {} from bitvec {}",
                    j,
                    to_hex(&block_inv_all.microblocks_bitvec)
                );
            }
            for j in (i + 1)..blocks.len() {
                assert!(block_inv_all.has_ith_block(j as u16));
                if j > i + 1 {
                    assert!(block_inv_all.has_ith_microblock_stream(j as u16));
                }
            }
        }
    }

    #[test]
    fn stacks_db_get_blocks_inventory_for_reward_cycle() {
        let mut peer_config = TestPeerConfig::new(function_name!(), 21313, 21314);

        let privk = StacksPrivateKey::new();
        let addr = StacksAddress::from_public_keys(
            C32_ADDRESS_VERSION_TESTNET_SINGLESIG,
            &AddressHashMode::SerializeP2PKH,
            1,
            &vec![StacksPublicKey::from_private(&privk)],
        )
        .unwrap();

        let initial_balance = 1000000000;
        peer_config.initial_balances = vec![(addr.to_account_principal(), initial_balance)];
        let recv_addr =
            StacksAddress::from_string("ST1H1B54MY50RMBRRKS7GV2ZWG79RZ1RQ1ETW4E01").unwrap();

        let mut peer = TestPeer::new(peer_config.clone());

        let chainstate_path = peer.chainstate_path.clone();

        // NOTE: first_stacks_block_height is the burnchain height at which the node starts mining.
        // The burnchain block at this height will have the VRF key register, but no block-commit.
        // The first burnchain block with a Stacks block is at first_stacks_block_height + 1.
        let (first_stacks_block_height, canonical_sort_id) = {
            let sn =
                SortitionDB::get_canonical_burn_chain_tip(&peer.sortdb.as_ref().unwrap().conn())
                    .unwrap();
            (sn.block_height, sn.sortition_id)
        };

        let mut header_hashes = vec![];
        for i in 0..(first_stacks_block_height + 1) {
            let ic = peer.sortdb.as_ref().unwrap().index_conn();
            let sn = SortitionDB::get_ancestor_snapshot(&ic, i, &canonical_sort_id)
                .unwrap()
                .unwrap();
            header_hashes.push((
                sn.consensus_hash,
                if sn.sortition {
                    Some(sn.winning_stacks_block_hash)
                } else {
                    None
                },
            ));
        }

        let last_stacks_block_height = first_stacks_block_height
            + ((peer_config.burnchain.pox_constants.reward_cycle_length as u64) * 5)
            + 2;

        let mut mblock_nonce = 0;

        // make some blocks, up to and including a fractional reward cycle
        for tenure_id in 0..(last_stacks_block_height - first_stacks_block_height) {
            let tip =
                SortitionDB::get_canonical_burn_chain_tip(&peer.sortdb.as_ref().unwrap().conn())
                    .unwrap();

            assert_eq!(
                tip.block_height,
                first_stacks_block_height + (tenure_id as u64)
            );

            let (burn_ops, stacks_block, microblocks) = peer.make_tenure(
                |ref mut miner,
                 ref mut sortdb,
                 ref mut chainstate,
                 vrf_proof,
                 ref parent_opt,
                 ref parent_microblock_header_opt| {
                    let parent_tip = match parent_opt {
                        None => StacksChainState::get_genesis_header_info(chainstate.db()).unwrap(),
                        Some(block) => {
                            let ic = sortdb.index_conn();
                            let snapshot =
                                SortitionDB::get_block_snapshot_for_winning_stacks_block(
                                    &ic,
                                    &tip.sortition_id,
                                    &block.block_hash(),
                                )
                                .unwrap()
                                .unwrap(); // succeeds because we don't fork
                            StacksChainState::get_anchored_block_header_info(
                                chainstate.db(),
                                &snapshot.consensus_hash,
                                &snapshot.winning_stacks_block_hash,
                            )
                            .unwrap()
                            .unwrap()
                        }
                    };

                    let mut mempool =
                        MemPoolDB::open_test(false, 0x80000000, &chainstate_path).unwrap();
                    let coinbase_tx =
                        make_coinbase_with_nonce(miner, tenure_id as usize, tenure_id.into(), None);

                    let microblock_privkey = StacksPrivateKey::new();
                    let microblock_pubkeyhash = Hash160::from_node_public_key(
                        &StacksPublicKey::from_private(&microblock_privkey),
                    );
                    let anchored_block = StacksBlockBuilder::build_anchored_block(
                        chainstate,
                        &sortdb.index_conn(),
                        &mut mempool,
                        &parent_tip,
                        tip.total_burn,
                        vrf_proof,
                        microblock_pubkeyhash,
                        &coinbase_tx,
                        BlockBuilderSettings::max_value(),
                        None,
                    )
                    .unwrap();

                    let mut microblocks: Vec<StacksMicroblock> = vec![];
                    for i in 0..2 {
                        let mut mblock_txs = vec![];
                        let tx = {
                            let auth = TransactionAuth::Standard(
                                TransactionSpendingCondition::new_singlesig_p2pkh(
                                    StacksPublicKey::from_private(&privk),
                                )
                                .unwrap(),
                            );
                            let mut tx_stx_transfer = StacksTransaction::new(
                                TransactionVersion::Testnet,
                                auth.clone(),
                                TransactionPayload::TokenTransfer(
                                    recv_addr.clone().into(),
                                    1,
                                    TokenTransferMemo([0u8; 34]),
                                ),
                            );

                            tx_stx_transfer.chain_id = 0x80000000;
                            tx_stx_transfer.post_condition_mode =
                                TransactionPostConditionMode::Allow;
                            tx_stx_transfer.set_tx_fee(0);
                            tx_stx_transfer.set_origin_nonce(mblock_nonce);
                            mblock_nonce += 1;

                            let mut signer = StacksTransactionSigner::new(&tx_stx_transfer);
                            signer.sign_origin(&privk).unwrap();

                            let signed_tx = signer.get_tx().unwrap();
                            signed_tx
                        };

                        mblock_txs.push(tx);
                        let microblock = StacksMicroblockBuilder::make_next_microblock_from_txs(
                            mblock_txs,
                            &microblock_privkey,
                            &anchored_block.0.block_hash(),
                            microblocks.last().map(|mblock| &mblock.header),
                            ASTRules::PrecheckSize,
                        )
                        .unwrap();
                        microblocks.push(microblock);
                    }

                    (anchored_block.0, microblocks)
                },
            );

            let (_, burn_header_hash, consensus_hash) = peer.next_burnchain_block(burn_ops.clone());
            peer.process_stacks_epoch_at_tip(&stacks_block, &microblocks);

            header_hashes.push((consensus_hash, Some(stacks_block.block_hash())));
        }

        let total_reward_cycles = peer_config
            .burnchain
            .block_height_to_reward_cycle(last_stacks_block_height)
            .unwrap();
        let mut chainstate = StacksChainState::open(false, 0x80000000, &chainstate_path, None)
            .unwrap()
            .0;

        test_debug!(
            "first, last block heights are {}, {}. Total reward cycles: {}",
            first_stacks_block_height,
            last_stacks_block_height,
            total_reward_cycles
        );

        // everything is stored, so check each reward cycle
        for i in 0..total_reward_cycles {
            let start_range = peer_config.burnchain.reward_cycle_to_block_height(i);
            let end_range = cmp::min(
                header_hashes.len() as u64,
                peer_config.burnchain.reward_cycle_to_block_height(i + 1),
            );
            let blocks_inv = chainstate
                .get_blocks_inventory_for_reward_cycle(
                    &peer_config.burnchain,
                    i,
                    &header_hashes[(start_range as usize)..(end_range as usize)],
                )
                .unwrap();

            let original_blocks_inv = chainstate
                .get_blocks_inventory(&header_hashes[(start_range as usize)..(end_range as usize)])
                .unwrap();

            test_debug!(
                "reward cycle {}: {:?} (compare to {:?})",
                i,
                &blocks_inv,
                &original_blocks_inv
            );
            assert_eq!(original_blocks_inv, blocks_inv);
            for block_height in start_range..end_range {
                test_debug!(
                    "check block {} ({}-{})",
                    block_height,
                    start_range,
                    end_range
                );
                if block_height > first_stacks_block_height
                    && block_height <= last_stacks_block_height
                {
                    assert!(blocks_inv.has_ith_block((block_height - start_range) as u16));
                    if block_height > first_stacks_block_height + 1 {
                        // the first block doesn't have a microblock parent
                        assert!(blocks_inv
                            .has_ith_microblock_stream((block_height - start_range) as u16));
                    }
                } else {
                    assert!(!blocks_inv.has_ith_block((block_height - start_range) as u16));
                    assert!(
                        !blocks_inv.has_ith_microblock_stream((block_height - start_range) as u16)
                    );
                }
            }
        }

        // orphan blocks
        for i in 0..total_reward_cycles {
            let start_range = peer_config.burnchain.reward_cycle_to_block_height(i);
            let end_range = cmp::min(
                header_hashes.len() as u64,
                peer_config.burnchain.reward_cycle_to_block_height(i + 1),
            );
            for block_height in start_range..end_range {
                if let Some(hdr_hash) = &header_hashes[block_height as usize].1 {
                    if block_height % 3 == 0 {
                        set_block_orphaned(
                            &mut chainstate,
                            &header_hashes[block_height as usize].0,
                            &hdr_hash,
                        );
                        test_debug!(
                            "Orphaned {}/{}",
                            &header_hashes[block_height as usize].0,
                            &hdr_hash
                        );
                    }
                }
            }
        }

        for i in 0..total_reward_cycles {
            let start_range = peer_config.burnchain.reward_cycle_to_block_height(i);
            let end_range = cmp::min(
                header_hashes.len() as u64,
                peer_config.burnchain.reward_cycle_to_block_height(i + 1),
            );
            let blocks_inv = chainstate
                .get_blocks_inventory_for_reward_cycle(
                    &peer_config.burnchain,
                    i,
                    &header_hashes[(start_range as usize)..(end_range as usize)],
                )
                .unwrap();

            let original_blocks_inv = chainstate
                .get_blocks_inventory(&header_hashes[(start_range as usize)..(end_range as usize)])
                .unwrap();

            test_debug!(
                "reward cycle {}: {:?} (compare to {:?})",
                i,
                &blocks_inv,
                &original_blocks_inv
            );
            assert_eq!(original_blocks_inv, blocks_inv);
        }
    }

    #[test]
    fn test_get_parent_block_header() {
        let peer_config = TestPeerConfig::new(function_name!(), 21313, 21314);
        let mut peer = TestPeer::new(peer_config);

        let chainstate_path = peer.chainstate_path.clone();

        let num_blocks = 10;
        let first_stacks_block_height = {
            let sn =
                SortitionDB::get_canonical_burn_chain_tip(&peer.sortdb.as_ref().unwrap().conn())
                    .unwrap();
            sn.block_height
        };

        let mut last_block_ch: Option<ConsensusHash> = None;
        let mut last_parent_opt: Option<StacksBlock> = None;
        for tenure_id in 0..num_blocks {
            let tip =
                SortitionDB::get_canonical_burn_chain_tip(&peer.sortdb.as_ref().unwrap().conn())
                    .unwrap();

            assert_eq!(
                tip.block_height,
                first_stacks_block_height + (tenure_id as u64)
            );

            let (burn_ops, stacks_block, microblocks) = peer.make_tenure(
                |ref mut miner,
                 ref mut sortdb,
                 ref mut chainstate,
                 vrf_proof,
                 ref parent_opt,
                 ref parent_microblock_header_opt| {
                    last_parent_opt = parent_opt.cloned();
                    let parent_tip = match parent_opt {
                        None => StacksChainState::get_genesis_header_info(chainstate.db()).unwrap(),
                        Some(block) => {
                            let ic = sortdb.index_conn();
                            let snapshot =
                                SortitionDB::get_block_snapshot_for_winning_stacks_block(
                                    &ic,
                                    &tip.sortition_id,
                                    &block.block_hash(),
                                )
                                .unwrap()
                                .unwrap(); // succeeds because we don't fork
                            StacksChainState::get_anchored_block_header_info(
                                chainstate.db(),
                                &snapshot.consensus_hash,
                                &snapshot.winning_stacks_block_hash,
                            )
                            .unwrap()
                            .unwrap()
                        }
                    };

                    let mut mempool =
                        MemPoolDB::open_test(false, 0x80000000, &chainstate_path).unwrap();
                    let coinbase_tx = make_coinbase(miner, tenure_id);

                    let anchored_block = StacksBlockBuilder::build_anchored_block(
                        chainstate,
                        &sortdb.index_conn(),
                        &mut mempool,
                        &parent_tip,
                        tip.total_burn,
                        vrf_proof,
                        Hash160([tenure_id as u8; 20]),
                        &coinbase_tx,
                        BlockBuilderSettings::max_value(),
                        None,
                    )
                    .unwrap();
                    (anchored_block.0, vec![])
                },
            );

            let (_, burn_header_hash, consensus_hash) = peer.next_burnchain_block(burn_ops.clone());

            peer.process_stacks_epoch_at_tip(&stacks_block, &microblocks);

            let blocks_path = peer.chainstate().blocks_path.clone();

            if tenure_id == 0 {
                let parent_header_opt = StacksChainState::load_parent_block_header(
                    &peer.sortdb.as_ref().unwrap().index_conn(),
                    &blocks_path,
                    &consensus_hash,
                    &stacks_block.block_hash(),
                );
                assert!(parent_header_opt.is_err());
            } else {
                let parent_header_opt = StacksChainState::load_parent_block_header(
                    &peer.sortdb.as_ref().unwrap().index_conn(),
                    &blocks_path,
                    &consensus_hash,
                    &stacks_block.block_hash(),
                )
                .unwrap();
                let (parent_header, parent_ch) = parent_header_opt.unwrap();

                assert_eq!(last_parent_opt.as_ref().unwrap().header, parent_header);
                assert_eq!(parent_ch, last_block_ch.clone().unwrap());

                let chain_tip_index_hash = parent_header.index_block_hash(&parent_ch);
                let upper_bound_header =
                    StacksChainState::get_stacks_block_header_info_by_index_block_hash(
                        peer.chainstate().db(),
                        &chain_tip_index_hash,
                    )
                    .unwrap()
                    .unwrap();
                let ancestors = StacksChainState::get_ancestors_headers(
                    peer.chainstate().db(),
                    upper_bound_header,
                    0,
                )
                .unwrap();
                // Test that the segment returned by get_ancestors_headers (from genesis to chain tip) grows when the chain is growing
                assert_eq!(tenure_id, ancestors.len() - 1);
            }

            last_block_ch = Some(consensus_hash.clone());
        }
    }

    #[test]
    fn stacks_db_staging_microblocks_fork() {
        // multiple anchored blocks build off of a forked microblock stream
        let mut chainstate = instantiate_chainstate(false, 0x80000000, function_name!());
        let privk = StacksPrivateKey::from_hex(
            "eb05c83546fdd2c79f10f5ad5434a90dd28f7e3acb7c092157aa1bc3656b012c01",
        )
        .unwrap();

        let block_1 = make_empty_coinbase_block(&privk);

        let mut mblocks_1 = make_sample_microblock_stream(&privk, &block_1.block_hash());
        mblocks_1.truncate(3);

        let mut mblocks_2 = make_sample_microblock_stream(&privk, &block_1.block_hash());
        mblocks_2.truncate(3);

        let mut block_2 = make_empty_coinbase_block(&privk);
        let mut block_3 = make_empty_coinbase_block(&privk);

        block_2.header.parent_block = block_1.block_hash();
        block_3.header.parent_block = block_1.block_hash();

        block_2.header.parent_microblock = mblocks_1[2].block_hash();
        block_2.header.parent_microblock_sequence = mblocks_2[2].header.sequence;

        block_3.header.parent_microblock = mblocks_2[2].block_hash();
        block_3.header.parent_microblock_sequence = mblocks_2[2].header.sequence;

        let consensus_hashes = vec![
            ConsensusHash([2u8; 20]),
            ConsensusHash([3u8; 20]),
            ConsensusHash([4u8; 20]),
        ];

        let parent_consensus_hash = ConsensusHash([1u8; 20]);

        // store both microblock forks to staging
        for mblock in mblocks_1.iter() {
            store_staging_microblock(
                &mut chainstate,
                &consensus_hashes[0],
                &block_1.block_hash(),
                mblock,
            );
        }

        for mblock in mblocks_2.iter() {
            store_staging_microblock(
                &mut chainstate,
                &consensus_hashes[0],
                &block_1.block_hash(),
                mblock,
            );
        }

        store_staging_block(
            &mut chainstate,
            &consensus_hashes[0],
            &block_1,
            &parent_consensus_hash,
            1,
            2,
        );

        store_staging_block(
            &mut chainstate,
            &consensus_hashes[1],
            &block_2,
            &consensus_hashes[0],
            1,
            2,
        );

        store_staging_block(
            &mut chainstate,
            &consensus_hashes[2],
            &block_3,
            &consensus_hashes[0],
            1,
            2,
        );

        set_block_processed(
            &mut chainstate,
            &consensus_hashes[0],
            &block_1.block_hash(),
            true,
        );
        set_block_processed(
            &mut chainstate,
            &consensus_hashes[1],
            &block_2.block_hash(),
            true,
        );
        set_block_processed(
            &mut chainstate,
            &consensus_hashes[2],
            &block_3.block_hash(),
            true,
        );

        set_microblocks_processed(
            &mut chainstate,
            &consensus_hashes[1],
            &block_2.block_hash(),
            &mblocks_1[2].block_hash(),
        );

        set_microblocks_processed(
            &mut chainstate,
            &consensus_hashes[2],
            &block_3.block_hash(),
            &mblocks_2[2].block_hash(),
        );

        // both streams should be present
        assert_eq!(
            StacksChainState::load_microblock_stream_fork(
                &chainstate.db(),
                &consensus_hashes[0],
                &block_1.block_hash(),
                &mblocks_1.last().as_ref().unwrap().block_hash(),
            )
            .unwrap()
            .unwrap(),
            mblocks_1
        );

        assert_eq!(
            StacksChainState::load_microblock_stream_fork(
                &chainstate.db(),
                &consensus_hashes[0],
                &block_1.block_hash(),
                &mblocks_2.last().as_ref().unwrap().block_hash(),
            )
            .unwrap()
            .unwrap(),
            mblocks_2
        );

        // loading a descendant stream should fail to load any microblocks, since the fork is at
        // seq 0
        assert_eq!(
            StacksChainState::load_descendant_staging_microblock_stream(
                &chainstate.db(),
                &StacksBlockHeader::make_index_block_hash(
                    &consensus_hashes[0],
                    &block_1.block_hash()
                ),
                0,
                u16::MAX
            )
            .unwrap()
            .unwrap(),
            vec![]
        );
    }

    #[test]
    fn stacks_db_staging_microblocks_multiple_forks() {
        // multiple anchored blocks build off of a microblock stream that gets forked multiple
        // times
        let mut chainstate = instantiate_chainstate(false, 0x80000000, function_name!());
        let privk = StacksPrivateKey::from_hex(
            "eb05c83546fdd2c79f10f5ad5434a90dd28f7e3acb7c092157aa1bc3656b012c01",
        )
        .unwrap();

        let block_1 = make_empty_coinbase_block(&privk);
        let mut blocks = vec![];

        let mut mblocks = make_sample_microblock_stream(&privk, &block_1.block_hash());
        mblocks.truncate(5);

        let mut mblocks_branches = vec![];
        let mut consensus_hashes = vec![ConsensusHash([2u8; 20])];

        for i in 1..4 {
            let mut mblocks_branch = make_sample_microblock_stream_fork(
                &privk,
                &mblocks[i].block_hash(),
                mblocks[i].header.sequence + 1,
            );
            mblocks_branch.truncate(3);

            let mut block = make_empty_coinbase_block(&privk);
            block.header.parent_block = block_1.block_hash();
            block.header.parent_microblock = mblocks_branch[2].block_hash();
            block.header.parent_microblock_sequence = mblocks_branch[2].header.sequence;

            mblocks_branches.push(mblocks_branch);
            blocks.push(block);
            consensus_hashes.push(ConsensusHash([(i + 2) as u8; 20]));
        }

        let parent_consensus_hash = ConsensusHash([1u8; 20]);

        // store everything
        store_staging_block(
            &mut chainstate,
            &consensus_hashes[0],
            &block_1,
            &parent_consensus_hash,
            1,
            2,
        );

        for (i, block) in blocks.iter().enumerate() {
            store_staging_block(
                &mut chainstate,
                &consensus_hashes[i + 1],
                &block,
                &consensus_hashes[0],
                1,
                2,
            );
        }

        // store both microblock forks to staging
        for mblock in mblocks.iter() {
            store_staging_microblock(
                &mut chainstate,
                &consensus_hashes[0],
                &block_1.block_hash(),
                mblock,
            );
        }

        for mblock_branch in mblocks_branches.iter() {
            for mblock in mblock_branch {
                store_staging_microblock(
                    &mut chainstate,
                    &consensus_hashes[0],
                    &block_1.block_hash(),
                    mblock,
                );
            }
        }

        set_block_processed(
            &mut chainstate,
            &consensus_hashes[0],
            &block_1.block_hash(),
            true,
        );
        for (i, block) in blocks.iter().enumerate() {
            set_block_processed(
                &mut chainstate,
                &consensus_hashes[i + 1],
                &block.block_hash(),
                true,
            );
        }

        for (i, mblock_branch) in mblocks_branches.iter().enumerate() {
            set_microblocks_processed(
                &mut chainstate,
                &consensus_hashes[i + 1],
                &blocks[i].block_hash(),
                &mblock_branch[2].block_hash(),
            );
        }

        // all streams should be present
        assert_eq!(
            StacksChainState::load_microblock_stream_fork(
                &chainstate.db(),
                &consensus_hashes[0],
                &block_1.block_hash(),
                &mblocks.last().as_ref().unwrap().block_hash(),
            )
            .unwrap()
            .unwrap(),
            mblocks
        );

        for (i, mblock_branch) in mblocks_branches.iter().enumerate() {
            let mut expected_mblocks = vec![];
            for j in 0..((mblock_branch[0].header.sequence) as usize) {
                expected_mblocks.push(mblocks[j].clone());
            }
            expected_mblocks.append(&mut mblock_branch.clone());

            assert_eq!(
                StacksChainState::load_microblock_stream_fork(
                    &chainstate.db(),
                    &consensus_hashes[0],
                    &block_1.block_hash(),
                    &mblock_branch.last().as_ref().unwrap().block_hash()
                )
                .unwrap()
                .unwrap(),
                expected_mblocks
            );
        }

        // loading a descendant stream should fail to load any microblocks, since the fork is at
        // seq 1
        assert_eq!(
            StacksChainState::load_descendant_staging_microblock_stream(
                &chainstate.db(),
                &StacksBlockHeader::make_index_block_hash(
                    &consensus_hashes[0],
                    &block_1.block_hash()
                ),
                0,
                u16::MAX
            )
            .unwrap()
            .unwrap(),
            mblocks[0..2].to_vec()
        );
    }

    fn make_transfer_op(
        addr: &StacksAddress,
        recipient_addr: &StacksAddress,
        burn_height: u64,
        tenure_id: usize,
    ) -> TransferStxOp {
        let transfer_op = TransferStxOp {
            sender: addr.clone(),
            recipient: recipient_addr.clone(),
            transfered_ustx: ((tenure_id + 1) * 1000) as u128,
            memo: vec![0x00, 0x01, 0x02, 0x03, 0x04, 0x05],

            txid: Txid::from_test_data(
                tenure_id as u64,
                1,
                &BurnchainHeaderHash([tenure_id as u8; 32]),
                tenure_id as u64,
            ),
            vtxindex: (10 + tenure_id) as u32,
            block_height: burn_height,
            burn_header_hash: BurnchainHeaderHash([0x00; 32]),
        };
        transfer_op
    }

    fn make_delegate_op(
        addr: &StacksAddress,
        delegate_addr: &StacksAddress,
        burn_height: u64,
        tenure_id: usize,
    ) -> DelegateStxOp {
        let del_op = DelegateStxOp {
            sender: addr.clone(),
            delegate_to: delegate_addr.clone(),
            reward_addr: None,
            delegated_ustx: ((tenure_id + 1) * 1000) as u128,
            until_burn_height: None,
            // to be filled in
            txid: Txid::from_test_data(
                tenure_id as u64,
                2,
                &BurnchainHeaderHash([tenure_id as u8; 32]),
                tenure_id as u64,
            ),
            vtxindex: (11 + tenure_id) as u32,
            block_height: burn_height,
            burn_header_hash: BurnchainHeaderHash([0x00; 32]),
        };

        del_op
    }

    /// Verify that the stacking, transfer, and delegate operations on the burnchain work as expected in
    /// Stacks 2.1.  That is, they're up for consideration in the 6 subsequent sortiitons after
    /// they are mined (including the one they are in).  This test verifies that TransferSTX & DelegateSTX
    /// operations are picked up and applied as expected in the given Stacks fork, even though
    /// there are empty sortitions.
    #[test]
    fn test_get_stacking_and_transfer_and_delegate_burn_ops_v210() {
        let mut peer_config = TestPeerConfig::new(function_name!(), 21315, 21316);
        let num_blocks = 10;

        let privk = StacksPrivateKey::from_hex(
            "eb05c83546fdd2c79f10f5ad5434a90dd28f7e3acb7c092157aa1bc3656b012c01",
        )
        .unwrap();
        let addr = StacksAddress::from_public_keys(
            C32_ADDRESS_VERSION_TESTNET_SINGLESIG,
            &AddressHashMode::SerializeP2PKH,
            1,
            &vec![StacksPublicKey::from_private(&privk)],
        )
        .unwrap();

        let del_addrs: Vec<_> = (0..num_blocks)
            .map(|_| {
                StacksAddress::from_public_keys(
                    C32_ADDRESS_VERSION_TESTNET_SINGLESIG,
                    &AddressHashMode::SerializeP2PKH,
                    1,
                    &vec![StacksPublicKey::from_private(&StacksPrivateKey::new())],
                )
                .unwrap()
            })
            .collect();

        let recipient_privk = StacksPrivateKey::new();
        let recipient_addr = StacksAddress::from_public_keys(
            C32_ADDRESS_VERSION_TESTNET_SINGLESIG,
            &AddressHashMode::SerializeP2PKH,
            1,
            &vec![StacksPublicKey::from_private(&recipient_privk)],
        )
        .unwrap();

        let initial_balance = 1000000000;
        let mut init_balances: Vec<(PrincipalData, u64)> = del_addrs
            .iter()
            .map(|addr| (addr.to_account_principal(), initial_balance))
            .collect();
        init_balances.push((addr.to_account_principal(), initial_balance));
        peer_config.initial_balances = init_balances;
        let mut epochs = StacksEpoch::unit_test_2_1(0);
        let num_epochs = epochs.len();
        epochs[num_epochs - 1].block_limit.runtime = 10_000_000;
        peer_config.epochs = Some(epochs);
        peer_config.burnchain.pox_constants.v1_unlock_height = 26;

        let mut peer = TestPeer::new(peer_config);

        let chainstate_path = peer.chainstate_path.clone();

        let first_stacks_block_height = {
            let sn =
                SortitionDB::get_canonical_burn_chain_tip(&peer.sortdb.as_ref().unwrap().conn())
                    .unwrap();
            sn.block_height
        };

        let mut last_block_id = StacksBlockId([0x00; 32]);
        for tenure_id in 0..num_blocks {
            let del_addr = del_addrs[tenure_id];
            let tip =
                SortitionDB::get_canonical_burn_chain_tip(&peer.sortdb.as_ref().unwrap().conn())
                    .unwrap();

            assert_eq!(
                tip.block_height,
                first_stacks_block_height + (tenure_id as u64)
            );

            // For the first 5 burn blocks, sortition a Stacks block.
            // For sortitions 6 and 8, don't sortition any Stacks block.
            // For sortitions 7 and 9, do sortition a Stacks block, and verify that it includes all
            // burnchain STX operations that got skipped by the missing sortition.
            let process_stacks_block = tenure_id <= 5 || tenure_id % 2 != 0;

            let (mut burn_ops, stacks_block_opt, microblocks_opt) = if process_stacks_block {
                let (burn_ops, stacks_block, microblocks) = peer.make_tenure(
                    |ref mut miner,
                     ref mut sortdb,
                     ref mut chainstate,
                     vrf_proof,
                     ref parent_opt,
                     ref parent_microblock_header_opt| {
                        let parent_tip = match parent_opt {
                            None => {
                                StacksChainState::get_genesis_header_info(chainstate.db()).unwrap()
                            }
                            Some(block) => {
                                let ic = sortdb.index_conn();
                                let snapshot =
                                    SortitionDB::get_block_snapshot_for_winning_stacks_block(
                                        &ic,
                                        &tip.sortition_id,
                                        &block.block_hash(),
                                    )
                                    .unwrap()
                                    .unwrap(); // succeeds because we don't fork
                                StacksChainState::get_anchored_block_header_info(
                                    chainstate.db(),
                                    &snapshot.consensus_hash,
                                    &snapshot.winning_stacks_block_hash,
                                )
                                .unwrap()
                                .unwrap()
                            }
                        };

                        let mut mempool =
                            MemPoolDB::open_test(false, 0x80000000, &chainstate_path).unwrap();
                        let coinbase_tx = make_coinbase(miner, tenure_id);

                        let anchored_block = StacksBlockBuilder::build_anchored_block(
                            chainstate,
                            &sortdb.index_conn(),
                            &mut mempool,
                            &parent_tip,
                            tip.total_burn,
                            vrf_proof,
                            Hash160([tenure_id as u8; 20]),
                            &coinbase_tx,
                            BlockBuilderSettings::max_value(),
                            None,
                        )
                        .unwrap();

                        (anchored_block.0, vec![])
                    },
                );
                (burn_ops, Some(stacks_block), Some(microblocks))
            } else {
                (vec![], None, None)
            };

            let (mut expected_transfer_ops, mut expected_del_ops) = if tenure_id == 0
                || tenure_id - 1 < 5
            {
                // all contiguous blocks up to now, so only expect this block's stx-transfer
                // ditto for delegate stx
                (
                    vec![make_transfer_op(
                        &addr,
                        &recipient_addr,
                        tip.block_height + 1,
                        tenure_id,
                    )],
                    vec![make_delegate_op(
                        &del_addr,
                        &recipient_addr,
                        tip.block_height + 1,
                        tenure_id,
                    )],
                )
            } else if (tenure_id - 1) % 2 == 0 {
                // no sortition in the last burn block, so only expect this block's stx-transfer
                // ditto for delegate stx
                (
                    vec![make_transfer_op(
                        &addr,
                        &recipient_addr,
                        tip.block_height + 1,
                        tenure_id,
                    )],
                    vec![make_delegate_op(
                        &del_addr,
                        &recipient_addr,
                        tip.block_height + 1,
                        tenure_id,
                    )],
                )
            } else {
                // last sortition had no block, so expect both the previous block's
                // stx-transfer *and* this block's stx-transfer
                // ditto for delegate stx
                (
                    vec![
                        make_transfer_op(&addr, &recipient_addr, tip.block_height, tenure_id - 1),
                        make_transfer_op(&addr, &recipient_addr, tip.block_height + 1, tenure_id),
                    ],
                    vec![
                        make_delegate_op(
                            &del_addrs[tenure_id - 1],
                            &recipient_addr,
                            tip.block_height,
                            tenure_id - 1,
                        ),
                        make_delegate_op(
                            &del_addr,
                            &recipient_addr,
                            tip.block_height + 1,
                            tenure_id,
                        ),
                    ],
                )
            };

            // add one stx-transfer burn op per block
            let mut transfer_stx_burn_ops = vec![BlockstackOperationType::TransferStx(
                make_transfer_op(&addr, &recipient_addr, tip.block_height + 1, tenure_id),
            )];
            burn_ops.append(&mut transfer_stx_burn_ops);

            // add one delegate-stx burn op per block
            let mut del_stx_burn_ops = vec![BlockstackOperationType::DelegateStx(
                make_delegate_op(&del_addr, &recipient_addr, tip.block_height + 1, tenure_id),
            )];
            burn_ops.append(&mut del_stx_burn_ops);

            let (_, burn_header_hash, consensus_hash) = peer.next_burnchain_block(burn_ops.clone());

            match (stacks_block_opt, microblocks_opt) {
                (Some(stacks_block), Some(microblocks)) => {
                    peer.process_stacks_epoch_at_tip(&stacks_block, &microblocks);
                    last_block_id = StacksBlockHeader::make_index_block_hash(
                        &consensus_hash,
                        &stacks_block.block_hash(),
                    );
                }
                _ => {}
            }

            let tip =
                SortitionDB::get_canonical_burn_chain_tip(&peer.sortdb.as_ref().unwrap().conn())
                    .unwrap();

            let sortdb = peer.sortdb.take().unwrap();
            {
                let chainstate = peer.chainstate();
                let (mut chainstate_tx, clarity_instance) =
                    chainstate.chainstate_tx_begin().unwrap();
                let (stack_stx_ops, transfer_stx_ops, delegate_stx_ops) =
                    StacksChainState::get_stacking_and_transfer_and_delegate_burn_ops_v210(
                        &mut chainstate_tx,
                        &last_block_id,
                        sortdb.conn(),
                        &tip.burn_header_hash,
                        tip.block_height,
                        0,
                    )
                    .unwrap();

                assert_eq!(transfer_stx_ops.len(), expected_transfer_ops.len());
                assert_eq!(delegate_stx_ops.len(), expected_del_ops.len());

                // burn header hash will be different, since it's set post-processing.
                // everything else must be the same though.
                for i in 0..expected_transfer_ops.len() {
                    expected_transfer_ops[i].burn_header_hash =
                        transfer_stx_ops[i].burn_header_hash.clone();
                }
                for i in 0..expected_del_ops.len() {
                    expected_del_ops[i].burn_header_hash =
                        delegate_stx_ops[i].burn_header_hash.clone();
                }

                assert_eq!(transfer_stx_ops, expected_transfer_ops);
                assert_eq!(delegate_stx_ops, expected_del_ops);
            }
            peer.sortdb.replace(sortdb);
        }

        // all burnchain transactions mined, even if there was no sortition in the burn block in
        // which they were mined.
        let sortdb = peer.sortdb.take().unwrap();

        // definitely missing some blocks -- there are empty sortitions
        let stacks_tip = peer
            .chainstate()
            .get_stacks_chain_tip(&sortdb)
            .unwrap()
            .unwrap();
        assert_eq!(stacks_tip.height, 8);

        // but we did process all burnchain operations
        let (consensus_hash, block_bhh) =
            SortitionDB::get_canonical_stacks_chain_tip_hash(sortdb.conn()).unwrap();
        let tip_hash = StacksBlockHeader::make_index_block_hash(&consensus_hash, &block_bhh);
        let account = peer
            .chainstate()
            .with_read_only_clarity_tx(&sortdb.index_conn(), &tip_hash, |conn| {
                StacksChainState::get_account(conn, &addr.to_account_principal())
            })
            .unwrap();
        peer.sortdb.replace(sortdb);

        assert_eq!(
            account.stx_balance.get_total_balance(),
            1000000000 - (1000 + 2000 + 3000 + 4000 + 5000 + 6000 + 7000 + 8000 + 9000)
        );

        for i in 0..(num_blocks - 1) {
            let del_addr = del_addrs[i];
            let result = eval_at_tip(
                &mut peer,
                "pox-2",
                &format!("(get-delegation-info '{})", &del_addr),
            );

            let data = result.expect_optional().unwrap().expect_tuple().data_map;
            let delegation_amt = data.get("amount-ustx").cloned().unwrap().expect_u128();

            assert_eq!(delegation_amt, 1000 * (i as u128 + 1));
        }
    }

    /// Verify that the stacking, transfer, and delegate operations on the burnchain work as expected in
    /// Stacks 2.1.  That is, they're up for consideration in the 6 subsequent sortiitons after
    /// they are mined (including the one they are in).  This test verifies that TransferSTX & DelegateSTX
    /// operations are only dropped from consideration if there are more than 6 sortitions
    /// between when they are mined and when the next Stacks block is mined.
    #[test]
    fn test_get_stacking_and_transfer_and_delegate_burn_ops_v210_expiration() {
        let mut peer_config = TestPeerConfig::new(function_name!(), 21317, 21318);
        let num_blocks = 20;
        let privk = StacksPrivateKey::from_hex(
            "eb05c83546fdd2c79f10f5ad5434a90dd28f7e3acb7c092157aa1bc3656b012c01",
        )
        .unwrap();
        let addr = StacksAddress::from_public_keys(
            C32_ADDRESS_VERSION_TESTNET_SINGLESIG,
            &AddressHashMode::SerializeP2PKH,
            1,
            &vec![StacksPublicKey::from_private(&privk)],
        )
        .unwrap();

        let del_addrs: Vec<_> = (0..num_blocks)
            .map(|_| {
                StacksAddress::from_public_keys(
                    C32_ADDRESS_VERSION_TESTNET_SINGLESIG,
                    &AddressHashMode::SerializeP2PKH,
                    1,
                    &vec![StacksPublicKey::from_private(&StacksPrivateKey::new())],
                )
                .unwrap()
            })
            .collect();

        let recipient_privk = StacksPrivateKey::new();
        let recipient_addr = StacksAddress::from_public_keys(
            C32_ADDRESS_VERSION_TESTNET_SINGLESIG,
            &AddressHashMode::SerializeP2PKH,
            1,
            &vec![StacksPublicKey::from_private(&recipient_privk)],
        )
        .unwrap();

        let initial_balance = 1000000000;
        let mut init_balances: Vec<(PrincipalData, u64)> = del_addrs
            .iter()
            .map(|addr| (addr.to_account_principal(), initial_balance))
            .collect();
        init_balances.push((addr.to_account_principal(), initial_balance));
        peer_config.initial_balances = init_balances;
        let mut epochs = StacksEpoch::unit_test_2_1(0);
        let num_epochs = epochs.len();
        epochs[num_epochs - 1].block_limit.runtime = 10_000_000;
        epochs[num_epochs - 1].block_limit.read_length = 10_000_000;
        peer_config.epochs = Some(epochs);
        peer_config.burnchain.pox_constants.v1_unlock_height = 26;

        let mut peer = TestPeer::new(peer_config);

        let chainstate_path = peer.chainstate_path.clone();

        let first_stacks_block_height = {
            let sn =
                SortitionDB::get_canonical_burn_chain_tip(&peer.sortdb.as_ref().unwrap().conn())
                    .unwrap();
            sn.block_height
        };

        let mut last_block_id = StacksBlockId([0x00; 32]);
        for tenure_id in 0..num_blocks {
            let del_addr = del_addrs[tenure_id];
            let tip =
                SortitionDB::get_canonical_burn_chain_tip(&peer.sortdb.as_ref().unwrap().conn())
                    .unwrap();

            assert_eq!(
                tip.block_height,
                first_stacks_block_height + (tenure_id as u64)
            );

            // For the first 5 burn blocks, sortition a Stacks block.
            let process_stacks_block = tenure_id <= 5 || tenure_id >= 13;

            let (mut burn_ops, stacks_block_opt, microblocks_opt) = if process_stacks_block {
                let (burn_ops, stacks_block, microblocks) = peer.make_tenure(
                    |ref mut miner,
                     ref mut sortdb,
                     ref mut chainstate,
                     vrf_proof,
                     ref parent_opt,
                     ref parent_microblock_header_opt| {
                        let parent_tip = match parent_opt {
                            None => {
                                StacksChainState::get_genesis_header_info(chainstate.db()).unwrap()
                            }
                            Some(block) => {
                                let ic = sortdb.index_conn();
                                let snapshot =
                                    SortitionDB::get_block_snapshot_for_winning_stacks_block(
                                        &ic,
                                        &tip.sortition_id,
                                        &block.block_hash(),
                                    )
                                    .unwrap()
                                    .unwrap(); // succeeds because we don't fork
                                StacksChainState::get_anchored_block_header_info(
                                    chainstate.db(),
                                    &snapshot.consensus_hash,
                                    &snapshot.winning_stacks_block_hash,
                                )
                                .unwrap()
                                .unwrap()
                            }
                        };

                        let mut mempool =
                            MemPoolDB::open_test(false, 0x80000000, &chainstate_path).unwrap();
                        let coinbase_tx = make_coinbase(miner, tenure_id);

                        let anchored_block = StacksBlockBuilder::build_anchored_block(
                            chainstate,
                            &sortdb.index_conn(),
                            &mut mempool,
                            &parent_tip,
                            tip.total_burn,
                            vrf_proof,
                            Hash160([tenure_id as u8; 20]),
                            &coinbase_tx,
                            BlockBuilderSettings::max_value(),
                            None,
                        )
                        .unwrap();

                        (anchored_block.0, vec![])
                    },
                );
                (burn_ops, Some(stacks_block), Some(microblocks))
            } else {
                (vec![], None, None)
            };

            let (mut expected_transfer_ops, mut expected_delegate_ops) = if tenure_id == 0
                || tenure_id - 1 < 5
            {
                // all contiguous blocks up to now, so only expect this block's stx-transfer
                (
                    vec![make_transfer_op(
                        &addr,
                        &recipient_addr,
                        tip.block_height + 1,
                        tenure_id,
                    )],
                    vec![make_delegate_op(
                        &del_addr,
                        &recipient_addr,
                        tip.block_height + 1,
                        tenure_id,
                    )],
                )
            } else if tenure_id - 1 == 5 {
                (
                    vec![
                        make_transfer_op(&addr, &recipient_addr, tip.block_height, tenure_id - 1),
                        make_transfer_op(&addr, &recipient_addr, tip.block_height + 1, tenure_id),
                    ],
                    vec![
                        make_delegate_op(
                            &del_addrs[tenure_id - 1],
                            &recipient_addr,
                            tip.block_height,
                            tenure_id - 1,
                        ),
                        make_delegate_op(
                            &del_addr,
                            &recipient_addr,
                            tip.block_height + 1,
                            tenure_id,
                        ),
                    ],
                )
            } else if tenure_id - 1 == 6 {
                (
                    vec![
                        make_transfer_op(
                            &addr,
                            &recipient_addr,
                            tip.block_height - 1,
                            tenure_id - 2,
                        ),
                        make_transfer_op(&addr, &recipient_addr, tip.block_height, tenure_id - 1),
                        make_transfer_op(&addr, &recipient_addr, tip.block_height + 1, tenure_id),
                    ],
                    vec![
                        make_delegate_op(
                            &del_addrs[tenure_id - 2],
                            &recipient_addr,
                            tip.block_height - 1,
                            tenure_id - 2,
                        ),
                        make_delegate_op(
                            &del_addrs[tenure_id - 1],
                            &recipient_addr,
                            tip.block_height,
                            tenure_id - 1,
                        ),
                        make_delegate_op(
                            &del_addr,
                            &recipient_addr,
                            tip.block_height + 1,
                            tenure_id,
                        ),
                    ],
                )
            } else if tenure_id - 1 == 7 {
                (
                    vec![
                        make_transfer_op(
                            &addr,
                            &recipient_addr,
                            tip.block_height - 2,
                            tenure_id - 3,
                        ),
                        make_transfer_op(
                            &addr,
                            &recipient_addr,
                            tip.block_height - 1,
                            tenure_id - 2,
                        ),
                        make_transfer_op(&addr, &recipient_addr, tip.block_height, tenure_id - 1),
                        make_transfer_op(&addr, &recipient_addr, tip.block_height + 1, tenure_id),
                    ],
                    vec![
                        make_delegate_op(
                            &del_addrs[tenure_id - 3],
                            &recipient_addr,
                            tip.block_height - 2,
                            tenure_id - 3,
                        ),
                        make_delegate_op(
                            &del_addrs[tenure_id - 2],
                            &recipient_addr,
                            tip.block_height - 1,
                            tenure_id - 2,
                        ),
                        make_delegate_op(
                            &del_addrs[tenure_id - 1],
                            &recipient_addr,
                            tip.block_height,
                            tenure_id - 1,
                        ),
                        make_delegate_op(
                            &del_addr,
                            &recipient_addr,
                            tip.block_height + 1,
                            tenure_id,
                        ),
                    ],
                )
            } else if tenure_id - 1 == 8 {
                (
                    vec![
                        make_transfer_op(
                            &addr,
                            &recipient_addr,
                            tip.block_height - 3,
                            tenure_id - 4,
                        ),
                        make_transfer_op(
                            &addr,
                            &recipient_addr,
                            tip.block_height - 2,
                            tenure_id - 3,
                        ),
                        make_transfer_op(
                            &addr,
                            &recipient_addr,
                            tip.block_height - 1,
                            tenure_id - 2,
                        ),
                        make_transfer_op(&addr, &recipient_addr, tip.block_height, tenure_id - 1),
                        make_transfer_op(&addr, &recipient_addr, tip.block_height + 1, tenure_id),
                    ],
                    vec![
                        make_delegate_op(
                            &del_addrs[tenure_id - 4],
                            &recipient_addr,
                            tip.block_height - 3,
                            tenure_id - 4,
                        ),
                        make_delegate_op(
                            &del_addrs[tenure_id - 3],
                            &recipient_addr,
                            tip.block_height - 2,
                            tenure_id - 3,
                        ),
                        make_delegate_op(
                            &del_addrs[tenure_id - 2],
                            &recipient_addr,
                            tip.block_height - 1,
                            tenure_id - 2,
                        ),
                        make_delegate_op(
                            &del_addrs[tenure_id - 1],
                            &recipient_addr,
                            tip.block_height,
                            tenure_id - 1,
                        ),
                        make_delegate_op(
                            &del_addr,
                            &recipient_addr,
                            tip.block_height + 1,
                            tenure_id,
                        ),
                    ],
                )
            } else if tenure_id - 1 == 9 {
                (
                    vec![
                        make_transfer_op(
                            &addr,
                            &recipient_addr,
                            tip.block_height - 4,
                            tenure_id - 5,
                        ),
                        make_transfer_op(
                            &addr,
                            &recipient_addr,
                            tip.block_height - 3,
                            tenure_id - 4,
                        ),
                        make_transfer_op(
                            &addr,
                            &recipient_addr,
                            tip.block_height - 2,
                            tenure_id - 3,
                        ),
                        make_transfer_op(
                            &addr,
                            &recipient_addr,
                            tip.block_height - 1,
                            tenure_id - 2,
                        ),
                        make_transfer_op(&addr, &recipient_addr, tip.block_height, tenure_id - 1),
                        make_transfer_op(&addr, &recipient_addr, tip.block_height + 1, tenure_id),
                    ],
                    vec![
                        make_delegate_op(
                            &del_addrs[tenure_id - 5],
                            &recipient_addr,
                            tip.block_height - 4,
                            tenure_id - 5,
                        ),
                        make_delegate_op(
                            &del_addrs[tenure_id - 4],
                            &recipient_addr,
                            tip.block_height - 3,
                            tenure_id - 4,
                        ),
                        make_delegate_op(
                            &del_addrs[tenure_id - 3],
                            &recipient_addr,
                            tip.block_height - 2,
                            tenure_id - 3,
                        ),
                        make_delegate_op(
                            &del_addrs[tenure_id - 2],
                            &recipient_addr,
                            tip.block_height - 1,
                            tenure_id - 2,
                        ),
                        make_delegate_op(
                            &del_addrs[tenure_id - 1],
                            &recipient_addr,
                            tip.block_height,
                            tenure_id - 1,
                        ),
                        make_delegate_op(
                            &del_addr,
                            &recipient_addr,
                            tip.block_height + 1,
                            tenure_id,
                        ),
                    ],
                )
            } else if tenure_id - 1 == 10 {
                (
                    vec![
                        make_transfer_op(
                            &addr,
                            &recipient_addr,
                            tip.block_height - 5,
                            tenure_id - 6,
                        ),
                        make_transfer_op(
                            &addr,
                            &recipient_addr,
                            tip.block_height - 4,
                            tenure_id - 5,
                        ),
                        make_transfer_op(
                            &addr,
                            &recipient_addr,
                            tip.block_height - 3,
                            tenure_id - 4,
                        ),
                        make_transfer_op(
                            &addr,
                            &recipient_addr,
                            tip.block_height - 2,
                            tenure_id - 3,
                        ),
                        make_transfer_op(
                            &addr,
                            &recipient_addr,
                            tip.block_height - 1,
                            tenure_id - 2,
                        ),
                        make_transfer_op(&addr, &recipient_addr, tip.block_height, tenure_id - 1),
                        make_transfer_op(&addr, &recipient_addr, tip.block_height + 1, tenure_id),
                    ],
                    vec![
                        make_delegate_op(
                            &del_addrs[tenure_id - 6],
                            &recipient_addr,
                            tip.block_height - 5,
                            tenure_id - 6,
                        ),
                        make_delegate_op(
                            &del_addrs[tenure_id - 5],
                            &recipient_addr,
                            tip.block_height - 4,
                            tenure_id - 5,
                        ),
                        make_delegate_op(
                            &del_addrs[tenure_id - 4],
                            &recipient_addr,
                            tip.block_height - 3,
                            tenure_id - 4,
                        ),
                        make_delegate_op(
                            &del_addrs[tenure_id - 3],
                            &recipient_addr,
                            tip.block_height - 2,
                            tenure_id - 3,
                        ),
                        make_delegate_op(
                            &del_addrs[tenure_id - 2],
                            &recipient_addr,
                            tip.block_height - 1,
                            tenure_id - 2,
                        ),
                        make_delegate_op(
                            &del_addrs[tenure_id - 1],
                            &recipient_addr,
                            tip.block_height,
                            tenure_id - 1,
                        ),
                        make_delegate_op(
                            &del_addr,
                            &recipient_addr,
                            tip.block_height + 1,
                            tenure_id,
                        ),
                    ],
                )
            } else if tenure_id - 1 == 11 {
                (
                    vec![
                        make_transfer_op(
                            &addr,
                            &recipient_addr,
                            tip.block_height - 5,
                            tenure_id - 6,
                        ),
                        make_transfer_op(
                            &addr,
                            &recipient_addr,
                            tip.block_height - 4,
                            tenure_id - 5,
                        ),
                        make_transfer_op(
                            &addr,
                            &recipient_addr,
                            tip.block_height - 3,
                            tenure_id - 4,
                        ),
                        make_transfer_op(
                            &addr,
                            &recipient_addr,
                            tip.block_height - 2,
                            tenure_id - 3,
                        ),
                        make_transfer_op(
                            &addr,
                            &recipient_addr,
                            tip.block_height - 1,
                            tenure_id - 2,
                        ),
                        make_transfer_op(&addr, &recipient_addr, tip.block_height, tenure_id - 1),
                        make_transfer_op(&addr, &recipient_addr, tip.block_height + 1, tenure_id),
                    ],
                    vec![
                        make_delegate_op(
                            &del_addrs[tenure_id - 6],
                            &recipient_addr,
                            tip.block_height - 5,
                            tenure_id - 6,
                        ),
                        make_delegate_op(
                            &del_addrs[tenure_id - 5],
                            &recipient_addr,
                            tip.block_height - 4,
                            tenure_id - 5,
                        ),
                        make_delegate_op(
                            &del_addrs[tenure_id - 4],
                            &recipient_addr,
                            tip.block_height - 3,
                            tenure_id - 4,
                        ),
                        make_delegate_op(
                            &del_addrs[tenure_id - 3],
                            &recipient_addr,
                            tip.block_height - 2,
                            tenure_id - 3,
                        ),
                        make_delegate_op(
                            &del_addrs[tenure_id - 2],
                            &recipient_addr,
                            tip.block_height - 1,
                            tenure_id - 2,
                        ),
                        make_delegate_op(
                            &del_addrs[tenure_id - 1],
                            &recipient_addr,
                            tip.block_height,
                            tenure_id - 1,
                        ),
                        make_delegate_op(
                            &del_addr,
                            &recipient_addr,
                            tip.block_height + 1,
                            tenure_id,
                        ),
                    ],
                )
            } else {
                (
                    vec![make_transfer_op(
                        &addr,
                        &recipient_addr,
                        tip.block_height + 1,
                        tenure_id,
                    )],
                    vec![make_delegate_op(
                        &del_addr,
                        &recipient_addr,
                        tip.block_height + 1,
                        tenure_id,
                    )],
                )
            };

            // add one stx-transfer burn op per block
            let mut transfer_stx_burn_ops = vec![BlockstackOperationType::TransferStx(
                make_transfer_op(&addr, &recipient_addr, tip.block_height + 1, tenure_id),
            )];
            burn_ops.append(&mut transfer_stx_burn_ops);

            // add one delegate-stx burn op per block
            let mut del_stx_burn_ops = vec![BlockstackOperationType::DelegateStx(
                make_delegate_op(&del_addr, &recipient_addr, tip.block_height + 1, tenure_id),
            )];
            burn_ops.append(&mut del_stx_burn_ops);

            let (_, burn_header_hash, consensus_hash) = peer.next_burnchain_block(burn_ops.clone());

            match (stacks_block_opt, microblocks_opt) {
                (Some(stacks_block), Some(microblocks)) => {
                    peer.process_stacks_epoch_at_tip(&stacks_block, &microblocks);
                    last_block_id = StacksBlockHeader::make_index_block_hash(
                        &consensus_hash,
                        &stacks_block.block_hash(),
                    );
                }
                _ => {}
            }

            let tip =
                SortitionDB::get_canonical_burn_chain_tip(&peer.sortdb.as_ref().unwrap().conn())
                    .unwrap();

            let sortdb = peer.sortdb.take().unwrap();
            {
                let chainstate = peer.chainstate();
                let (mut chainstate_tx, clarity_instance) =
                    chainstate.chainstate_tx_begin().unwrap();
                let (stack_stx_ops, transfer_stx_ops, delegate_stx_ops) =
                    StacksChainState::get_stacking_and_transfer_and_delegate_burn_ops_v210(
                        &mut chainstate_tx,
                        &last_block_id,
                        sortdb.conn(),
                        &tip.burn_header_hash,
                        tip.block_height,
                        0,
                    )
                    .unwrap();

                assert_eq!(transfer_stx_ops.len(), expected_transfer_ops.len());
                assert_eq!(delegate_stx_ops.len(), expected_delegate_ops.len());

                // burn header hash will be different, since it's set post-processing.
                // everything else must be the same though.
                for i in 0..expected_transfer_ops.len() {
                    expected_transfer_ops[i].burn_header_hash =
                        transfer_stx_ops[i].burn_header_hash.clone();
                }
                for i in 0..expected_delegate_ops.len() {
                    expected_delegate_ops[i].burn_header_hash =
                        delegate_stx_ops[i].burn_header_hash.clone();
                }

                assert_eq!(transfer_stx_ops, expected_transfer_ops);
                assert_eq!(delegate_stx_ops, expected_delegate_ops);
            }
            peer.sortdb.replace(sortdb);
        }

        // all burnchain transactions mined, even if there was no sortition in the burn block in
        // which they were mined.
        let sortdb = peer.sortdb.take().unwrap();

        // definitely missing some blocks -- there are empty sortitions
        let stacks_tip = peer
            .chainstate()
            .get_stacks_chain_tip(&sortdb)
            .unwrap()
            .unwrap();
        assert_eq!(stacks_tip.height, 13);

        // but we did process all burnchain operations
        let (consensus_hash, block_bhh) =
            SortitionDB::get_canonical_stacks_chain_tip_hash(sortdb.conn()).unwrap();
        let tip_hash = StacksBlockHeader::make_index_block_hash(&consensus_hash, &block_bhh);
        let account = peer
            .chainstate()
            .with_read_only_clarity_tx(&sortdb.index_conn(), &tip_hash, |conn| {
                StacksChainState::get_account(conn, &addr.to_account_principal())
            })
            .unwrap();
        peer.sortdb.replace(sortdb);

        // skipped tenure 6's TransferSTX
        assert_eq!(
            account.stx_balance.get_total_balance(),
            1000000000
                - (1000
                    + 2000
                    + 3000
                    + 4000
                    + 5000
                    + 7000
                    + 8000
                    + 9000
                    + 10000
                    + 11000
                    + 12000
                    + 13000
                    + 14000
                    + 15000
                    + 16000
                    + 17000
                    + 18000
                    + 19000)
        );

        for i in 0..(num_blocks - 1) {
            // skipped tenure 6's DelegateSTX
            if i == 5 {
                continue;
            }
            let del_addr = del_addrs[i];
            let result = eval_at_tip(
                &mut peer,
                "pox-2",
                &format!(
                    "
                (get-delegation-info '{})",
                    &del_addr
                ),
            );

            let data = result.expect_optional().unwrap().expect_tuple().data_map;
            let delegation_amt = data.get("amount-ustx").cloned().unwrap().expect_u128();

            assert_eq!(delegation_amt, 1000 * (i as u128 + 1));
        }
    }

    // TODO(test): test multiple anchored blocks confirming the same microblock stream (in the same
    // place, and different places, with/without orphans)
    // TODO(test): process_next_staging_block
    // TODO(test): test resource limits -- shouldn't be able to load microblock streams that are too big
}<|MERGE_RESOLUTION|>--- conflicted
+++ resolved
@@ -24,11 +24,6 @@
 use std::io::{Read, Seek, SeekFrom, Write};
 use std::path::{Path, PathBuf};
 
-<<<<<<< HEAD
-pub use clarity::vm::analysis::errors::{CheckError, CheckErrors};
-use clarity::vm::analysis::run_analysis;
-=======
->>>>>>> 3e0ba615
 use clarity::vm::ast::ASTRules;
 use clarity::vm::clarity::TransactionConnection;
 use clarity::vm::contexts::AssetMap;
@@ -48,14 +43,10 @@
 use rusqlite::{Error as sqlite_error, OptionalExtension};
 use serde::Serialize;
 use serde_json::json;
-<<<<<<< HEAD
 use stacks_common::codec::MAX_MESSAGE_LEN;
 use stacks_common::codec::{read_next, write_next};
 use stacks_common::types::chainstate::BurnchainHeaderHash;
 use stacks_common::types::chainstate::SortitionId;
-=======
-use stacks_common::types::chainstate::BurnchainHeaderHash;
->>>>>>> 3e0ba615
 use stacks_common::types::chainstate::{StacksAddress, StacksBlockId};
 use stacks_common::util::get_epoch_time_ms;
 use stacks_common::util::get_epoch_time_secs;
@@ -103,17 +94,9 @@
     tx_busy_handler, DBConn, FromColumn, FromRow,
 };
 use crate::util_lib::strings::StacksString;
-<<<<<<< HEAD
-use crate::{types, util};
-=======
 
 pub use clarity::vm::analysis::errors::{CheckError, CheckErrors};
 use clarity::vm::analysis::run_analysis;
-use stacks_common::codec::MAX_MESSAGE_LEN;
-use stacks_common::codec::{read_next, write_next};
-
-use stacks_common::types::chainstate::SortitionId;
->>>>>>> 3e0ba615
 
 #[derive(Debug, Clone, PartialEq)]
 pub struct StagingMicroblock {
@@ -7182,10 +7165,7 @@
     use rand::thread_rng;
     use rand::Rng;
     use serde_json;
-<<<<<<< HEAD
     use stacks_common::types::chainstate::{BlockHeaderHash, StacksWorkScore};
-=======
->>>>>>> 3e0ba615
     use stacks_common::util::hash::*;
     use stacks_common::util::retry::*;
 
@@ -7204,22 +7184,14 @@
     use crate::core::mempool::*;
     use crate::cost_estimates::metrics::UnitMetric;
     use crate::cost_estimates::UnitEstimator;
-<<<<<<< HEAD
-=======
-
->>>>>>> 3e0ba615
+
     use crate::net::test::*;
     use crate::net::ExtendedStacksHeader;
     use crate::util_lib::db::Error as db_error;
     use crate::util_lib::db::*;
 
-<<<<<<< HEAD
-=======
-    use stacks_common::types::chainstate::{BlockHeaderHash, StacksWorkScore};
-
     use super::*;
 
->>>>>>> 3e0ba615
     pub fn make_empty_coinbase_block(mblock_key: &StacksPrivateKey) -> StacksBlock {
         let privk = StacksPrivateKey::from_hex(
             "59e4d5e18351d6027a37920efe53c2f1cbadc50dca7d77169b7291dff936ed6d01",
