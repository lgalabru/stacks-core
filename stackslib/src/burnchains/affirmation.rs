// Copyright (C) 2013-2020 Blockstack PBC, a public benefit corporation
// Copyright (C) 2020-2021 Stacks Open Internet Foundation
//
// This program is free software: you can redistribute it and/or modify
// it under the terms of the GNU General Public License as published by
// the Free Software Foundation, either version 3 of the License, or
// (at your option) any later version.
//
// This program is distributed in the hope that it will be useful,
// but WITHOUT ANY WARRANTY; without even the implied warranty of
// MERCHANTABILITY or FITNESS FOR A PARTICULAR PURPOSE.  See the
// GNU General Public License for more details.
//
// You should have received a copy of the GNU General Public License
// along with this program.  If not, see <http://www.gnu.org/licenses/>.

/// ## The Problem
///
/// There were two related design flaws in the way the Stacks blockchain deals with PoX anchor blocks:
///
/// * If it is ever the case in which a PoX anchor block is missing, and yet somehow manages to achieve 80% or more
/// confirmations during the prepare phase, then the subsequent arrival of that anchor block will cause a _deep_ chain
/// reorg.  It doesn't matter how many future blocks get mined -- if the anchor block is later revealed, it will
/// invalidate all of the blocks that did not build on it.  While mining and confirming an anchor block is very costly,
/// it's not only possible, but profitable: anyone who manages to do this could hold the blockchain for ransom by
/// threatening to disclose the anchor block and invaldiate all blocks after it unless they were paid not to (i.e. in
/// perpetuity).
///
/// * If it is ever the case that not enough STX get locked for PoX to begin in reward cycle _R_, then a node that
/// processes Stacks blocks first without the anchor block in _R_ and then with the anchor block in _R_ will crash
/// because it will attempt to calculate the same sortition twice.  This is because the same block-commits would be
/// processed in both cases -- they'd both be PoB commits.
///
/// This subsystem fixes both problems by making the _history of anchor blocks itself_ forkable, and by implementing
/// _Nakamoto consensus_ on the anchor block history forks so that there will always be a canonical anchor block
/// history.  In doing so, the Stacks blockchain now has _three_ levels of forks: the Bitcoin chain, the history of PoX
/// anchor blocks, and the history of Stacks blocks.  The canonical Stacks fork is the longest history of Stacks blocks
/// that passes through the canonical history of anchor blocks which resides on the canonical Bitcoin chain.
///
/// ## Background: Sortition Histories
///
/// Recall that each Bitcoin block can contain block-commits that are valid only if certain anchor blocks are known to
/// the node, and invalid if other anchor blocks are known.  Specifically, a block-commit can be a valid PoX
/// block-commit _only if_ the current reward cycle has an anchor block, _and_ that anchor block is known to the node.
/// Otherwise, if the block-commit does not descend from the anchor block, or there is no anchor block for this reward
/// cycle, then the block-commit can only be valid if it's a PoB block-commit.
///
/// What this means is that there is a _set_ of sortition histories on the Bitcoin chainstate that will each yield a
/// unique history of block-commits (which in turn represent a unique set of possible Stacks forks).  This set has
/// _O(2**n)_ members, where _n_ is the number of reward cycles that have anchor blocks.  This is because each time a
/// new reward cycle is processed with an anchor block, there will be a sortition history that descends from it in which
/// the anchor block is known to the node, and a sortition history in which it is _not_ known.
///
/// Which sortition history is the "true" sortition history, and how do we determine this?  This is what this subsystem
/// addresses.
///
/// ## Solution: Weight Sortition Histories by Miner Affirmations
///
/// Can we deduce whether or not an anchor block _should_ exist and be known to the network, using only Bitcoin
/// chainstate?  A likely anchor block's block-commit will have at least 80 confirmations in the prepare phase -- at
/// least F*w (i.e. 80) Bitcoin blocks will contain at least one block-commit that has the likely anchor block-commit as
/// an ancestor.
///
/// Of course, there are competing block-commits in each Bitcoin block; only one will be chosen as the Stacks block.
/// But, recall that in the prepare phase of a reward cycle, all miners must burn BTC.  Because miners are sending BTC
/// to the burn address, you can _compare_ the economic worth of all block-commits within a prepare-phase block.
/// Moreover, you can calculate how much BTC went into confirming a likely anchor block's block-commit.  In doing so, we
/// can introduce an extra criterion for selecting the anchor block in a reward cycle:
///
/// **The PoX anchor block for reward cycle _R_ is a Stacks block that has not yet been chosen to be an anchor block,
/// and is the highest block outside _R_'s prepare phase that has at least F*w confirmations and is confirmed by the
/// most BTC burnt.**
///
/// This is slightly different than the definition in SIP-007.  We're only looking at block-commits now.  If there are
/// two or more reward-phase block-commits that got F*w confirmations, then we select the block-commit that got the most
/// BTC.  If this block-commit doesn't actually correspond to a Stacks block, then there is no anchor block for the
/// reward cycle.  Also, if this block-commit has been an anchor block before in some prior reward cycle, then there is
/// no anchor block for this reward cycle.  If Stacks miners are honest, and no Stacks miner has more than 80% of the
/// mining power, then neither of these two cases arise -- Stacks miners will build Stacks blocks on top of blocks they
/// know about, and their corresponding block-commits in the prepare-phase will confirm the block-commit for an anchor
/// block the miners believe exists.
///
/// The key insight into understanding the solution to #1805 is to see that the act of choosing an anchor block is
/// _also_ the acts of doing the following two things:
///
/// * Picking a likely anchor block-commit is the act of _affirming_ that the anchor block is known to the network.  A
/// bootstrapping node does not know which Stacks blocks actually exist, since it needs to go and actually download
/// them.  But, it can examine only the Bitcoin chainstate and deduce the likely anchor block for each reward cycle.  If
/// a reward cycle has a likely anchor block-commit, then we say that the set of miners who mined that prepare-phase
/// have _affirmed_ to this node and all future bootstrapping nodes that they believed that this anchor block exists.  I
/// say "affirmed" because it's a weaker guarantee than "confirmed" -- the anchor block can still get lost after the
/// miners make their affirmations.
///
/// * Picking a likely anchor block-commit is the act of affirming all of the previous affirmations that this anchor
/// block represents.  An anchor block is a descendant of a history of prior anchor blocks, so miners affirming that it
/// exists by sending block-commits that confirm its block-commit is also the act of miners affirming that all of the
/// ancestor anchor blocks it confirms also exist.  For example, if there are 4 reward cycles, and cycles 1, 2, and 3
/// have anchor blocks, then the act of miners choosing an anchor block in reward cycle 4's prepare phase that descends
/// from the anchor block in reward cycle 3 is _also_ the act of affirming that the anchor block for reward cycle 3
/// exists.  If the anchor block for reward cycle 3 descends from the anchor block of reward cycle 1, but _not_ from the
/// anchor block in reward cycle 2, then the miners have also affirmed that the anchor block for reward cycle 1 exists.
/// Moreover, the anchor block in reward cycle 1 has been affirmed _twice_ -- both by the miners in reward cycle 3's
/// prepare phase, and the miners in reward cycle 4's prepare phase.  The anchor block in reward cycle 2 has _not_ been
/// affirmed.
///
/// The act of building anchor blocks on top of anchor blocks gives us a way to _weight_ the corresponding sortition
/// histories.  An anchor block gets "heavier" as the number of descendant anchor blocks increases, and as the number of
/// reward cycles without anchor blocks increases.  This is because in both cases, miners are _not_ working on an anchor
/// block history that would _invalidate_ this anchor block -- i.e. they are continuously affirming that this anchor
/// block exists.
///
/// We can define the weight of a sortition history as the weight of its heaviest anchor block.  If you want to produce
/// a sortition history that is heavier, but invalidates the last _N_ anchor blocks, you'll have to mine at least _N +
/// 1_ reward cycles.  This gets us a form of Nakamoto consensus for the status of anchor blocks -- the more affirmed an
/// anchor block is, the harder it is to get it unaffirmed.  By doing this, we address the first problem with PoX anchor
/// blocks: in order to hold the chain hostage, you have to _continuously_ mine reward cycles that confirm your missing
/// anchor block.
///
/// ## Implementation: Affirmation Maps
///
/// We track this information through a data structure called an **affirmation map**.  An affirmation map has the
/// following methods:
///
/// * `at(i)`: Determine the network's affirmation status of the anchor block for the _ith_ reward cycle, starting at
/// reward cycle 1 (reward cycle 0 has no anchor block, ever).  The domain of `i` is defined as the set of reward cycles
/// known to the node, excluding 0, and evaluates to one of the following:
///
///    * `p`: There is an anchor block, and it's present
///    * `a`: There is an anchor block, and it's absent
///    * `n`: There is no anchor block
///
/// * `weight()`:  This returns the maximum number of anchor blocks that descend from an anchor block this affirmation
/// map represents
///
/// Each block-commit represents an affirmation by the miner about the state of the anchor blocks that the
/// block-commit's Stacks block confirms.  When processing block-commits, the node will calculate the affirmation map
/// for each block-commit inductively as follows:
///
///    * If the block-commit is in the prepare phase for reward cycle _R_:
///
///         * If there is an anchor block for _R_:
///
///             * If this commit descends from the anchor block, then its affirmation map is the same as the anchor
///               block's, plus having `at(R)` set to `p`
///
///             * Otherwise, its affirmation map the same as the anchor block's, plus having `at(R)`set to `a`
///
///         * Otherwise:
///
///             * If the parent descended from some anchor block at reward cycle _R - k_ then this commit's affirmation
///               map is the same as its parent, plus having `at(R - k)` set to `p`, plus having all `at(R - k < x < R)`
///               set to `n` if reward cycle _x_ doesn't have an anchor block, and `a` if it does.
///
///             * Otherwise, this commit's affirmation map is defined as `at(x)` set to `n` if reward cycle _x_ doesn't
///               have an anchor block, and `a` if it does.
///
///    * Otherwise:
///
///         * If the parent descended from some anchor block in reward cycle _R - k_, then this commit's affirmation map
///           is the same as its parent, plus having `at(R - k < x < R)` set to `n` if reward cycle _x_ doesn't have an
///           anchor block, and `a` if it does.
///
///         * Otherwise, this commit's affirmation map is defined as `at(x)` set to `n` if reward cycle _x_ doesn't have
///           an anchor block, and `a` if it does.
///       
/// Consider the example above, where we have anchor block histories 1,3,4 and 1,2.
///
/// * A block-commit in the prepare-phase for reward cycle 4 that confirms the anchor block for reward cycle 4 would
/// have affirmation map `papp`, because it affirms that the anchor blocks for reward cycles 1, 3, and 4 exist.
///
/// * A block-commit in the prepare-phase for reward cycle 4 that does NOT confirm the anchor block for reward cycle 4, but
/// descends from a block that descends from the anchor block in reward cycle 3, would have the affirmation map `papa`,
/// because it does NOT affirm that the anchor block for reward cycle 4 exists, but it DOES affirm that the anchor block
/// history terminating at the anchor block for reward cycle 3 exists.
///
/// * A block-commit in the prepare-phase for reward cycle 4 that descends from a block that descends from the anchor block
/// for reward cycle 2 would have affirmation map `ppaa`, because it builds on the anchor block for reward cycle 2, but it
/// doesn't build on the anchor blocks for 3 and 4.
///
/// * Suppose reward cycle 5 rolls around, and no anchor block is chosen at all.  Then, a block in the reward
/// phase for reward cycle 5 that builds off the anchor block in reward cycle 4 would have affirmation map `pappn`.
/// Similarly, a block in reward cycle 5's reward phase that builds off of the anchor block in reward cycle 2 would have
/// affirmation map `ppaan`.
///
/// (Here's a small lemma:  if any affirmation map has `at(R) = n` for a given reward cycle `R`, then _all_ affirmation
/// maps will have `at(R) == n`).
///
/// Now that we have a way to measure affirmations on anchor blocks, we can use them to deduce a canonical sortition
/// history as simply the history that represents the affirmation map with the highest `weight()` value.  If there's a
/// tie, then we pick the affirmation map with the highest `i` such that `at(i) = p` (i.e. a later anchor block
/// affirmation is a stronger affirmation than an earlier one).  This is always a tie-breaker, because each
/// prepare-phase either affirms or does not affirm exactly one anchor block.
///
/// ### Using Affirmation Maps
///
/// Each time we finish processing a reward cycle, the burnchain processor identifies the anchor block's commit and
/// updates the affirmation maps for the prepare-phase block-commits in the burnchain DB (now that an anchor block
/// decision has been made).  As the DB receives subsequent reward-phase block-commits, their affirmation maps are
/// calculated using the above definition.
///
/// Each time the chains coordinator processes a burnchain block, it sees if its view of the heaviest affirmation map
/// has changed.  If so, it executes a PoX reorg like before -- it invalidates the sortitions back to the latest
/// sortition that is represented on the now-heaviest affirmation map.  Unlike before, it will _re-validate_ any
/// sortitions that it has processed in the past if a _prefix_ of the now-heaviest affirmation map has been the heaviest
/// affirmation map in the past.  This can arise if there are two competing sets of miners that are fighting over two
/// different sortition histories.  In this case, it also forgets the orphaned statuses of all invalidated and
/// re-validated Stacks blocks, so they can be downloaded and applied again to the Stacks chain state (note that a
/// Stacks block will be applied at most once in any case -- it's just that it can be an orphan on one sortition
/// history, but a valid and accepted block in another).
///
/// Because we take care to re-validate sortitions that have already been processed, we avoid the second design flaw in
/// the PoX anchor block handling -- a sortition will always be processed at most once.  This is further guaranteed by
/// making sure that the consensus hash for each sortition is calculated in part from the PoX bit vector that is
/// _induced_ by the heaviest affirmation map.  That is, the node's PoX ID is no longer calculated from the presence or
/// absence of anchor blocks, but instead calculated from the heaviest affirmation map as follows:
///
/// * If `at(i)` is `p` or `n`, then bit `i` is 1
/// * Otherwise, bit `i` is 0
///
/// In addition, when a late anchor block arrives and is processed by the chains coordinator, the heaviest affirmation
/// map is consulted to determine whether or not it _should_ be processed.  If it's _not_ affirmed, then it is ignored.
///
/// ## Failure Recovery
///
/// In the event that a hidden anchor block arises, this subsystem includes a way to _override_ the heaviest affirmation
/// map for a given reward cycle.  If an anchor block is missing, miners can _declare_ it missing by updating a row in
/// the burnchain DB that marks the anchor block as forever missing.  This prevents a "short" (but still devastating)
/// reorg whereby an anchor block is missing for _almost_ the duration of the reward cycle -- in such a case, the
/// absence of this declaration would cause the reward cycle's blocks to all be invalidated.  Adding this declaration,
/// and then mining an anchor block that does _not_ affirm the missing anchor block would solve this for future
/// bootstrapping nodes.
///
use std::cmp;
use std::collections::{BTreeMap, HashMap, HashSet, VecDeque};
use std::convert::{TryFrom, TryInto};
use std::fmt;
use std::fmt::Write;
use std::sync::mpsc::SyncSender;
use std::time::Duration;

use serde::de::Error as de_Error;
use serde::ser::Error as ser_Error;
use serde::{Deserialize, Serialize};

use crate::burnchains::{
    db::{BurnchainBlockData, BurnchainDB, BurnchainDBTransaction, BurnchainHeaderReader},
    Address, Burnchain, BurnchainBlockHeader, Error, PoxConstants, Txid,
};
use crate::chainstate::burn::{
    db::sortdb::SortitionDB,
    operations::leader_block_commit::{RewardSetInfo, BURN_BLOCK_MINED_AT_MODULUS},
    operations::BlockstackOperationType,
    operations::LeaderBlockCommitOp,
    BlockSnapshot, ConsensusHash,
};
use crate::chainstate::stacks::StacksBlockHeader;
use crate::core::StacksEpochId;
<<<<<<< HEAD
use crate::types::chainstate::{
    BlockHeaderHash, BurnchainHeaderHash, PoxId, SortitionId, StacksAddress, StacksBlockId,
};
use crate::util_lib::boot::boot_code_id;
use crate::util_lib::db::DBConn;
use crate::util_lib::db::Error as DBError;
=======

use crate::util_lib::boot::boot_code_id;
use stacks_common::types::chainstate::{
    BlockHeaderHash, BurnchainHeaderHash, PoxId, SortitionId, StacksAddress, StacksBlockId,
};

use serde::de::Error as de_Error;
use serde::ser::Error as ser_Error;
use serde::{Deserialize, Serialize};
>>>>>>> ca9f84be

/// Affirmation map entries.  By building on a PoX-mined block,
/// a PoB-mined block (in a PoX reward cycle),
/// or no block in reward cycle _i_, a sortition's miner
/// affirms something about the status of the ancestral anchor blocks.
#[derive(Clone, Copy, PartialEq, Eq, Hash)]
pub enum AffirmationMapEntry {
    PoxAnchorBlockPresent,
    PoxAnchorBlockAbsent,
    Nothing,
}

impl AffirmationMapEntry {
    pub fn from_chr(c: char) -> Option<AffirmationMapEntry> {
        match c {
            'p' => Some(AffirmationMapEntry::PoxAnchorBlockPresent),
            'a' => Some(AffirmationMapEntry::PoxAnchorBlockAbsent),
            'n' => Some(AffirmationMapEntry::Nothing),
            _ => None,
        }
    }
}

/// An affirmation map is simply a list of affirmation map entries.  This struct merely wraps the
/// list behind accessor and mutator methods.
#[derive(Clone, PartialEq)]
pub struct AffirmationMap {
    pub affirmations: Vec<AffirmationMapEntry>,
}

impl fmt::Display for AffirmationMapEntry {
    fn fmt(&self, f: &mut fmt::Formatter) -> fmt::Result {
        match self {
            AffirmationMapEntry::PoxAnchorBlockPresent => write!(f, "p"),
            AffirmationMapEntry::PoxAnchorBlockAbsent => write!(f, "a"),
            AffirmationMapEntry::Nothing => write!(f, "n"),
        }
    }
}

impl fmt::Debug for AffirmationMapEntry {
    fn fmt(&self, f: &mut fmt::Formatter<'_>) -> fmt::Result {
        f.write_str(&format!("{}", &self))
    }
}

impl fmt::Display for AffirmationMap {
    fn fmt(&self, f: &mut fmt::Formatter) -> fmt::Result {
        for entry in self.affirmations.iter() {
            write!(f, "{}", &entry)?;
        }
        Ok(())
    }
}

impl fmt::Debug for AffirmationMap {
    fn fmt(&self, f: &mut fmt::Formatter<'_>) -> fmt::Result {
        write!(f, "{}", self)
    }
}

impl Serialize for AffirmationMap {
    fn serialize<S: serde::Serializer>(&self, s: S) -> Result<S::Ok, S::Error> {
        let am_str = self.encode();
        s.serialize_str(am_str.as_str())
    }
}

impl<'de> Deserialize<'de> for AffirmationMap {
    fn deserialize<D: serde::Deserializer<'de>>(d: D) -> Result<AffirmationMap, D::Error> {
        let am_str = String::deserialize(d)?;
        let am = AffirmationMap::decode(&am_str).ok_or(de_Error::custom(
            "Failed to decode affirmation map".to_string(),
        ))?;
        Ok(am)
    }
}

/// The pointer to the PoX anchor block in the burnchain
pub struct PoxAnchorPtr {
    /// height of the block
    pub block_height: u64,
    /// index in the block
    pub vtxindex: u32,
    /// how any tokens burnt to create it
    pub burnt: u64,
    /// number of confirmations it received
    pub confs: u64,
}

impl AffirmationMap {
    pub fn new(entries: Vec<AffirmationMapEntry>) -> AffirmationMap {
        AffirmationMap {
            affirmations: entries,
        }
    }

    pub fn empty() -> AffirmationMap {
        AffirmationMap {
            affirmations: vec![],
        }
    }

    pub fn at(&self, reward_cycle: u64) -> Option<&AffirmationMapEntry> {
        self.affirmations.get(reward_cycle as usize)
    }

    pub fn push(&mut self, entry: AffirmationMapEntry) {
        self.affirmations.push(entry)
    }

    pub fn pop(&mut self) -> Option<AffirmationMapEntry> {
        self.affirmations.pop()
    }

    pub fn len(&self) -> usize {
        self.affirmations.len()
    }

    pub fn as_slice(&self) -> &[AffirmationMapEntry] {
        &self.affirmations
    }

    // used to store to database
    pub fn encode(&self) -> String {
        let mut ret = String::with_capacity(self.affirmations.len());
        write!(&mut ret, "{}", self).expect("BUG: failed to serialize affirmations -- likely OOM");
        ret
    }

    // used for database from-row
    pub fn decode(s: &str) -> Option<AffirmationMap> {
        if !s.is_ascii() {
            return None;
        }

        let mut affirmations = Vec::with_capacity(s.len());
        for chr in s.chars() {
            if let Some(next) = AffirmationMapEntry::from_chr(chr) {
                affirmations.push(next);
            } else {
                return None;
            }
        }
        Some(AffirmationMap { affirmations })
    }

    /// Has `other` diverged from `self`?
    /// If `other` contains a reward cycle affirmation that is not present in `self`, then yes.
    /// (Note that this means that if `other` is a prefix of `self`, then no divergence).
    /// Return the index into `other` where the affirmation differs from `self`.
    /// Return `None` if no difference exists.
    pub fn find_divergence(&self, other: &AffirmationMap) -> Option<u64> {
        for i in 0..cmp::min(self.len(), other.len()) {
            if self.affirmations[i] != other.affirmations[i] {
                return Some(i as u64);
            }
        }

        if other.len() > self.len() {
            return Some(self.len() as u64);
        }

        None
    }

    /// At what reward cycle should a node start searching for block inventories, given the heaviest
    /// affirmation map?.  This is the lowest reward cycle in which both self and heaviest affirm
    /// "absent" that comes _after_ the highest reward cycle in which both self and heaviest affirm
    /// "present".
    ///
    /// For `paa` and `pap`, it's 1
    /// For `paap` and `paap`, it's 3
    /// For `papa` and `apap`, it's 0
    /// For `paapapap` and `paappapa`, it's 4
    /// For `aaaaa` and `aaaaa`, it's 0.
    /// For `ppppp` and `ppppp`, it's 4.
    pub fn find_inv_search(&self, heaviest: &AffirmationMap) -> u64 {
        let mut highest_p = None;
        for i in 0..cmp::min(self.len(), heaviest.len()) {
            if self.affirmations[i] == heaviest.affirmations[i]
                && self.affirmations[i] == AffirmationMapEntry::PoxAnchorBlockPresent
            {
                highest_p = Some(i);
            }
        }
        if let Some(highest_p) = highest_p {
            for i in highest_p..cmp::min(self.len(), heaviest.len()) {
                if self.affirmations[i] == heaviest.affirmations[i]
                    && self.affirmations[i] == AffirmationMapEntry::PoxAnchorBlockAbsent
                {
                    return i as u64;
                }
                if self.affirmations[i] != heaviest.affirmations[i] {
                    return i as u64;
                }
            }
            return highest_p as u64;
        } else {
            // no agreement on any anchor block
            return 0;
        }
    }

    /// Is `other` a prefix of `self`?
    /// Returns true if so; false if not
    pub fn has_prefix(&self, prefix: &AffirmationMap) -> bool {
        if self.len() < prefix.len() {
            return false;
        }

        for i in 0..prefix.len() {
            if self.affirmations[i] != prefix.affirmations[i] {
                return false;
            }
        }

        true
    }

    /// What is the weight of this affirmation map?
    /// i.e. how many times did the network either affirm an anchor block, or make no election?
    pub fn weight(&self) -> u64 {
        let mut weight = 0;
        for i in 0..self.len() {
            match self.affirmations[i] {
                AffirmationMapEntry::PoxAnchorBlockAbsent => {}
                _ => {
                    weight += 1;
                }
            }
        }
        weight
    }
}

/// Get a parent/child reward cycle.  Only return Some(..) if the reward cycle is known for both --
/// i.e. their block heights are plausible -- they are at or after the first burnchain block
/// height.
pub fn get_parent_child_reward_cycles(
    parent: &LeaderBlockCommitOp,
    block_commit: &LeaderBlockCommitOp,
    burnchain: &Burnchain,
) -> Option<(u64, u64)> {
    let child_reward_cycle = match burnchain.block_height_to_reward_cycle(block_commit.block_height)
    {
        Some(crc) => crc,
        None => return None,
    };

    let parent_reward_cycle = match burnchain.block_height_to_reward_cycle(parent.block_height) {
        Some(prc) => prc,
        None => {
            if parent.block_height == 0 && parent.vtxindex == 0 {
                // this is a first block commit
                0
            } else {
                return None;
            }
        }
    };

    test_debug!(
        "{},{} is rc={},rc={}",
        parent.block_height,
        block_commit.block_height,
        parent_reward_cycle,
        child_reward_cycle
    );
    Some((parent_reward_cycle, child_reward_cycle))
}

/// Read a range of blockstack operations for a prepare phase of a given reward cycle.
/// Only includes block-commits.
/// The returned vec is a vec of vecs of block-commits in block order.  The ith item is a vec of
/// block-commits in block order for the ith prepare-phase block (item 0 is the first prepare-phase
/// block's block-commits).
pub fn read_prepare_phase_commits<B: BurnchainHeaderReader>(
    burnchain_tx: &BurnchainDBTransaction,
    indexer: &B,
    pox_consts: &PoxConstants,
    first_block_height: u64,
    reward_cycle: u64,
) -> Result<Vec<Vec<LeaderBlockCommitOp>>, Error> {
    // start and end heights of the prepare phase for this reward cycle
    let start_height = pox_consts
        .reward_cycle_to_block_height(first_block_height, reward_cycle + 1)
        - (pox_consts.prepare_length as u64);
    let end_height = start_height + (pox_consts.prepare_length as u64);
    let headers = indexer.read_burnchain_headers(start_height, end_height)?;
    let _num_headers = headers.len();

    let mut ret = vec![];
    for header in headers.into_iter() {
        let blk = BurnchainDB::get_burnchain_block(&burnchain_tx.conn(), &header.block_hash)
            .expect(&format!(
                "BUG: failed to load prepare-phase block {} ({})",
                &header.block_hash, header.block_height
            ));

        let mut block_ops = vec![];
        for op in blk.ops.into_iter() {
            assert!(pox_consts.is_in_prepare_phase(first_block_height, op.block_height()));
            match op {
                BlockstackOperationType::LeaderBlockCommit(opdata) => {
                    // basic validity filtering
                    if opdata.block_height < first_block_height {
                        test_debug!("Skip too-early block commit");
                        continue;
                    }
                    // the block commit's parent must be a burnchain block that is evaluated by the node
                    //  blocks that are <= first_block_height do not meet this requirement.
                    if (opdata.parent_block_ptr as u64) <= first_block_height {
                        test_debug!("Skip orphaned block-commit");
                        continue;
                    }
                    if opdata.block_height <= opdata.parent_block_ptr as u64 {
                        test_debug!("Skip block-commit whose 'parent' comes at or after it");
                        continue;
                    }
                    if opdata.burn_fee == 0 {
                        test_debug!("Skip block-commit without burn");
                        continue;
                    }
                    block_ops.push(opdata);
                }
                _ => {
                    continue;
                }
            }
        }
        block_ops.sort_by(|op1, op2| {
            assert_eq!(
                op1.block_height, op2.block_height,
                "BUG: block loaded ops from a different block height"
            );
            op1.vtxindex.cmp(&op2.vtxindex)
        });
        ret.push(block_ops);
    }

    test_debug!(
        "Read {} headers, {} prepare-phase commits from reward cycle {} ({}-{})",
        _num_headers,
        ret.len(),
        reward_cycle,
        start_height,
        end_height
    );
    Ok(ret)
}

/// Find all referenced parent block-commits already in the burnchain DB, so we can extract their VRF seeds.
/// If this method errors out, it's because it couldn't read the burnchain headers DB (or it's
/// corrupted). Either way, the caller may treat this as a fatal condition.
pub fn read_parent_block_commits<B: BurnchainHeaderReader>(
    burnchain_tx: &BurnchainDBTransaction,
    indexer: &B,
    prepare_phase_ops: &[Vec<LeaderBlockCommitOp>],
) -> Result<Vec<LeaderBlockCommitOp>, Error> {
    let mut parents = HashMap::new();
    for ops in prepare_phase_ops.iter() {
        for opdata in ops.iter() {
            let hdr =
                if let Some(hdr) = indexer.read_burnchain_header(opdata.parent_block_ptr as u64)? {
                    hdr
                } else {
                    // this is pretty bad if this happens
                    error!(
                        "Discontiguous header database: no such block {}, but have block {}",
                        opdata.parent_block_ptr, opdata.block_height
                    );
                    return Err(Error::MissingParentBlock);
                };

            test_debug!("Get header at {}: {:?}", opdata.parent_block_ptr, &hdr);
            assert_eq!(hdr.block_height, opdata.parent_block_ptr as u64);

            let mut found = false;
            let blk = BurnchainDB::get_burnchain_block(burnchain_tx.conn(), &hdr.block_hash)
                .expect(&format!(
                    "BUG: failed to load existing block {} ({})",
                    &hdr.block_hash, &hdr.block_height
                ));

            for parent_op in blk.ops.into_iter() {
                if let BlockstackOperationType::LeaderBlockCommit(parent_opdata) = parent_op {
                    if parent_opdata.vtxindex == opdata.parent_vtxindex as u32 {
                        test_debug!(
                            "Parent of {},{},{} is {},{},{}",
                            &opdata.txid,
                            opdata.block_height,
                            opdata.vtxindex,
                            &parent_opdata.txid,
                            parent_opdata.block_height,
                            parent_opdata.vtxindex
                        );
                        parents.insert(parent_opdata.txid.clone(), parent_opdata);
                        found = true;
                    }
                }
            }
            if !found {
                test_debug!(
                    "Orphan block commit {},{},{}",
                    &opdata.txid,
                    opdata.block_height,
                    opdata.vtxindex
                );
            }
        }
    }
    let mut parent_list: Vec<_> = parents.into_iter().map(|(_, cmt)| cmt).collect();
    parent_list.sort_by(|a, b| {
        if a.block_height != b.block_height {
            a.block_height.cmp(&b.block_height)
        } else {
            a.vtxindex.cmp(&b.vtxindex)
        }
    });

    test_debug!("Read {} parent block-commits", parent_list.len());
    Ok(parent_list)
}

/// Given a list of prepare-phase block-commits, and a list of parent commits, filter out and remove
/// the prepare-phase commits that _don't_ have a parent.
pub fn filter_orphan_block_commits(
    parents: &[LeaderBlockCommitOp],
    prepare_phase_ops: Vec<Vec<LeaderBlockCommitOp>>,
) -> Vec<Vec<LeaderBlockCommitOp>> {
    let mut parent_set = HashSet::new();
    for parent in parents.iter() {
        parent_set.insert((parent.block_height, parent.vtxindex));
    }
    for prepare_phase_block in prepare_phase_ops.iter() {
        for opdata in prepare_phase_block.iter() {
            parent_set.insert((opdata.block_height, opdata.vtxindex));
        }
    }

    prepare_phase_ops
        .into_iter()
        .map(|prepare_phase_block| {
            prepare_phase_block
                .into_iter()
                .filter(|opdata| {
                    if parent_set.contains(&(
                        opdata.parent_block_ptr as u64,
                        opdata.parent_vtxindex as u32,
                    )) {
                        true
                    } else {
                        test_debug!(
                            "Ignore invalid block-commit {},{} ({}): no parent {},{}",
                            opdata.block_height,
                            opdata.vtxindex,
                            &opdata.txid,
                            opdata.parent_block_ptr,
                            opdata.parent_vtxindex
                        );
                        false
                    }
                })
                .collect()
        })
        .collect()
}

/// Given a list of prepare-phase block-commits, filter out the ones that don't have correct burn
/// modulii.  This means that late block-commits don't count as confirmations.
pub fn filter_missed_block_commits(
    prepare_phase_ops: Vec<Vec<LeaderBlockCommitOp>>,
) -> Vec<Vec<LeaderBlockCommitOp>> {
    prepare_phase_ops
        .into_iter()
        .map(|commits| {
            commits
                .into_iter()
                .filter(|cmt| {
                    let intended_modulus =
                        (cmt.burn_block_mined_at() + 1) % BURN_BLOCK_MINED_AT_MODULUS;
                    let actual_modulus = cmt.block_height % BURN_BLOCK_MINED_AT_MODULUS;
                    if actual_modulus == intended_modulus {
                        true
                    } else {
                        test_debug!(
                            "Ignore invalid block-commit {},{} ({}): {} != {}",
                            cmt.block_height,
                            cmt.vtxindex,
                            &cmt.txid,
                            actual_modulus,
                            intended_modulus
                        );
                        false
                    }
                })
                .collect()
        })
        .collect()
}

/// Given a list of block-commits in the prepare-phase, find the block-commit pointer outside the
/// prepare-phase which must be the anchor block, if it exists at all.  This is always
/// the block-commit that has the most cumulative BTC committed behind it (and the highest
/// such in the event of a tie), as well as at least `anchor_threshold` confirmations.
/// Returns the pointer into the burnchain where the anchor block-commit can be found, if it
/// exists at all.
/// Returns None otherwise
fn inner_find_heaviest_block_commit_ptr(
    prepare_phase_ops: &[Vec<LeaderBlockCommitOp>],
    anchor_threshold: u32,
) -> Option<(PoxAnchorPtr, BTreeMap<(u64, u32), (u64, u32)>)> {
    // sanity check -- must be in order by block height and vtxindex
    for prepare_block_ops in prepare_phase_ops.iter() {
        let mut expected_block_height = None;
        let mut last_vtxindex = None;
        for opdata in prepare_block_ops.iter() {
            if let Some(expected_block_height) = expected_block_height.as_ref() {
                assert_eq!(expected_block_height, &opdata.block_height);
            } else {
                expected_block_height = Some(opdata.block_height);
            }

            if let Some(last_vtxindex) = last_vtxindex.as_mut() {
                assert!(*last_vtxindex < opdata.vtxindex);
                *last_vtxindex = opdata.vtxindex;
            } else {
                last_vtxindex = Some(opdata.vtxindex);
            }
            test_debug!(
                "Prepare-phase block-commit {},{}: {}",
                opdata.block_height,
                opdata.vtxindex,
                &opdata.txid
            );
        }
    }

    // map (block_height, vtxindex) to (parent_block_height, parent_vtxindex)
    let mut parents = BTreeMap::new();

    // map (block_height, vtxindex) to (non-prepare-ancestor-height, non-prepare-ancestor-vtxindex)
    let mut ancestors = BTreeMap::new();

    // map (non-prepare-ancestor-height, non-prepare-ancestor-vtxindex) to (set-of-block-heights, total_burnt)
    // that contain descendants
    let mut ancestor_confirmations: BTreeMap<(u64, u32), (HashSet<u64>, u64)> = BTreeMap::new();

    // calculate each block-commit's parents
    for prepare_block_ops in prepare_phase_ops.iter() {
        for opdata in prepare_block_ops.iter() {
            parents.insert(
                (opdata.block_height, opdata.vtxindex),
                (
                    opdata.parent_block_ptr as u64,
                    opdata.parent_vtxindex as u32,
                ),
            );
        }
    }

    // calculate the ancestor map -- find the highest non-prepare-phase ancestor for each prepare-phase block-commit.
    for prepare_block_ops in prepare_phase_ops.iter().rev() {
        for opdata in prepare_block_ops.iter() {
            let mut cursor = (opdata.block_height, opdata.vtxindex);
            while let Some((parent_block, parent_vtxindex)) = parents.get(&cursor) {
                cursor = (*parent_block, *parent_vtxindex);
                if let Some((block_height, vtxindex)) = ancestors.get(&cursor) {
                    // already processed
                    cursor = (*block_height, *vtxindex);
                    break;
                }
            }
            ancestors.insert((opdata.block_height, opdata.vtxindex), (cursor.0, cursor.1));
        }
    }

    // calculate the ancestor confirmations -- figure out how many distinct blocks contain
    // block-commits that descend from each pre-prepare-phase ancestor
    for prepare_block_ops in prepare_phase_ops.iter() {
        for opdata in prepare_block_ops.iter() {
            if let Some((ancestor_height, ancestor_vtxindex)) =
                ancestors.get(&(opdata.block_height, opdata.vtxindex))
            {
                if let Some((ref mut confirmed_block_set, ref mut ancestor_burnt)) =
                    ancestor_confirmations.get_mut(&(*ancestor_height, *ancestor_vtxindex))
                {
                    confirmed_block_set.insert(opdata.block_height);
                    *ancestor_burnt += opdata.burn_fee;
                } else {
                    let mut block_set = HashSet::new();
                    block_set.insert(opdata.block_height);
                    ancestor_confirmations.insert(
                        (*ancestor_height, *ancestor_vtxindex),
                        (block_set, opdata.burn_fee),
                    );
                }
            }
        }
    }

    test_debug!("parents = {:?}", &parents);
    test_debug!("ancestors = {:?}", &ancestors);
    test_debug!("ancestor_confirmations = {:?}", &ancestor_confirmations);

    if ancestor_confirmations.len() == 0 {
        // empty prepare phase
        test_debug!("Prepare-phase has no block-commits");
        return None;
    }

    // find the ancestors with at least $anchor_threshold confirmations, and pick the one that has the
    // most total BTC.  Break ties by ancestor order -- highest ancestor commit wins.
    let mut ancestor_block = 0;
    let mut ancestor_vtxindex = 0;
    let mut most_burnt = 0;
    let mut most_confs = 0;

    // consider ancestor candidates in _highest_-first order
    for ((height, vtxindex), (block_set, burnt)) in ancestor_confirmations.iter().rev() {
        let confs = block_set.len() as u64;
        if confs < anchor_threshold.into() {
            continue;
        }

        // only consider an earlier ancestor if it burned more than the candidate
        if *burnt > most_burnt {
            most_burnt = *burnt;
            most_confs = confs;
            ancestor_block = *height;
            ancestor_vtxindex = *vtxindex;
        }
    }

    if most_burnt == 0 {
        // no anchor block possible -- no block-commit has enough confirmations
        test_debug!("No block-commit has enough support to be an anchor block");
        return None;
    }

    Some((
        PoxAnchorPtr {
            block_height: ancestor_block,
            vtxindex: ancestor_vtxindex,
            burnt: most_burnt,
            confs: most_confs,
        },
        ancestors,
    ))
}

/// Given a list of block-commits in the prepare-phase, find the block-commit outside the
/// prepare-phase which must be the anchor block, if it exists at all.  This is always
/// the block-commit that has the most cumulative BTC committed behind it (and the highest
/// such in the event of a tie), as well as at least `anchor_threshold` confirmations.  If the anchor block
/// commit is found, return the descendancy matrix for it as well.
/// Returns Some(the winning block commit, descendancy matrix, total confirmations, total burnt) if
/// there's an anchor block commit.
/// Returns None otherwise
pub fn find_heaviest_block_commit<B: BurnchainHeaderReader>(
    burnchain_tx: &BurnchainDBTransaction,
    indexer: &B,
    prepare_phase_ops: &Vec<Vec<LeaderBlockCommitOp>>,
    anchor_threshold: u32,
) -> Result<Option<(LeaderBlockCommitOp, Vec<Vec<bool>>, u64, u64)>, DBError> {
    let (pox_anchor_ptr, ancestors) =
        match inner_find_heaviest_block_commit_ptr(prepare_phase_ops, anchor_threshold) {
            Some(ptr) => ptr,
            None => {
                return Ok(None);
            }
        };

    let ancestor_block = pox_anchor_ptr.block_height;
    let ancestor_vtxindex = pox_anchor_ptr.vtxindex;
    let most_burnt = pox_anchor_ptr.burnt;
    let most_confs = pox_anchor_ptr.confs;

    // find the ancestor that this tip confirms
    let heaviest_ancestor_header = indexer
        .read_burnchain_headers(ancestor_block, ancestor_block + 1)?
        .first()
        .expect(&format!(
            "BUG: no block headers for height {}",
            ancestor_block
        ))
        .to_owned();

    let heaviest_ancestor_block =
        BurnchainDB::get_burnchain_block(burnchain_tx.conn(), &heaviest_ancestor_header.block_hash)
            .expect(&format!(
                "BUG: no ancestor block {:?} ({})",
                &heaviest_ancestor_header.block_hash, heaviest_ancestor_header.block_height
            ));

    // find the PoX anchor block-commit, if it exists at all
    // (note that it may not -- a rich attacker can force F*w confirmations with lots of BTC on a
    // commit that was never mined).
    for block_op in heaviest_ancestor_block.ops.into_iter() {
        if let BlockstackOperationType::LeaderBlockCommit(opdata) = block_op {
            if opdata.block_height == ancestor_block && opdata.vtxindex == ancestor_vtxindex {
                // found
                debug!(
                    "PoX anchor block-commit {},{},{} has {} burnt, {} confs",
                    &opdata.txid, opdata.block_height, opdata.vtxindex, most_burnt, most_confs
                );

                // sanity check -- there should be exactly as many confirmations on the suspected
                // anchor block as there are distinct descendancies.
                let mut conf_count = 0;

                // sanity check -- there should be exactly as many BTC burnt for the suspected
                // anchor block as the most_burnt.
                let mut burn_count = 0;

                let mut descendancy = Vec::with_capacity(prepare_phase_ops.len());
                for prepare_block_ops in prepare_phase_ops.iter() {
                    let mut block_descendancy = Vec::with_capacity(prepare_phase_ops.len());
                    let mut found_conf = false;
                    for opdata in prepare_block_ops.iter() {
                        if let Some((op_ancestor_height, op_ancestor_vtxindex, ..)) =
                            ancestors.get(&(opdata.block_height, opdata.vtxindex))
                        {
                            if *op_ancestor_height == ancestor_block
                                && *op_ancestor_vtxindex == ancestor_vtxindex
                            {
                                debug!("Block-commit {},{} descends from likely PoX anchor block {},{}", opdata.block_height, opdata.vtxindex, op_ancestor_height, op_ancestor_vtxindex);
                                block_descendancy.push(true);
                                if !found_conf {
                                    conf_count += 1;
                                    found_conf = true;
                                }
                                burn_count += opdata.burn_fee;
                            } else {
                                debug!("Block-commit {},{} does NOT descend from likely PoX anchor block {},{}", opdata.block_height, opdata.vtxindex, ancestor_block, ancestor_vtxindex);
                                block_descendancy.push(false);
                            }
                        } else {
                            debug!("Block-commit {},{} does NOT descend from likely PoX anchor block {},{}", opdata.block_height, opdata.vtxindex, ancestor_block, ancestor_vtxindex);
                            block_descendancy.push(false);
                        }
                    }
                    descendancy.push(block_descendancy);
                }

                assert_eq!(conf_count, most_confs);
                assert_eq!(burn_count, most_burnt);

                return Ok(Some((opdata, descendancy, most_confs, most_burnt)));
            }
        }
    }

    warn!("Evil miners confirmed a non-existant PoX anchor block!");
    Ok(None)
}

/// Find the valid prepare-phase ops for a given reward cycle
fn inner_find_valid_prepare_phase_commits<B: BurnchainHeaderReader>(
    burnchain_tx: &BurnchainDBTransaction,
    reward_cycle: u64,
    indexer: &B,
    burnchain: &Burnchain,
) -> Result<Vec<Vec<LeaderBlockCommitOp>>, Error> {
    let pox_consts = &burnchain.pox_constants;
    let first_block_height = burnchain.first_block_height;

    let prepare_ops = read_prepare_phase_commits(
        burnchain_tx,
        indexer,
        pox_consts,
        first_block_height,
        reward_cycle,
    )?;
    test_debug!("{} prepare-phase commits", prepare_ops.len());

    let parent_commits = read_parent_block_commits(burnchain_tx, indexer, &prepare_ops)?;
    test_debug!("{} parent block-commits", parent_commits.len());

    let prepare_ops_no_orphans = filter_orphan_block_commits(&parent_commits, prepare_ops);
    test_debug!(
        "{} prepare-phase block-commits that have parents",
        prepare_ops_no_orphans.len()
    );

    let prepare_ops_valid = filter_missed_block_commits(prepare_ops_no_orphans);
    test_debug!(
        "{} prepare-phase block-commits that have parents and are on-time",
        prepare_ops_valid.len()
    );

    Ok(prepare_ops_valid)
}

/// Find the pointer to the PoX anchor block selected in a reward cycle, if it exists.  This is the heaviest F*w-confirmed
/// block-commit before the prepare-phase of this reward cycle, provided that it is not already an
/// anchor block for some other reward cycle.  Note that the anchor block found will be the anchor
/// block for the *next* reward cycle.
/// Returns a pointer to the block-commit transaction in the burnchain, if the prepare phase
/// selected an anchor block.
/// Returns None if not.
pub fn find_pox_anchor_block_ptr<B: BurnchainHeaderReader>(
    burnchain_tx: &BurnchainDBTransaction,
    reward_cycle: u64,
    indexer: &B,
    burnchain: &Burnchain,
) -> Result<Option<PoxAnchorPtr>, Error> {
    let prepare_ops_valid =
        inner_find_valid_prepare_phase_commits(burnchain_tx, reward_cycle, indexer, burnchain)?;
    Ok(inner_find_heaviest_block_commit_ptr(
        &prepare_ops_valid,
        burnchain.pox_constants.anchor_threshold,
    )
    .map(|(ptr, _)| ptr))
}

/// Find the PoX anchor block selected in a reward cycle, if it exists.  This is the heaviest F*w-confirmed
/// block-commit before the prepare-phase of this reward cycle, provided that it is not already an
/// anchor block for some other reward cycle.  Note that the anchor block found will be the anchor
/// block for the *next* reward cycle.
/// Returns:
///     (a) the list of block-commits, grouped by block and ordered by vtxindex, in this prepare phase
///     (b) the PoX anchor block-commit, if it exists, and
///     (c) the descendancy data for the prepare phase.  Descendency[i][j] is true if the jth
///     block-commit in the ith block in the prepare phase descends from the anchor block, or False
///     if not.
/// Returns only database-related errors.
pub fn find_pox_anchor_block<B: BurnchainHeaderReader>(
    burnchain_tx: &BurnchainDBTransaction,
    reward_cycle: u64,
    indexer: &B,
    burnchain: &Burnchain,
) -> Result<
    (
        // (a) prepare-phase block-commits
        Vec<Vec<LeaderBlockCommitOp>>,
        // (b) PoX anchor block commit (if found)
        // (c) descendancy matrix
        Option<(LeaderBlockCommitOp, Vec<Vec<bool>>)>,
    ),
    Error,
> {
    let prepare_ops_valid =
        inner_find_valid_prepare_phase_commits(burnchain_tx, reward_cycle, indexer, burnchain)?;
    let anchor_block_and_descendancy_opt = find_heaviest_block_commit(
        &burnchain_tx,
        indexer,
        &prepare_ops_valid,
        burnchain.pox_constants.anchor_threshold,
    )?;
    if let Some((ref anchor_block_commit, ..)) = anchor_block_and_descendancy_opt.as_ref() {
        // cannot have been an anchor block in some other reward cycle
        let md = BurnchainDB::get_commit_metadata(
            burnchain_tx.conn(),
            &anchor_block_commit.burn_header_hash,
            &anchor_block_commit.txid,
        )?
        .expect("BUG: anchor block commit has no metadata");

        if let Some(rc) = md.anchor_block {
            warn!(
                "Block-commit {} is already an anchor block for reward cycle {}",
                &anchor_block_commit.txid, rc
            );
            return Ok((prepare_ops_valid, None));
        }
    }

    if anchor_block_and_descendancy_opt.is_some() {
        test_debug!(
            "Selected an anchor block in prepare phase of reward cycle {}",
            reward_cycle
        );
    } else {
        test_debug!(
            "Did NOT select an anchor block in prepare phase of reward cycle {}",
            reward_cycle
        );
    }

    Ok((
        prepare_ops_valid,
        anchor_block_and_descendancy_opt
            .map(|(anchor_block_commit, descendancy, ..)| (anchor_block_commit, descendancy)),
    ))
}

/// Update a completed reward cycle's affirmation maps
pub fn update_pox_affirmation_maps<B: BurnchainHeaderReader>(
    burnchain_db: &mut BurnchainDB,
    indexer: &B,
    reward_cycle: u64,
    burnchain: &Burnchain,
) -> Result<(), Error> {
    debug!("Process PoX affirmations for reward cycle {}", reward_cycle);

    let tx = burnchain_db.tx_begin()?;

    let (prepare_ops, pox_anchor_block_info_opt) =
        find_pox_anchor_block(&tx, reward_cycle, indexer, burnchain)?;

    if let Some((anchor_block, descendancy)) = pox_anchor_block_info_opt.clone() {
        debug!(
            "PoX anchor block elected in reward cycle {} for reward cycle {} is {}",
            reward_cycle,
            reward_cycle + 1,
            &anchor_block.block_header_hash
        );

        // anchor block found for this upcoming reward cycle
        tx.set_anchor_block(&anchor_block, reward_cycle + 1)?;
        assert_eq!(descendancy.len(), prepare_ops.len());

        // mark the prepare-phase commits that elected this next reward cycle's anchor block as
        // having descended or not descended from this anchor block.
        for (block_idx, block_ops) in prepare_ops.iter().enumerate() {
            assert_eq!(block_ops.len(), descendancy[block_idx].len());

            for (tx_idx, tx_op) in block_ops.iter().enumerate() {
                test_debug!(
                    "Make affirmation map for block-commit at {},{}",
                    tx_op.block_height,
                    tx_op.vtxindex
                );
                tx.make_prepare_phase_affirmation_map(
                    indexer,
                    burnchain,
                    reward_cycle + 1,
                    tx_op,
                    Some(&anchor_block),
                    descendancy[block_idx][tx_idx],
                )?;
            }
        }
    } else {
        debug!("PoX anchor block selected in reward cycle {} is None. Reward cycle {} has no anchor block", reward_cycle, reward_cycle + 1);

        // anchor block not found for this upcoming reward cycle
        tx.clear_anchor_block(reward_cycle + 1)?;

        // mark all prepare-phase commits as NOT having descended from the next reward cycle's anchor
        // block as NOT having descended from any anchor block (since one was not chosen)
        for block_ops in prepare_ops.iter() {
            for tx_op in block_ops.iter() {
                test_debug!(
                    "Make affirmation map for block-commit at {},{}",
                    tx_op.block_height,
                    tx_op.vtxindex
                );
                tx.make_prepare_phase_affirmation_map(
                    indexer,
                    burnchain,
                    reward_cycle + 1,
                    tx_op,
                    None,
                    false,
                )?;
            }
        }
    }

    tx.commit()?;
    debug!(
        "Processed PoX affirmations for reward cycle {}",
        reward_cycle
    );

    Ok(())
}<|MERGE_RESOLUTION|>--- conflicted
+++ resolved
@@ -255,24 +255,13 @@
 };
 use crate::chainstate::stacks::StacksBlockHeader;
 use crate::core::StacksEpochId;
-<<<<<<< HEAD
-use crate::types::chainstate::{
-    BlockHeaderHash, BurnchainHeaderHash, PoxId, SortitionId, StacksAddress, StacksBlockId,
-};
+
 use crate::util_lib::boot::boot_code_id;
 use crate::util_lib::db::DBConn;
 use crate::util_lib::db::Error as DBError;
-=======
-
-use crate::util_lib::boot::boot_code_id;
 use stacks_common::types::chainstate::{
     BlockHeaderHash, BurnchainHeaderHash, PoxId, SortitionId, StacksAddress, StacksBlockId,
 };
-
-use serde::de::Error as de_Error;
-use serde::ser::Error as ser_Error;
-use serde::{Deserialize, Serialize};
->>>>>>> ca9f84be
 
 /// Affirmation map entries.  By building on a PoX-mined block,
 /// a PoB-mined block (in a PoX reward cycle),
