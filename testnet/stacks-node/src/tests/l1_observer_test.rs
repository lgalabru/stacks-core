use std;
use std::process::{Child, Command, Stdio};
use std::thread::{self, JoinHandle};

use crate::config::{EventKeyType, EventObserverConfig};
use crate::neon;
use crate::tests::neon_integrations::{get_account, submit_tx, test_observer};
use crate::tests::{make_contract_call, make_contract_publish, to_addr};
use clarity::types::chainstate::StacksAddress;
use clarity::util::get_epoch_time_secs;
use clarity::vm::database::ClaritySerializable;
use clarity::vm::representations::ContractName;
use clarity::vm::types::PrincipalData;
use clarity::vm::Value;
use reqwest::Response;
use stacks::burnchains::Burnchain;
use stacks::chainstate::burn::db::sortdb::SortitionDB;
use stacks::chainstate::stacks::{StacksPrivateKey, StacksTransaction, TransactionPayload};
use stacks::codec::StacksMessageCodec;
use stacks::net::CallReadOnlyRequestBody;
use stacks::net::RPCPeerInfoData;
use stacks::util::hash::hex_bytes;
use stacks::vm::types::QualifiedContractIdentifier;
use stacks::vm::ClarityName;
use std::convert::{TryFrom, TryInto};
use std::env;
use std::io::{BufRead, BufReader};
use std::sync::atomic::{AtomicU64, Ordering};
use std::sync::Arc;
use std::time::{Duration, Instant};

#[derive(std::fmt::Debug)]
pub enum SubprocessError {
    SpawnFailed(String),
}

type SubprocessResult<T> = Result<T, SubprocessError>;

/// In charge of running L1 `stacks-node`.
pub struct StacksL1Controller {
    sub_process: Option<Child>,
    config_path: String,
    printer_handle: Option<JoinHandle<()>>,
    log_process: bool,
}

lazy_static! {
    pub static ref MOCKNET_PRIVATE_KEY_1: StacksPrivateKey = StacksPrivateKey::from_hex(
        "aaf57b4730f713cf942bc63f0801c4a62abe5a6ac8e3da10389f9ca3420b0dc701"
    )
    .unwrap();
    pub static ref MOCKNET_PRIVATE_KEY_2: StacksPrivateKey = StacksPrivateKey::from_hex(
        "0916e2eb04b5702e0e946081829cee67d3bb76e1792af506646843db9252ff4101"
    )
    .unwrap();
}

pub fn call_read_only(
    http_origin: &str,
    addr: &StacksAddress,
    contract_name: &str,
    function_name: &str,
    args: Vec<String>,
) -> serde_json::Value {
    let client = reqwest::blocking::Client::new();

    let path = format!(
        "{}/v2/contracts/call-read/{}/{}/{}",
        &http_origin, addr, contract_name, function_name
    );
    let principal: PrincipalData = addr.clone().into();
    let body = CallReadOnlyRequestBody {
        sender: principal.to_string(),
        arguments: args,
    };

    let read_info = client
        .post(&path)
        .json(&body)
        .send()
        .unwrap()
        .json::<serde_json::Value>()
        .unwrap();

    read_info
}

impl StacksL1Controller {
    pub fn new(config_path: String, log_process: bool) -> StacksL1Controller {
        StacksL1Controller {
            sub_process: None,
            config_path,
            printer_handle: None,
            log_process,
        }
    }

    pub fn start_process(&mut self) -> SubprocessResult<()> {
        let binary = match env::var("STACKS_BASE_DIR") {
            Err(_) => {
                // assume stacks-node is in path
                "stacks-node".into()
            }
            Ok(path) => path,
        };
        let mut command = Command::new(&binary);
        command
            .stderr(Stdio::piped())
            .arg("start")
            .arg("--config=".to_owned() + &self.config_path);

        info!("stacks-node mainchain spawn: {:?}", command);

        let mut process = match command.spawn() {
            Ok(child) => child,
            Err(e) => return Err(SubprocessError::SpawnFailed(format!("{:?}", e))),
        };

        let printer_handle = if self.log_process {
            let child_out = process.stderr.take().unwrap();
            Some(thread::spawn(|| {
                let buffered_out = BufReader::new(child_out);
                for line in buffered_out.lines() {
                    let line = match line {
                        Ok(x) => x,
                        Err(_e) => return,
                    };
                    println!("L1: {}", line);
                }
            }))
        } else {
            None
        };

        info!("stacks-node mainchain spawned, waiting for startup");

        self.sub_process = Some(process);
        self.printer_handle = printer_handle;

        Ok(())
    }

    pub fn kill_process(&mut self) {
        if let Some(mut sub_process) = self.sub_process.take() {
            sub_process.kill().unwrap();
        }
        if let Some(handle) = self.printer_handle.take() {
            println!("Joining print handler: {:?}", handle.join());
        }
    }
}

impl Drop for StacksL1Controller {
    fn drop(&mut self) {
        self.kill_process();
    }
}

/// Longest time to wait for a stacks block before aborting.
const PANIC_TIMEOUT_SECS: u64 = 600;

/// Height of the current stacks tip.
fn get_stacks_tip_height(sortition_db: &SortitionDB) -> i64 {
    let tip_snapshot = SortitionDB::get_canonical_burn_chain_tip(&sortition_db.conn())
        .expect("Could not read from SortitionDB.");

    tip_snapshot.canonical_stacks_tip_height.try_into().unwrap()
}

/// Wait for the *height* of the stacks chain tip to increment.
pub fn wait_for_next_stacks_block(sortition_db: &SortitionDB) -> bool {
    let current = get_stacks_tip_height(sortition_db);
    let mut next = current;
    info!(
        "wait_for_next_stacks_block: STARTS waiting at time {:?}, Stacks block height {:?}",
        Instant::now(),
        current
    );
    let start = Instant::now();
    while next <= current {
        if start.elapsed() > Duration::from_secs(PANIC_TIMEOUT_SECS) {
            panic!("Timed out waiting for block to process, aborting test.");
        }
        thread::sleep(Duration::from_millis(100));
        next = get_stacks_tip_height(sortition_db);
    }
    info!(
        "wait_for_next_stacks_block: STOPS waiting at time {:?}, Stacks block height {}",
        Instant::now(),
        next
    );
    true
}

/// Deserializes the `StacksTransaction` objects from `blocks` and returns all those that
/// match `test_fn`.
fn select_transactions_where(
    blocks: &Vec<serde_json::Value>,
    test_fn: fn(&StacksTransaction) -> bool,
) -> Vec<StacksTransaction> {
    let mut result = vec![];
    for block in blocks {
        let transactions = block.get("transactions").unwrap().as_array().unwrap();
        for tx in transactions.iter() {
            let raw_tx = tx.get("raw_tx").unwrap().as_str().unwrap();
            let tx_bytes = hex_bytes(&raw_tx[2..]).unwrap();
            let parsed = StacksTransaction::consensus_deserialize(&mut &tx_bytes[..]).unwrap();
            let test_value = test_fn(&parsed);
            if test_value {
                result.push(parsed);
            }
        }
    }

    return result;
}

/// This test brings up the Stacks-L1 chain in "mocknet" mode, and ensures that our listener can hear and record burn blocks
/// from the Stacks-L1 chain.
#[test]
fn l1_basic_listener_test() {
    if env::var("STACKS_NODE_TEST") != Ok("1".into()) {
        return;
    }

    // Start Stacks L1.
    let l1_toml_file = "../../contrib/conf/stacks-l1-mocknet.toml";
    let mut stacks_l1_controller = StacksL1Controller::new(l1_toml_file.to_string(), true);
    let _stacks_res = stacks_l1_controller
        .start_process()
        .expect("stacks l1 controller didn't start");

    // Start the L2 run loop.
    let mut config = super::new_test_conf();
    config.burnchain.first_burn_header_hash =
        "9946c68526249c259231f1660be4c72e915ebe1f25a8c8400095812b487eb279".to_string();
    config.burnchain.first_burn_header_height = 1;
    config.burnchain.chain = "stacks_layer_1".to_string();
    config.burnchain.mode = "hyperchain".to_string();
    config.burnchain.rpc_ssl = false;
    config.burnchain.rpc_port = 20443;
    config.burnchain.peer_host = "127.0.0.1".into();

    let mut run_loop = neon::RunLoop::new(config.clone());
    let termination_switch = run_loop.get_termination_switch();
    let run_loop_thread = thread::spawn(move || run_loop.start(None, 0));

    // Start Stacks L1.
    let l1_toml_file = "../../contrib/conf/stacks-l1-mocknet.toml";
    let mut stacks_l1_controller = StacksL1Controller::new(l1_toml_file.to_string(), true);
    let _stacks_res = stacks_l1_controller
        .start_process()
        .expect("stacks l1 controller didn't start");

    // Sleep to give the run loop time to listen to blocks.
    thread::sleep(Duration::from_millis(45000));

    // The burnchain should have registered what the listener recorded.
    let burnchain = Burnchain::new(
        &config.get_burn_db_path(),
        &config.burnchain.chain,
        &config.burnchain.mode,
    )
    .unwrap();
    let (_, burndb) = burnchain.open_db(true).unwrap();
    let tip = burndb
        .get_canonical_chain_tip()
        .expect("couldn't get chain tip");
    info!("burnblock chain tip is {:?}", &tip);

    // Ensure that the tip height has moved beyond height 0.
    // We check that we have moved past 3 just to establish we are reliably getting blocks.
    assert!(tip.block_height > 3);

    termination_switch.store(false, Ordering::SeqCst);
    stacks_l1_controller.kill_process();
    run_loop_thread.join().expect("Failed to join run loop.");
}

#[test]
fn l1_integration_test() {
    // running locally:
    // STACKS_BASE_DIR=~/devel/stacks-blockchain/target/release/stacks-node STACKS_NODE_TEST=1 cargo test --workspace l1_integration_test
    if env::var("STACKS_NODE_TEST") != Ok("1".into()) {
        return;
    }

    // Start Stacks L1.
    let l1_toml_file = "../../contrib/conf/stacks-l1-mocknet.toml";
    let l1_rpc_origin = "http://127.0.0.1:20443";
    let nft_trait_name = "nft-trait-standard";
    let ft_trait_name = "ft-trait-standard";

    // Start the L2 run loop.
    let mut config = super::new_test_conf();
    config.node.mining_key = Some(MOCKNET_PRIVATE_KEY_2.clone());
    let miner_account = to_addr(&MOCKNET_PRIVATE_KEY_2);

    config.burnchain.first_burn_header_hash =
        "9946c68526249c259231f1660be4c72e915ebe1f25a8c8400095812b487eb279".to_string();
    config.burnchain.first_burn_header_height = 1;
    config.burnchain.chain = "stacks_layer_1".to_string();
    config.burnchain.mode = "hyperchain".to_string();
    config.burnchain.rpc_ssl = false;
    config.burnchain.rpc_port = 20443;
    config.burnchain.peer_host = "127.0.0.1".into();
    config.node.wait_time_for_microblocks = 10_000;
    config.node.rpc_bind = "127.0.0.1:30443".into();
    config.node.p2p_bind = "127.0.0.1:30444".into();
    let l2_rpc_origin = format!("http://{}", &config.node.rpc_bind);

    config.burnchain.contract_identifier = QualifiedContractIdentifier::new(
        to_addr(&MOCKNET_PRIVATE_KEY_1).into(),
        "hyperchain-controller".into(),
    );

    config.node.miner = true;

    let mut run_loop = neon::RunLoop::new(config.clone());
    let termination_switch = run_loop.get_termination_switch();
    let run_loop_thread = thread::spawn(move || run_loop.start(None, 0));

    // Give the run loop time to start.
    thread::sleep(Duration::from_millis(2_000));

    let burnchain = Burnchain::new(
        &config.get_burn_db_path(),
        &config.burnchain.chain,
        &config.burnchain.mode,
    )
    .unwrap();
    let (sortition_db, burndb) = burnchain.open_db(true).unwrap();

    let mut stacks_l1_controller = StacksL1Controller::new(l1_toml_file.to_string(), true);
    let _stacks_res = stacks_l1_controller
        .start_process()
        .expect("stacks l1 controller didn't start");

    // Sleep to give the L1 chain time to start
    thread::sleep(Duration::from_millis(10_000));

    // Publish the NFT/FT traits
    let ft_trait_content =
        include_str!("../../../../core-contracts/contracts/helper/ft-trait-standard.clar");
    let ft_trait_publish = make_contract_publish(
        &MOCKNET_PRIVATE_KEY_1,
        0,
        1_000_000,
        &ft_trait_name,
        &ft_trait_content,
    );
    let nft_trait_content =
        include_str!("../../../../core-contracts/contracts/helper/nft-trait-standard.clar");
    let nft_trait_publish = make_contract_publish(
        &MOCKNET_PRIVATE_KEY_1,
        1,
        1_000_000,
        &nft_trait_name,
        &nft_trait_content,
    );

    // Publish the default hyperchains contract on the L1 chain
    let contract_content = include_str!("../../../../core-contracts/contracts/hyperchains.clar");
    let hc_contract_publish = make_contract_publish(
        &MOCKNET_PRIVATE_KEY_1,
        2,
        1_000_000,
        config.burnchain.contract_identifier.name.as_str(),
        &contract_content,
    );

    submit_tx(l1_rpc_origin, &ft_trait_publish);
    submit_tx(l1_rpc_origin, &nft_trait_publish);
    // Because the nonce ensures that the FT contract and NFT contract
    // are published before the HC contract, we can broadcast them
    // all at once, even though the HC contract depends on those
    // contracts.
    submit_tx(l1_rpc_origin, &hc_contract_publish);

    println!("Submitted FT, NFT, and Hyperchain contracts!");

    // Wait for exactly two stacks blocks.
    wait_for_next_stacks_block(&sortition_db);
    wait_for_next_stacks_block(&sortition_db);

    // The burnchain should have registered what the listener recorded.
    let tip = burndb
        .get_canonical_chain_tip()
        .expect("couldn't get chain tip");
    info!("burnblock chain tip is {:?}", &tip);

    // Ensure that the tip height has moved beyond height 0.
    // We check that we have moved past 3 just to establish we are reliably getting blocks.
    assert!(tip.block_height > 3);

    eprintln!("Miner account: {}", miner_account);

    // test the miner's nonce has incremented: this shows that L2 blocks have
    //  been mined (because the coinbase transactions bump the miner's nonce)
    let account = get_account(&l2_rpc_origin, &miner_account);
    assert_eq!(account.balance, 0);
    assert!(
        account.nonce >= 2,
        "Miner should have produced at least 2 coinbase transactions"
    );

    termination_switch.store(false, Ordering::SeqCst);
    stacks_l1_controller.kill_process();
    run_loop_thread.join().expect("Failed to join run loop.");
}

#[test]
fn l1_deposit_asset_integration_test() {
    // running locally:
    // STACKS_BASE_DIR=~/devel/stacks-blockchain/target/release/stacks-node STACKS_NODE_TEST=1 cargo test --workspace l1_deposit_asset_integration_test
    if env::var("STACKS_NODE_TEST") != Ok("1".into()) {
        return;
    }

    // Start Stacks L1.
    let l1_toml_file = "../../contrib/conf/stacks-l1-mocknet.toml";
    let l1_rpc_origin = "http://127.0.0.1:20443";
    let nft_trait_name = "nft-trait-standard";
    let ft_trait_name = "ft-trait-standard";

    // Start the L2 run loop.
    let mut config = super::new_test_conf();
    config.node.mining_key = Some(MOCKNET_PRIVATE_KEY_2.clone());
    let miner_account = to_addr(&MOCKNET_PRIVATE_KEY_2);
    let user_addr = to_addr(&MOCKNET_PRIVATE_KEY_1);
    config.add_initial_balance(user_addr.to_string(), 10000000);
    config.add_initial_balance(miner_account.to_string(), 10000000);

    config.burnchain.first_burn_header_hash =
        "9946c68526249c259231f1660be4c72e915ebe1f25a8c8400095812b487eb279".to_string();
    config.burnchain.first_burn_header_height = 1;
    config.burnchain.chain = "stacks_layer_1".to_string();
    config.burnchain.mode = "hyperchain".to_string();
    config.burnchain.rpc_ssl = false;
    config.burnchain.rpc_port = 20443;
    config.burnchain.peer_host = "127.0.0.1".into();
    config.node.wait_time_for_microblocks = 10_000;
    config.node.rpc_bind = "127.0.0.1:30443".into();
    config.node.p2p_bind = "127.0.0.1:30444".into();
    let l2_rpc_origin = format!("http://{}", &config.node.rpc_bind);
    let mut l2_nonce = 0;

    config.burnchain.contract_identifier =
        QualifiedContractIdentifier::new(user_addr.into(), "hyperchain-controller".into());

    config.node.miner = true;

    let mut run_loop = neon::RunLoop::new(config.clone());
    let termination_switch = run_loop.get_termination_switch();
    let run_loop_thread = thread::spawn(move || run_loop.start(None, 0));

    // Give the run loop time to start.
    thread::sleep(Duration::from_millis(2_000));

    let mut stacks_l1_controller = StacksL1Controller::new(l1_toml_file.to_string(), true);
    let _stacks_res = stacks_l1_controller
        .start_process()
        .expect("stacks l1 controller didn't start");
    let mut l1_nonce = 0;

    // Sleep to give the L1 chain time to start
    thread::sleep(Duration::from_millis(10_000));

    // Publish the NFT/FT traits
    let ft_trait_content =
        include_str!("../../../../core-contracts/contracts/helper/ft-trait-standard.clar");
    let ft_trait_publish = make_contract_publish(
        &MOCKNET_PRIVATE_KEY_1,
        l1_nonce,
        1_000_000,
        &ft_trait_name,
        &ft_trait_content,
    );
    l1_nonce += 1;
    let nft_trait_content =
        include_str!("../../../../core-contracts/contracts/helper/nft-trait-standard.clar");
    let nft_trait_publish = make_contract_publish(
        &MOCKNET_PRIVATE_KEY_1,
        l1_nonce,
        1_000_000,
        &nft_trait_name,
        &nft_trait_content,
    );
    l1_nonce += 1;
    // Publish a simple FT and NFT
    let ft_content = include_str!("../../../../core-contracts/contracts/helper/simple-ft.clar");
    let ft_publish = make_contract_publish(
        &MOCKNET_PRIVATE_KEY_1,
        l1_nonce,
        1_000_000,
        "simple-ft",
        &ft_content,
    );
    l1_nonce += 1;
    let ft_contract_name = ContractName::from("simple-ft");
    let ft_contract_id = QualifiedContractIdentifier::new(user_addr.into(), ft_contract_name);
    let nft_content = include_str!("../../../../core-contracts/contracts/helper/simple-nft.clar");
    let nft_publish = make_contract_publish(
        &MOCKNET_PRIVATE_KEY_1,
        l1_nonce,
        1_000_000,
        "simple-nft",
        &nft_content,
    );
    l1_nonce += 1;
    let nft_contract_name = ContractName::from("simple-nft");
    let nft_contract_id = QualifiedContractIdentifier::new(user_addr.into(), nft_contract_name);

    // Publish the default hyperchains contract on the L1 chain
    let contract_content = include_str!("../../../../core-contracts/contracts/hyperchains.clar");
    let hc_contract_publish = make_contract_publish(
        &MOCKNET_PRIVATE_KEY_1,
        l1_nonce,
        1_000_000,
        config.burnchain.contract_identifier.name.as_str(),
        &contract_content,
    );
    l1_nonce += 1;

    submit_tx(l1_rpc_origin, &ft_trait_publish);
    submit_tx(l1_rpc_origin, &nft_trait_publish);
    submit_tx(l1_rpc_origin, &nft_publish);
    submit_tx(l1_rpc_origin, &ft_publish);
    // Because the nonce ensures that the FT contract and NFT contract
    // are published before the HC contract, we can broadcast them
    // all at once, even though the HC contract depends on those
    // contracts.
    submit_tx(l1_rpc_origin, &hc_contract_publish);

    println!("Submitted FT, NFT, and Hyperchain contracts!");

    // Sleep to give the run loop time to listen to blocks,
    //  and start mining L2 blocks
    thread::sleep(Duration::from_secs(60));

    // The burnchain should have registered what the listener recorded.
    let burnchain = Burnchain::new(
        &config.get_burn_db_path(),
        &config.burnchain.chain,
        &config.burnchain.mode,
    )
    .unwrap();
    let (_, burndb) = burnchain.open_db(true).unwrap();
    let tip = burndb
        .get_canonical_chain_tip()
        .expect("couldn't get chain tip");

    // Ensure that the tip height has moved beyond height 0.
    // We check that we have moved past 3 just to establish we are reliably getting blocks.
    assert!(tip.block_height > 3);

    // test the miner's nonce has incremented: this shows that L2 blocks have
    //  been mined (because the coinbase transactions bump the miner's nonce)
    let account = get_account(&l2_rpc_origin, &miner_account);
    assert!(
        account.nonce >= 2,
        "Miner should have produced at least 2 coinbase transactions"
    );

    // Publish hyperchains contract for ft-token
    let hyperchain_simple_ft = "
    (define-fungible-token ft-token)

    (define-public (hyperchain-deposit-ft-token (amount uint) (recipient principal))
      (ft-mint? ft-token amount recipient)
    )

    (define-read-only (get-token-balance (user principal))
        (ft-get-balance ft-token user)
    )
    ";
    let hyperchain_ft_publish = make_contract_publish(
        &MOCKNET_PRIVATE_KEY_1,
        l2_nonce,
        1_000_000,
        "simple-ft",
        hyperchain_simple_ft,
    );
    l2_nonce += 1;
    let hc_ft_contract_id =
        QualifiedContractIdentifier::new(user_addr.into(), ContractName::from("simple-ft"));
    // Publish hyperchains contract for nft-token
    let hyperchain_simple_nft = "
    (define-non-fungible-token nft-token uint)

    (define-public (hyperchain-deposit-nft-token (id uint) (recipient principal))
      (nft-mint? nft-token id recipient)
    )

    (define-read-only (get-token-owner (id uint))
        (nft-get-owner? nft-token id)
    )
    ";
    let hyperchain_nft_publish = make_contract_publish(
        &MOCKNET_PRIVATE_KEY_1,
        l2_nonce,
        1_000_000,
        "simple-nft",
        hyperchain_simple_nft,
    );
    l2_nonce += 1;
    let hc_nft_contract_id =
        QualifiedContractIdentifier::new(user_addr.into(), ContractName::from("simple-nft"));

    // Mint a ft-token for user on L1 chain (amount = 1)
    let l1_mint_ft_tx = make_contract_call(
        &MOCKNET_PRIVATE_KEY_1,
        l1_nonce,
        1_000_000,
        &user_addr,
        "simple-ft",
        "gift-tokens",
        &[Value::Principal(user_addr.into())],
    );
    l1_nonce += 1;
    // Mint a nft-token for user on L1 chain (ID = 1)
    let l1_mint_nft_tx = make_contract_call(
        &MOCKNET_PRIVATE_KEY_1,
        l1_nonce,
        1_000_000,
        &user_addr,
        "simple-nft",
        "test-mint",
        &[Value::Principal(user_addr.into())],
    );
    l1_nonce += 1;

    // Setup hyperchains contract
    let hc_setup_tx = make_contract_call(
        &MOCKNET_PRIVATE_KEY_1,
        l1_nonce,
        1_000_000,
        &user_addr,
        config.burnchain.contract_identifier.name.as_str(),
        "setup-allowed-contracts",
        &[],
    );
    l1_nonce += 1;

    submit_tx(&l2_rpc_origin, &hyperchain_ft_publish);
    submit_tx(&l2_rpc_origin, &hyperchain_nft_publish);
    submit_tx(l1_rpc_origin, &l1_mint_ft_tx);
    submit_tx(l1_rpc_origin, &l1_mint_nft_tx);
    submit_tx(l1_rpc_origin, &hc_setup_tx);

    // Sleep to give the run loop time to mine a block
    thread::sleep(Duration::from_secs(30));

    // Check that the user does not own any of the fungible tokens on the hyperchain now
    let res = call_read_only(
        &l2_rpc_origin,
        &user_addr,
        "simple-ft",
        "get-token-balance",
        vec![Value::Principal(user_addr.into()).serialize()],
    );
    assert!(res.get("cause").is_none());
    assert!(res["okay"].as_bool().unwrap());
    assert_eq!(res["result"], "0x0100000000000000000000000000000000");
    // Check that the user does not own the NFT on the hyperchain now
    let res = call_read_only(
        &l2_rpc_origin,
        &user_addr,
        "simple-nft",
        "get-token-owner",
        vec![Value::UInt(1).serialize()],
    );
    assert!(res.get("cause").is_none());
    assert!(res["okay"].as_bool().unwrap());
    let mut result = res["result"].as_str().unwrap().to_string();
    result = result.strip_prefix("0x").unwrap().to_string();
    assert_eq!(result, Value::none().serialize());

    let l1_deposit_ft_tx = make_contract_call(
        &MOCKNET_PRIVATE_KEY_1,
        l1_nonce,
        1_000_000,
        &user_addr,
        config.burnchain.contract_identifier.name.as_str(),
        "deposit-ft-asset",
        &[
            Value::UInt(1),
            Value::Principal(user_addr.into()),
            Value::none(),
            Value::Principal(PrincipalData::Contract(ft_contract_id)),
            Value::Principal(PrincipalData::Contract(hc_ft_contract_id.clone())),
        ],
    );
    l1_nonce += 1;
    let l1_deposit_nft_tx = make_contract_call(
        &MOCKNET_PRIVATE_KEY_1,
        l1_nonce,
        1_000_000,
        &user_addr,
        config.burnchain.contract_identifier.name.as_str(),
        "deposit-nft-asset",
        &[
            Value::UInt(1),
            Value::Principal(user_addr.into()),
            Value::Principal(PrincipalData::Contract(nft_contract_id)),
            Value::Principal(PrincipalData::Contract(hc_nft_contract_id.clone())),
        ],
    );
    l1_nonce += 1;

    // deposit ft-token into hyperchains contract on L1
    submit_tx(&l1_rpc_origin, &l1_deposit_ft_tx);
    // deposit nft-token into hyperchains contract on L1
    submit_tx(&l1_rpc_origin, &l1_deposit_nft_tx);

    // Sleep to give the run loop time to mine a block
    thread::sleep(Duration::from_secs(25));

    // Check that the user owns a fungible token on the hyperchain now
    let res = call_read_only(
        &l2_rpc_origin,
        &user_addr,
        "simple-ft",
        "get-token-balance",
        vec![Value::Principal(user_addr.into()).serialize()],
    );
    assert!(res.get("cause").is_none());
    assert!(res["okay"].as_bool().unwrap());
    assert_eq!(res["result"], "0x0100000000000000000000000000000001");
    // Check that the user owns the NFT on the hyperchain now
    let res = call_read_only(
        &l2_rpc_origin,
        &user_addr,
        "simple-nft",
        "get-token-owner",
        vec![Value::UInt(1).serialize()],
    );
    assert!(res.get("cause").is_none());
    assert!(res["okay"].as_bool().unwrap());
    let mut result = res["result"].as_str().unwrap().to_string();
    result = result.strip_prefix("0x").unwrap().to_string();
    assert_eq!(
        result,
        Value::some(Value::Principal(user_addr.into()))
            .unwrap()
            .serialize()
    );

    termination_switch.store(false, Ordering::SeqCst);
    stacks_l1_controller.kill_process();
    run_loop_thread.join().expect("Failed to join run loop.");
}

<<<<<<< HEAD
/// This test calls the `deposit-stx` function in the hyperchains contract.
/// We expect to see the stx balance for the user in question increase.
#[test]
fn l1_deposit_stx_integration_test() {
    // running locally:
    // STACKS_BASE_DIR=~/devel/stacks-blockchain/target/release/stacks-node STACKS_NODE_TEST=1 cargo test --workspace l1_deposit_stx_integration_test
=======
/// Test that we can bring up an L2 node and make some simple calls to the L2 chain.
/// Set up the L2 chain, make N calls, check that they are found in the listener.
#[test]
fn l2_simple_contract_calls() {
>>>>>>> d8f613b5
    if env::var("STACKS_NODE_TEST") != Ok("1".into()) {
        return;
    }

    // Start Stacks L1.
    let l1_toml_file = "../../contrib/conf/stacks-l1-mocknet.toml";
    let l1_rpc_origin = "http://127.0.0.1:20443";
<<<<<<< HEAD
=======
    let nft_trait_name = "nft-trait-standard";
    let ft_trait_name = "ft-trait-standard";
>>>>>>> d8f613b5

    // Start the L2 run loop.
    let mut config = super::new_test_conf();
    config.node.mining_key = Some(MOCKNET_PRIVATE_KEY_2.clone());
<<<<<<< HEAD
    let miner_account = to_addr(&MOCKNET_PRIVATE_KEY_2);
    let user_addr = to_addr(&MOCKNET_PRIVATE_KEY_1);
    config.add_initial_balance(user_addr.to_string(), 10000000);
    config.add_initial_balance(miner_account.to_string(), 10000000);
=======
>>>>>>> d8f613b5

    config.burnchain.first_burn_header_hash =
        "9946c68526249c259231f1660be4c72e915ebe1f25a8c8400095812b487eb279".to_string();
    config.burnchain.first_burn_header_height = 1;
    config.burnchain.chain = "stacks_layer_1".to_string();
    config.burnchain.mode = "hyperchain".to_string();
    config.burnchain.rpc_ssl = false;
    config.burnchain.rpc_port = 20443;
    config.burnchain.peer_host = "127.0.0.1".into();
    config.node.wait_time_for_microblocks = 10_000;
    config.node.rpc_bind = "127.0.0.1:30443".into();
    config.node.p2p_bind = "127.0.0.1:30444".into();
    let l2_rpc_origin = format!("http://{}", &config.node.rpc_bind);
<<<<<<< HEAD
    let mut l2_nonce = 0;

    config.burnchain.contract_identifier =
        QualifiedContractIdentifier::new(user_addr.into(), "hyperchain-controller".into());

    config.node.miner = true;

=======

    config.burnchain.contract_identifier = QualifiedContractIdentifier::new(
        to_addr(&MOCKNET_PRIVATE_KEY_1).into(),
        "hyperchain-controller".into(),
    );

    config.node.miner = true;

    let user_addr = to_addr(&MOCKNET_PRIVATE_KEY_1);
    config.add_initial_balance(user_addr.to_string(), 10000000);

    config.events_observers.push(EventObserverConfig {
        endpoint: format!("localhost:{}", test_observer::EVENT_OBSERVER_PORT),
        events_keys: vec![EventKeyType::AnyEvent],
    });

    test_observer::spawn();
>>>>>>> d8f613b5
    let mut run_loop = neon::RunLoop::new(config.clone());
    let termination_switch = run_loop.get_termination_switch();
    let run_loop_thread = thread::spawn(move || run_loop.start(None, 0));

<<<<<<< HEAD
    // Sleep to give the run loop time to start
=======
    // Give the run loop time to start.
>>>>>>> d8f613b5
    thread::sleep(Duration::from_millis(2_000));

    let burnchain = Burnchain::new(
        &config.get_burn_db_path(),
        &config.burnchain.chain,
        &config.burnchain.mode,
    )
    .unwrap();
<<<<<<< HEAD
    let (_, burndb) = burnchain.open_db(true).unwrap();
=======
    let (sortition_db, _) = burnchain.open_db(true).unwrap();
>>>>>>> d8f613b5

    let mut stacks_l1_controller = StacksL1Controller::new(l1_toml_file.to_string(), true);
    let _stacks_res = stacks_l1_controller
        .start_process()
        .expect("stacks l1 controller didn't start");
<<<<<<< HEAD
    let mut l1_nonce = 0;
=======
>>>>>>> d8f613b5

    // Sleep to give the L1 chain time to start
    thread::sleep(Duration::from_millis(10_000));

    // Publish the NFT/FT traits
    let ft_trait_content =
        include_str!("../../../../core-contracts/contracts/helper/ft-trait-standard.clar");
    let ft_trait_publish = make_contract_publish(
        &MOCKNET_PRIVATE_KEY_1,
<<<<<<< HEAD
        l1_nonce,
        1_000_000,
        "ft-trait-standard",
        &ft_trait_content,
    );
    l1_nonce += 1;
=======
        0,
        1_000_000,
        &ft_trait_name,
        &ft_trait_content,
    );
>>>>>>> d8f613b5
    let nft_trait_content =
        include_str!("../../../../core-contracts/contracts/helper/nft-trait-standard.clar");
    let nft_trait_publish = make_contract_publish(
        &MOCKNET_PRIVATE_KEY_1,
<<<<<<< HEAD
        l1_nonce,
        1_000_000,
        "nft-trait-standard",
        &nft_trait_content,
    );
    l1_nonce += 1;
=======
        1,
        1_000_000,
        &nft_trait_name,
        &nft_trait_content,
    );

>>>>>>> d8f613b5
    // Publish the default hyperchains contract on the L1 chain
    let contract_content = include_str!("../../../../core-contracts/contracts/hyperchains.clar");
    let hc_contract_publish = make_contract_publish(
        &MOCKNET_PRIVATE_KEY_1,
<<<<<<< HEAD
        l1_nonce,
=======
        2,
>>>>>>> d8f613b5
        1_000_000,
        config.burnchain.contract_identifier.name.as_str(),
        &contract_content,
    );
<<<<<<< HEAD
    l1_nonce += 1;
    submit_tx(l1_rpc_origin, &ft_trait_publish);
    submit_tx(l1_rpc_origin, &nft_trait_publish);
    submit_tx(l1_rpc_origin, &hc_contract_publish);

    // Sleep to give the run loop time to listen to blocks,
    //  and start mining L2 blocks
    thread::sleep(Duration::from_secs(60));

    // The burnchain should have registered what the listener recorded.
    let tip = burndb
        .get_canonical_chain_tip()
        .expect("couldn't get chain tip");

    // Ensure that the tip height has moved beyond height 0.
    // We check that we have moved past 3 just to establish we are reliably getting blocks.
    assert!(tip.block_height > 3);

    // test the miner's nonce has incremented: this shows that L2 blocks have
    //  been mined (because the coinbase transactions bump the miner's nonce)
    let account = get_account(&l2_rpc_origin, &miner_account);
    assert!(
        account.nonce >= 2,
        "Miner should have produced at least 2 coinbase transactions"
    );

    // Setup hyperchains contract
    let hc_setup_tx = make_contract_call(
        &MOCKNET_PRIVATE_KEY_1,
        l1_nonce,
        1_000_000,
        &user_addr,
        config.burnchain.contract_identifier.name.as_str(),
        "setup-allowed-contracts",
        &[],
    );
    l1_nonce += 1;
    submit_tx(l1_rpc_origin, &hc_setup_tx);

    // Sleep to give the run loop time to listen to blocks
    thread::sleep(Duration::from_secs(30));

    // Check that the user does not own any STX on the hyperchain now
    let account = get_account(&l2_rpc_origin, &user_addr);
    assert_eq!(account.balance, 10000000);

    let l1_deposit_stx_tx = make_contract_call(
        &MOCKNET_PRIVATE_KEY_1,
        l1_nonce,
        1_000_000,
        &user_addr,
        config.burnchain.contract_identifier.name.as_str(),
        "deposit-stx",
        &[Value::UInt(1), Value::Principal(user_addr.into())],
    );
    l1_nonce += 1;

    // deposit stx into hyperchains contract on L1
    submit_tx(&l1_rpc_origin, &l1_deposit_stx_tx);

    // Sleep to give the run loop time to mine a block
    thread::sleep(Duration::from_secs(25));

    // Check that the user owns STX on the hyperchain now
    let account = get_account(&l2_rpc_origin, &user_addr);
    assert_eq!(account.balance, 10000001);
=======

    submit_tx(l1_rpc_origin, &ft_trait_publish);
    submit_tx(l1_rpc_origin, &nft_trait_publish);
    submit_tx(l1_rpc_origin, &hc_contract_publish);
    println!("Submitted FT, NFT, and Hyperchain contracts!");

    wait_for_next_stacks_block(&sortition_db);
    wait_for_next_stacks_block(&sortition_db);

    let small_contract = "(define-public (return-one) (ok 1))";
    let mut l2_nonce = 0;
    {
        let hyperchain_small_contract_publish = make_contract_publish(
            &MOCKNET_PRIVATE_KEY_1,
            l2_nonce,
            1000,
            "small-contract",
            small_contract,
        );
        l2_nonce += 1;
        submit_tx(&l2_rpc_origin, &hyperchain_small_contract_publish);
    }
    wait_for_next_stacks_block(&sortition_db);
    wait_for_next_stacks_block(&sortition_db);

    // Make two contract calls to "return-one".
    for _ in 0..2 {
        let small_contract_call1 = make_contract_call(
            &MOCKNET_PRIVATE_KEY_1,
            l2_nonce,
            1000,
            &user_addr,
            "small-contract",
            "return-one",
            &[],
        );
        l2_nonce += 1;
        submit_tx(&l2_rpc_origin, &small_contract_call1);
        wait_for_next_stacks_block(&sortition_db);
    }
    // Wait extra blocks to avoid flakes.
    wait_for_next_stacks_block(&sortition_db);
    wait_for_next_stacks_block(&sortition_db);

    // Check for two calls to "return-one".
    let small_contract_calls = select_transactions_where(
        &test_observer::get_blocks(),
        |transaction| match &transaction.payload {
            TransactionPayload::ContractCall(contract) => {
                contract.contract_name == ContractName::try_from("small-contract").unwrap()
                    && contract.function_name == ClarityName::try_from("return-one").unwrap()
            }
            _ => false,
        },
    );
    assert_eq!(small_contract_calls.len(), 2);
>>>>>>> d8f613b5

    termination_switch.store(false, Ordering::SeqCst);
    stacks_l1_controller.kill_process();
    run_loop_thread.join().expect("Failed to join run loop.");
}<|MERGE_RESOLUTION|>--- conflicted
+++ resolved
@@ -751,19 +751,12 @@
     run_loop_thread.join().expect("Failed to join run loop.");
 }
 
-<<<<<<< HEAD
 /// This test calls the `deposit-stx` function in the hyperchains contract.
 /// We expect to see the stx balance for the user in question increase.
 #[test]
 fn l1_deposit_stx_integration_test() {
     // running locally:
     // STACKS_BASE_DIR=~/devel/stacks-blockchain/target/release/stacks-node STACKS_NODE_TEST=1 cargo test --workspace l1_deposit_stx_integration_test
-=======
-/// Test that we can bring up an L2 node and make some simple calls to the L2 chain.
-/// Set up the L2 chain, make N calls, check that they are found in the listener.
-#[test]
-fn l2_simple_contract_calls() {
->>>>>>> d8f613b5
     if env::var("STACKS_NODE_TEST") != Ok("1".into()) {
         return;
     }
@@ -771,23 +764,15 @@
     // Start Stacks L1.
     let l1_toml_file = "../../contrib/conf/stacks-l1-mocknet.toml";
     let l1_rpc_origin = "http://127.0.0.1:20443";
-<<<<<<< HEAD
-=======
-    let nft_trait_name = "nft-trait-standard";
-    let ft_trait_name = "ft-trait-standard";
->>>>>>> d8f613b5
-
+  
     // Start the L2 run loop.
     let mut config = super::new_test_conf();
     config.node.mining_key = Some(MOCKNET_PRIVATE_KEY_2.clone());
-<<<<<<< HEAD
     let miner_account = to_addr(&MOCKNET_PRIVATE_KEY_2);
     let user_addr = to_addr(&MOCKNET_PRIVATE_KEY_1);
     config.add_initial_balance(user_addr.to_string(), 10000000);
     config.add_initial_balance(miner_account.to_string(), 10000000);
-=======
->>>>>>> d8f613b5
-
+    
     config.burnchain.first_burn_header_hash =
         "9946c68526249c259231f1660be4c72e915ebe1f25a8c8400095812b487eb279".to_string();
     config.burnchain.first_burn_header_height = 1;
@@ -800,42 +785,19 @@
     config.node.rpc_bind = "127.0.0.1:30443".into();
     config.node.p2p_bind = "127.0.0.1:30444".into();
     let l2_rpc_origin = format!("http://{}", &config.node.rpc_bind);
-<<<<<<< HEAD
+  
     let mut l2_nonce = 0;
 
     config.burnchain.contract_identifier =
         QualifiedContractIdentifier::new(user_addr.into(), "hyperchain-controller".into());
 
     config.node.miner = true;
-
-=======
-
-    config.burnchain.contract_identifier = QualifiedContractIdentifier::new(
-        to_addr(&MOCKNET_PRIVATE_KEY_1).into(),
-        "hyperchain-controller".into(),
-    );
-
-    config.node.miner = true;
-
-    let user_addr = to_addr(&MOCKNET_PRIVATE_KEY_1);
-    config.add_initial_balance(user_addr.to_string(), 10000000);
-
-    config.events_observers.push(EventObserverConfig {
-        endpoint: format!("localhost:{}", test_observer::EVENT_OBSERVER_PORT),
-        events_keys: vec![EventKeyType::AnyEvent],
-    });
-
-    test_observer::spawn();
->>>>>>> d8f613b5
+  
     let mut run_loop = neon::RunLoop::new(config.clone());
     let termination_switch = run_loop.get_termination_switch();
     let run_loop_thread = thread::spawn(move || run_loop.start(None, 0));
-
-<<<<<<< HEAD
+  
     // Sleep to give the run loop time to start
-=======
-    // Give the run loop time to start.
->>>>>>> d8f613b5
     thread::sleep(Duration::from_millis(2_000));
 
     let burnchain = Burnchain::new(
@@ -844,21 +806,14 @@
         &config.burnchain.mode,
     )
     .unwrap();
-<<<<<<< HEAD
     let (_, burndb) = burnchain.open_db(true).unwrap();
-=======
-    let (sortition_db, _) = burnchain.open_db(true).unwrap();
->>>>>>> d8f613b5
-
+  
     let mut stacks_l1_controller = StacksL1Controller::new(l1_toml_file.to_string(), true);
     let _stacks_res = stacks_l1_controller
         .start_process()
         .expect("stacks l1 controller didn't start");
-<<<<<<< HEAD
     let mut l1_nonce = 0;
-=======
->>>>>>> d8f613b5
-
+  
     // Sleep to give the L1 chain time to start
     thread::sleep(Duration::from_millis(10_000));
 
@@ -867,53 +822,33 @@
         include_str!("../../../../core-contracts/contracts/helper/ft-trait-standard.clar");
     let ft_trait_publish = make_contract_publish(
         &MOCKNET_PRIVATE_KEY_1,
-<<<<<<< HEAD
         l1_nonce,
         1_000_000,
         "ft-trait-standard",
         &ft_trait_content,
     );
     l1_nonce += 1;
-=======
-        0,
-        1_000_000,
-        &ft_trait_name,
-        &ft_trait_content,
-    );
->>>>>>> d8f613b5
+  
     let nft_trait_content =
         include_str!("../../../../core-contracts/contracts/helper/nft-trait-standard.clar");
     let nft_trait_publish = make_contract_publish(
         &MOCKNET_PRIVATE_KEY_1,
-<<<<<<< HEAD
         l1_nonce,
         1_000_000,
         "nft-trait-standard",
         &nft_trait_content,
     );
     l1_nonce += 1;
-=======
-        1,
-        1_000_000,
-        &nft_trait_name,
-        &nft_trait_content,
-    );
-
->>>>>>> d8f613b5
-    // Publish the default hyperchains contract on the L1 chain
+     // Publish the default hyperchains contract on the L1 chain
     let contract_content = include_str!("../../../../core-contracts/contracts/hyperchains.clar");
     let hc_contract_publish = make_contract_publish(
         &MOCKNET_PRIVATE_KEY_1,
-<<<<<<< HEAD
-        l1_nonce,
-=======
-        2,
->>>>>>> d8f613b5
+        l1_nonce,
         1_000_000,
         config.burnchain.contract_identifier.name.as_str(),
         &contract_content,
     );
-<<<<<<< HEAD
+  
     l1_nonce += 1;
     submit_tx(l1_rpc_origin, &ft_trait_publish);
     submit_tx(l1_rpc_origin, &nft_trait_publish);
@@ -980,8 +915,111 @@
     // Check that the user owns STX on the hyperchain now
     let account = get_account(&l2_rpc_origin, &user_addr);
     assert_eq!(account.balance, 10000001);
-=======
-
+    termination_switch.store(false, Ordering::SeqCst);
+    stacks_l1_controller.kill_process();
+    run_loop_thread.join().expect("Failed to join run loop.");
+}
+
+/// Test that we can bring up an L2 node and make some simple calls to the L2 chain.
+/// Set up the L2 chain, make N calls, check that they are found in the listener.
+#[test]
+fn l2_simple_contract_calls() {
+    if env::var("STACKS_NODE_TEST") != Ok("1".into()) {
+        return;
+    }
+
+    // Start Stacks L1.
+    let l1_toml_file = "../../contrib/conf/stacks-l1-mocknet.toml";
+    let l1_rpc_origin = "http://127.0.0.1:20443";
+  
+    let nft_trait_name = "nft-trait-standard";
+    let ft_trait_name = "ft-trait-standard";
+  
+    // Start the L2 run loop.
+    let mut config = super::new_test_conf();
+    config.node.mining_key = Some(MOCKNET_PRIVATE_KEY_2.clone());
+  
+    config.burnchain.first_burn_header_hash =
+        "9946c68526249c259231f1660be4c72e915ebe1f25a8c8400095812b487eb279".to_string();
+    config.burnchain.first_burn_header_height = 1;
+    config.burnchain.chain = "stacks_layer_1".to_string();
+    config.burnchain.mode = "hyperchain".to_string();
+    config.burnchain.rpc_ssl = false;
+    config.burnchain.rpc_port = 20443;
+    config.burnchain.peer_host = "127.0.0.1".into();
+    config.node.wait_time_for_microblocks = 10_000;
+    config.node.rpc_bind = "127.0.0.1:30443".into();
+    config.node.p2p_bind = "127.0.0.1:30444".into();
+    let l2_rpc_origin = format!("http://{}", &config.node.rpc_bind);
+  
+    config.burnchain.contract_identifier = QualifiedContractIdentifier::new(
+        to_addr(&MOCKNET_PRIVATE_KEY_1).into(),
+        "hyperchain-controller".into(),
+    );
+
+    config.node.miner = true;
+
+    let user_addr = to_addr(&MOCKNET_PRIVATE_KEY_1);
+    config.add_initial_balance(user_addr.to_string(), 10000000);
+
+    config.events_observers.push(EventObserverConfig {
+        endpoint: format!("localhost:{}", test_observer::EVENT_OBSERVER_PORT),
+        events_keys: vec![EventKeyType::AnyEvent],
+    });
+
+    test_observer::spawn();
+    
+    let mut run_loop = neon::RunLoop::new(config.clone());
+    let termination_switch = run_loop.get_termination_switch();
+    let run_loop_thread = thread::spawn(move || run_loop.start(None, 0));
+  
+    // Sleep to give the run loop time to start
+    thread::sleep(Duration::from_millis(2_000));
+
+    let burnchain = Burnchain::new(
+        &config.get_burn_db_path(),
+        &config.burnchain.chain,
+        &config.burnchain.mode,
+    )
+    .unwrap();
+    let (sortition_db, _) = burnchain.open_db(true).unwrap();
+  
+    let mut stacks_l1_controller = StacksL1Controller::new(l1_toml_file.to_string(), true);
+    let _stacks_res = stacks_l1_controller
+        .start_process()
+        .expect("stacks l1 controller didn't start");
+    // Sleep to give the L1 chain time to start
+    thread::sleep(Duration::from_millis(10_000));
+
+    // Publish the NFT/FT traits
+    let ft_trait_content =
+        include_str!("../../../../core-contracts/contracts/helper/ft-trait-standard.clar");
+    let ft_trait_publish = make_contract_publish(
+        &MOCKNET_PRIVATE_KEY_1,
+        0,
+        1_000_000,
+        &ft_trait_name,
+        &ft_trait_content,
+    );
+    let nft_trait_content =
+        include_str!("../../../../core-contracts/contracts/helper/nft-trait-standard.clar");
+    let nft_trait_publish = make_contract_publish(
+        &MOCKNET_PRIVATE_KEY_1,
+        1,
+        1_000_000,
+        &nft_trait_name,
+        &nft_trait_content,
+    );
+    // Publish the default hyperchains contract on the L1 chain
+    let contract_content = include_str!("../../../../core-contracts/contracts/hyperchains.clar");
+    let hc_contract_publish = make_contract_publish(
+        &MOCKNET_PRIVATE_KEY_1,
+        2,
+        1_000_000,
+        config.burnchain.contract_identifier.name.as_str(),
+        &contract_content,
+    );
+    
     submit_tx(l1_rpc_origin, &ft_trait_publish);
     submit_tx(l1_rpc_origin, &nft_trait_publish);
     submit_tx(l1_rpc_origin, &hc_contract_publish);
@@ -1037,9 +1075,7 @@
         },
     );
     assert_eq!(small_contract_calls.len(), 2);
->>>>>>> d8f613b5
-
     termination_switch.store(false, Ordering::SeqCst);
     stacks_l1_controller.kill_process();
-    run_loop_thread.join().expect("Failed to join run loop.");
+    run_loop_thread.join().expect("Failed to join run loop.");     
 }