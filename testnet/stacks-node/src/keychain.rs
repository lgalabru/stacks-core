--- conflicted
+++ resolved
@@ -109,16 +109,6 @@
         proof
     }
 
-<<<<<<< HEAD
-    /// Get a stringy representation of this keychain
-    pub fn get_burnchain_signer(&self) -> BurnchainSigner {
-        let public_keys: Vec<String> = self
-            .secret_keys
-            .iter()
-            .map(|ref pk| format!("{}", StacksPublicKey::from_private(pk).to_hex()))
-            .collect();
-        BurnchainSigner(format!("{:?}", &public_keys))
-=======
     /// Generate a microblock signing key for this burnchain block height.
     /// `salt` can be any byte string; in practice, it's the parent Stacks block's block ID hash.
     pub fn make_microblock_secret_key(
@@ -150,36 +140,9 @@
             .expect("FATAL: could not produce address from secret key")
     }
 
-    /// Create our address from a burnchain signer
-    /// (this is going to be removed in 2.1)
-    pub fn address_from_burnchain_signer(
-        signer: &BurnchainSigner,
-        is_mainnet: bool,
-    ) -> StacksAddress {
-        let version = if is_mainnet {
-            signer.hash_mode.to_version_mainnet()
-        } else {
-            signer.hash_mode.to_version_testnet()
-        };
-        StacksAddress::from_public_keys(
-            version,
-            &signer.hash_mode,
-            signer.num_sigs,
-            &signer.public_keys,
-        )
-        .expect("FATAL: could not make StacksAddress from BurnchainSigner")
-    }
-
     /// Get a BurnchainSigner representation of this keychain
-    /// (this is going to be removed in 2.1)
     pub fn get_burnchain_signer(&self) -> BurnchainSigner {
-        let pubk = StacksPublicKey::from_private(&self.get_secret_key());
-        BurnchainSigner {
-            hash_mode: AddressHashMode::SerializeP2PKH,
-            num_sigs: 1,
-            public_keys: vec![pubk],
-        }
->>>>>>> a71871a5
+        BurnchainSigner(format!("{}", &self.get_address(true)))
     }
 
     /// Convenience wrapper around make_stacks_keypair
@@ -228,7 +191,7 @@
     use std::collections::HashMap;
 
     use stacks::address::AddressHashMode;
-    use stacks::burnchains::{BurnchainSigner, PrivateKey};
+    use stacks::burnchains::PrivateKey;
     use stacks::chainstate::stacks::{
         StacksPrivateKey, StacksPublicKey, StacksTransactionSigner, TransactionAuth,
     };
@@ -416,37 +379,6 @@
                 &public_keys,
             )
             .unwrap()
-        }
-
-        pub fn address_from_burnchain_signer(
-            signer: &BurnchainSigner,
-            is_mainnet: bool,
-        ) -> StacksAddress {
-            let version = if is_mainnet {
-                signer.hash_mode.to_version_mainnet()
-            } else {
-                signer.hash_mode.to_version_testnet()
-            };
-            StacksAddress::from_public_keys(
-                version,
-                &signer.hash_mode,
-                signer.num_sigs,
-                &signer.public_keys,
-            )
-            .unwrap()
-        }
-
-        pub fn get_burnchain_signer(&self) -> BurnchainSigner {
-            let public_keys = self
-                .secret_keys
-                .iter()
-                .map(|ref pk| StacksPublicKey::from_private(pk))
-                .collect();
-            BurnchainSigner {
-                hash_mode: self.hash_mode,
-                num_sigs: self.threshold as usize,
-                public_keys,
-            }
         }
 
         pub fn get_transaction_auth(&self) -> Option<TransactionAuth> {
@@ -600,93 +532,4 @@
             assert_eq!(tx_1, tx_2);
         }
     }
-
-    #[test]
-    fn test_get_burnchain_signer() {
-        // this is going to be deleted for 2.1
-        let seeds = [
-            [0u8; 32],
-            [
-                0xc2, 0x7e, 0x1d, 0x7e, 0x9a, 0x0d, 0x47, 0xfa, 0xa5, 0x10, 0xbe, 0x50, 0x9b, 0xce,
-                0xd4, 0x95, 0x99, 0x64, 0x40, 0x34, 0xbd, 0x5a, 0xf2, 0x2b, 0x51, 0x9c, 0x21, 0x19,
-                0xbd, 0xaa, 0x5d, 0x62,
-            ],
-        ];
-
-        for seed in seeds {
-            let k1 = Keychain::default(seed.to_vec());
-            let k2 = KeychainOld::default(seed.to_vec());
-
-            assert_eq!(k1.get_burnchain_signer(), k2.get_burnchain_signer());
-        }
-    }
-
-    #[test]
-    fn test_address_from_burnchain_signer() {
-        // this is going to be deleted for 2.1
-        let seeds = [
-            [0u8; 32],
-            [
-                0xc2, 0x7e, 0x1d, 0x7e, 0x9a, 0x0d, 0x47, 0xfa, 0xa5, 0x10, 0xbe, 0x50, 0x9b, 0xce,
-                0xd4, 0x95, 0x99, 0x64, 0x40, 0x34, 0xbd, 0x5a, 0xf2, 0x2b, 0x51, 0x9c, 0x21, 0x19,
-                0xbd, 0xaa, 0x5d, 0x62,
-            ],
-        ];
-
-        for seed in seeds {
-            let k1 = Keychain::default(seed.to_vec());
-            let k2 = KeychainOld::default(seed.to_vec());
-
-            let s1 = k1.get_burnchain_signer();
-            assert_eq!(
-                Keychain::address_from_burnchain_signer(&s1, false),
-                KeychainOld::address_from_burnchain_signer(&s1, false)
-            );
-            assert_eq!(
-                Keychain::address_from_burnchain_signer(&s1, true),
-                KeychainOld::address_from_burnchain_signer(&s1, true)
-            );
-
-            let s2 = k2.get_burnchain_signer();
-            assert_eq!(
-                Keychain::address_from_burnchain_signer(&s2, false),
-                KeychainOld::address_from_burnchain_signer(&s2, false)
-            );
-            assert_eq!(
-                Keychain::address_from_burnchain_signer(&s2, true),
-                KeychainOld::address_from_burnchain_signer(&s2, true)
-            );
-        }
-    }
-}
-
-#[test]
-fn rotate_vrf_keypair_test() {
-    let seed = vec![0; 32];
-    let mut keychain = Keychain::default(seed.clone());
-    let secret_state = keychain.hashed_secret_state;
-    let secret_key_count = keychain.vrf_secret_keys.len();
-    let block_height = 201;
-
-    let new_vrf_pubkey = keychain.rotate_vrf_keypair(block_height);
-
-    assert_eq!(keychain.vrf_secret_keys.len(), secret_key_count + 1);
-
-    let mut new_secret_state = secret_state.to_bytes().to_vec();
-    new_secret_state.extend_from_slice(&block_height.to_be_bytes());
-    let new_seed = Sha256Sum::from_data(&new_secret_state);
-    let computed_privkey = VRFPrivateKey::from_bytes(new_seed.as_bytes()).unwrap();
-    let computed_pubkey = VRFPublicKey::from_private(&computed_privkey);
-    assert_eq!(computed_pubkey, new_vrf_pubkey);
-}
-
-#[test]
-fn rotate_vrf_keypair_fixed_value_test() {
-    let mut keychain = Keychain::default(vec![0; 32]);
-    let new_vrf_pubkey = keychain.rotate_vrf_keypair(201);
-    // saved from bitcoind_integration_test
-    assert_eq!(
-        "63765f54b850bdcecc6df4ff0bf3fdb55e862d69aad4411d7093a07e5b39c7a6",
-        new_vrf_pubkey.to_hex()
-    );
 }