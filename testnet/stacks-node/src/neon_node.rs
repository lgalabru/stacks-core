// Copyright (C) 2013-2020 Blockstack PBC, a public benefit corporation
// Copyright (C) 2020 Stacks Open Internet Foundation
//
// This program is free software: you can redistribute it and/or modify
// it under the terms of the GNU General Public License as published by
// the Free Software Foundation, either version 3 of the License, or
// (at your option) any later version.
//
// This program is distributed in the hope that it will be useful,
// but WITHOUT ANY WARRANTY; without even the implied warranty of
// MERCHANTABILITY or FITNESS FOR A PARTICULAR PURPOSE.  See the
// GNU General Public License for more details.
//
// You should have received a copy of the GNU General Public License
// along with this program.  If not, see <http://www.gnu.org/licenses/>.

/// Main body of code for the Stacks node and miner.
///
/// System schematic.
/// Legend:
///    |------|    Thread
///    /------\    Shared memory
///    @------@    Database
///    .------.    Code module
///
///
///                           |------------------|
///                           |  RunLoop thread  |   [1,7]
///                           |   .----------.   |--------------------------------------.
///                           |   .StacksNode.   |                                      |
///                           |---.----------.---|                                      |
///                    [1]        |     |    |     [1]                                  |
///              .----------------*     |    *---------------.                          |
///              |                  [3] |                    |                          |
///              V                      |                    V                          V
///      |----------------|             |    [9,10]   |---------------| [11] |--------------------------|
/// .--- | Relayer thread | <-----------|-----------> |   P2P Thread  | <--- | ChainsCoordinator thread | <--.
/// |    |----------------|             V             |---------------|      |--------------------------|    |
/// |            |     |          /-------------\    [2,3]    |    |              |          |               |
/// |        [1] |     *--------> /   Globals   \ <-----------*----|--------------*          | [4]           |
/// |            |     [2,3,7]    /-------------\                  |                         |               |
/// |            V                                                 V [5]                     V               |
/// |    |----------------|                                 @--------------@        @------------------@     |
/// |    |  Miner thread  | <------------------------------ @  Mempool DB  @        @  Chainstate DBs  @     |
/// |    |----------------|             [6]                 @--------------@        @------------------@     |
/// |                                                                                        ^               |
/// |                                               [8]                                      |               |
/// *----------------------------------------------------------------------------------------*               |
/// |                                               [7]                                                      |
/// *--------------------------------------------------------------------------------------------------------*
///
/// [1]  Spawns
/// [2]  Synchronize unconfirmed state
/// [3]  Enable/disable miner
/// [4]  Processes block data
/// [5]  Stores unconfirmed transactions
/// [6]  Reads unconfirmed transactions
/// [7]  Signals block arrival
/// [8]  Store blocks and microblocks
/// [9]  Pushes retrieved blocks and microblocks
/// [10] Broadcasts new blocks, microblocks, and transactions
/// [11] Notifies about new transaction attachment events
///
/// When the node is running, there are 4-5 active threads at once.  They are:
///
/// * **RunLoop Thread**:  This is the main thread, whose code body lives in src/run_loop/neon.rs.
/// This thread is responsible for:
///    * Bootup
///    * Running the burnchain indexer
///    * Notifying the ChainsCoordinator thread when there are new burnchain blocks to process
///
/// * **Relayer Thread**:  This is the thread that stores and relays blocks and microblocks.  Both
/// it and the ChainsCoordinator thread are very I/O-heavy threads, and care has been taken to
/// ensure that neither one attempts to acquire a write-lock in the underlying databases.
/// Specifically, this thread directs the ChainsCoordinator thread when to process new Stacks
/// blocks, and it directs the miner thread (if running) to stop when either it or the
/// ChainsCoordinator thread needs to acquire the write-lock.
/// This thread is responsible for:
///    * Receiving new blocks and microblocks from the P2P thread via a shared channel
///    * (Sychronously) requesting the CoordinatorThread to process newly-stored Stacks blocks and
///    microblocks
///    * Building up the node's unconfirmed microblock stream state, and sharing it with the P2P
///    thread so it can answer queries about the unconfirmed microblock chain
///    * Pushing newly-discovered blocks and microblocks to the P2P thread for broadcast
///    * Registering the VRF public key for the miner
///    * Spawning the block and microblock miner threads, and stopping them if their continued
///    execution would inhibit block or microblock storage or processing.
///    * Submitting the burnchain operation to commit to a freshly-mined block
///
/// * **Miner thread**:  This is the thread that actually produces new blocks and microblocks.  It
/// is spawned only by the Relayer thread to carry out mining activity when the underlying
/// chainstate is not needed by either the Relayer or ChainsCoordinator threeads.
/// This thread does the following:
///    * Walk the mempool DB to build a new block or microblock
///    * Return the block or microblock to the Relayer thread
///
/// * **P2P Thread**:  This is the thread that communicates with the rest of the p2p network, and
/// handles RPC requests.  It is meant to do as little storage-write I/O as possible to avoid lock
/// contention with the Miner, Relayer, and ChainsCoordinator threads.  In particular, it forwards
/// data it receives from the p2p thread to the Relayer thread for I/O-bound processing.  At the
/// time of this writing, it still requires holding a write-lock to handle some RPC request, but
/// future work will remove this so that this thread's execution will not interfere with the
/// others.  This is the only thread that does socket I/O.
/// This thread runs the PeerNetwork state machines, which include the following:
///    * Learning the node's public IP address
///    * Discovering neighbor nodes
///    * Forwarding newly-discovered blocks, microblocks, and transactions from the Relayer thread to
///    other neighbors
///    * Synchronizing block and microblock inventory state with other neighbors
///    * Downloading blocks and microblocks, and passing them to the Relayer for storage and processing
///    * Downloading transaction attachments as their hashes are discovered during block processing
///    * Synchronizing the local mempool database with other neighbors
///    (notifications for new attachments come from a shared channel in the ChainsCoordinator thread)
///    * Handling HTTP requests
///
/// * **ChainsCoordinator Thread**:  This thread process sortitions and Stacks blocks and
/// microblocks, and handles PoX reorgs should they occur (this mainly happens in boot-up).  It,
/// like the Relayer thread, is a very I/O-heavy thread, and it will hold a write-lock on the
/// chainstate DBs while it works.  Its actions are controlled by a CoordinatorComms structure in
/// the Globals shared state, which the Relayer thread and RunLoop thread both drive (the former
/// drives Stacks blocks processing, the latter sortitions).
/// This thread is responsible for:
///    * Responding to requests from other threads to process sortitions
///    * Responding to requests from other threads to process Stacks blocks and microblocks
///    * Processing PoX chain reorgs, should they ever happen
///    * Detecting attachment creation events, and informing the P2P thread of them so it can go
///    and download them
///
/// In addition to the mempool and chainstate databases, these threads share access to a Globals
/// singleton that contains soft state shared between threads.  Mainly, the Globals struct is meant
/// to store inter-thread shared singleton communication media all in one convenient struct.  Each
/// thread has a handle to the struct's shared state handles.  Global state includes:
///    * The global flag as to whether or not the miner thread can be running
///    * The global shutdown flag that, when set, causes all threads to terminate
///    * Sender channel endpoints that can be shared between threads
///    * Metrics about the node's behavior (e.g. number of blocks processed, etc.)
///
/// This file may be refactored in the future into a full-fledged module.
use std::cmp;
use std::collections::HashMap;
use std::collections::{HashSet, VecDeque};
use std::convert::{TryFrom, TryInto};
use std::default::Default;
use std::mem;
use std::net::SocketAddr;
use std::sync::mpsc::{Receiver, SyncSender, TrySendError};
use std::sync::{atomic::AtomicBool, atomic::Ordering, Arc, Mutex};
use std::time::Duration;
use std::{thread, thread::JoinHandle};

use stacks::burnchains::BurnchainSigner;
use stacks::burnchains::{Burnchain, BurnchainParameters, Txid};
use stacks::chainstate::burn::db::sortdb::SortitionDB;
use stacks::chainstate::burn::operations::{
    leader_block_commit::{RewardSetInfo, BURN_BLOCK_MINED_AT_MODULUS},
    BlockstackOperationType, LeaderBlockCommitOp, LeaderKeyRegisterOp,
};
use stacks::chainstate::burn::BlockSnapshot;
use stacks::chainstate::burn::ConsensusHash;
use stacks::chainstate::coordinator::comm::CoordinatorChannels;
use stacks::chainstate::coordinator::{get_next_recipients, OnChainRewardSetProvider};
use stacks::chainstate::stacks::address::PoxAddress;
use stacks::chainstate::stacks::db::unconfirmed::UnconfirmedTxMap;
use stacks::chainstate::stacks::db::StacksHeaderInfo;
use stacks::chainstate::stacks::db::{StacksChainState, MINER_REWARD_MATURITY};
use stacks::chainstate::stacks::Error as ChainstateError;
use stacks::chainstate::stacks::StacksPublicKey;
use stacks::chainstate::stacks::{
    miner::signal_mining_blocked, miner::signal_mining_ready, miner::BlockBuilderSettings,
    miner::MinerStatus, miner::StacksMicroblockBuilder, StacksBlockBuilder, StacksBlockHeader,
};
use stacks::chainstate::stacks::{
    CoinbasePayload, StacksBlock, StacksMicroblock, StacksTransaction, StacksTransactionSigner,
    TransactionAnchorMode, TransactionPayload, TransactionVersion,
};
use stacks::codec::StacksMessageCodec;
use stacks::core::mempool::MemPoolDB;
use stacks::core::FIRST_BURNCHAIN_CONSENSUS_HASH;
use stacks::core::STACKS_EPOCH_2_05_MARKER;
use stacks::cost_estimates::metrics::CostMetric;
use stacks::cost_estimates::metrics::UnitMetric;
use stacks::cost_estimates::UnitEstimator;
use stacks::cost_estimates::{CostEstimator, FeeEstimator};
use stacks::monitoring::{increment_stx_blocks_mined_counter, update_active_miners_count_gauge};
use stacks::net::{
    atlas::{AtlasConfig, AtlasDB, AttachmentInstance},
    db::{LocalPeer, PeerDB},
    dns::DNSClient,
    dns::DNSResolver,
    p2p::PeerNetwork,
    relay::Relayer,
    rpc::RPCHandlerArgs,
    Error as NetError, NetworkResult, PeerAddress, ServiceFlags,
};
use stacks::types::chainstate::{
    BlockHeaderHash, BurnchainHeaderHash, SortitionId, StacksAddress, VRFSeed,
};
use stacks::types::StacksEpochId;
use stacks::util::get_epoch_time_ms;
use stacks::util::get_epoch_time_secs;
use stacks::util::hash::{to_hex, Hash160, Sha256Sum};
use stacks::util::secp256k1::Secp256k1PrivateKey;
use stacks::util::vrf::VRFPublicKey;
use stacks::util_lib::strings::{UrlString, VecDisplay};
use stacks::vm::costs::ExecutionCost;

use crate::burnchains::bitcoin_regtest_controller::BitcoinRegtestController;
use crate::burnchains::bitcoin_regtest_controller::OngoingBlockCommit;
use crate::burnchains::bitcoin_regtest_controller::SerializedTx;
use crate::operations::BurnchainOpSigner;
use crate::run_loop::neon::Counters;
use crate::run_loop::neon::RunLoop;
use crate::run_loop::RegisteredKey;
use crate::ChainTip;

use super::{BurnchainController, Config, EventDispatcher, Keychain};
use crate::syncctl::PoxSyncWatchdogComms;
use stacks::monitoring;

use stacks_common::types::chainstate::StacksPrivateKey;
use stacks_common::util::vrf::VRFProof;

use clarity::vm::ast::ASTRules;
use clarity::vm::types::PrincipalData;

pub const RELAYER_MAX_BUFFER: usize = 100;
const VRF_MOCK_MINER_KEY: u64 = 1;

pub const BLOCK_PROCESSOR_STACK_SIZE: usize = 32 * 1024 * 1024; // 32 MB

/// Inject a fault into the system: delay sending a transaction by one block, and send all
/// transactions that were previosuly delayed to the given burnchain block.  Return `true` if the
/// burnchain transaction should be sent; `false` if not.
#[cfg(test)]
fn fault_injection_delay_transactions(
    epoch_id: StacksEpochId,
    bitcoin_controller: &mut BitcoinRegtestController,
    globals: &Globals,
    cur_burn_chain_height: u64,
    stacks_block_burn_height: u64,
    op: &BlockstackOperationType,
    op_signer: &mut BurnchainOpSigner,
    attempt: u64,
) -> bool {
    // fault injection for testing: force the use of a bad burn modulus
    let mut do_fault = false;
    let mut send_tx = true;
    if let Ok(bad_height_str) = std::env::var("STX_TEST_LATE_BLOCK_COMMIT") {
        if let Ok(bad_height) = bad_height_str.parse::<u64>() {
            if bad_height == cur_burn_chain_height {
                do_fault = true;
            }
        }
    }
    if do_fault {
        test_debug!(
            "Fault injection: don't send the block-commit right away; hold onto it for one block"
        );
        bitcoin_controller.set_allow_rbf(false);
        let tx = bitcoin_controller
            .make_operation_tx(epoch_id, op.clone(), op_signer, attempt)
            .unwrap();
        globals.store_delayed_tx(tx, stacks_block_burn_height + 1);

        // don't actually send it yet
        send_tx = false;
    }

    // send all delayed txs for this block height
    let delayed_txs = globals.get_delayed_txs(stacks_block_burn_height);
    for tx in delayed_txs.into_iter() {
        test_debug!("Fault injection: submit delayed tx {}", &to_hex(&tx.bytes));
        let res = bitcoin_controller.send_transaction(tx.clone());
        if res.is_none() {
            test_debug!(
                "Fault injection: failed to send delayed tx {}",
                &to_hex(&tx.bytes)
            );
        }
    }

    send_tx
}

#[cfg(not(test))]
fn fault_injection_delay_transactions(
    _epoch_id: StacksEpochId,
    _bitcoin_controller: &mut BitcoinRegtestController,
    _globals: &Globals,
    _cur_burn_chain_height: u64,
    _stacks_block_burn_height: u64,
    _op: &BlockstackOperationType,
    _op_signer: &mut BurnchainOpSigner,
    _attempt: u64,
) -> bool {
    true
}

type MinedBlocks = HashMap<BlockHeaderHash, (AssembledAnchorBlock, Secp256k1PrivateKey)>;

/// Result of running the miner thread.  It could produce a Stacks block or a microblock.
enum MinerThreadResult {
    Block(
        AssembledAnchorBlock,
        Keychain,
        Secp256k1PrivateKey,
        Option<OngoingBlockCommit>,
    ),
    Microblock(
        Result<Option<(StacksMicroblock, ExecutionCost)>, NetError>,
        MinerTip,
    ),
}

/// Fully-assembled Stacks anchored, block as well as some extra metadata pertaining to how it was
/// linked to the burnchain and what view(s) the miner had of the burnchain before and after
/// completing the block.
#[derive(Clone)]
struct AssembledAnchorBlock {
    /// Consensus hash of the parent Stacks block
    parent_consensus_hash: ConsensusHash,
    /// Burnchain tip's block hash when we finished mining
    my_burn_hash: BurnchainHeaderHash,
    /// Burnchain tip's block height when we finished mining
    my_block_height: u64,
    /// Burnchain tip's block hash when we started mining (could be different)
    orig_burn_hash: BurnchainHeaderHash,
    /// The block we produced
    anchored_block: StacksBlock,
    /// The attempt count of this block (multiple blocks will be attempted per burnchain block)
    attempt: u64,
    /// Epoch timestamp in milliseconds when we started producing the block.
    tenure_begin: u128,
}

/// Command types for the relayer thread, issued to it by other threads
pub enum RelayerDirective {
    /// Handle some new data that arrived on the network (such as blocks, transactions, and
    /// microblocks)
    HandleNetResult(NetworkResult),
    /// Announce a new sortition.  Process and broadcast the block if we won.
    ProcessTenure(ConsensusHash, BurnchainHeaderHash, BlockHeaderHash),
    /// Try to mine a block
    RunTenure(RegisteredKey, BlockSnapshot, u128), // (vrf key, chain tip, time of issuance in ms)
    /// Try to register a VRF public key
    RegisterKey(BlockSnapshot),
    /// Stop the relayer thread
    Exit,
}

/// Inter-thread communication structure, shared between threads
#[derive(Clone)]
pub struct Globals {
    /// Last sortition processed
    last_sortition: Arc<Mutex<Option<BlockSnapshot>>>,
    /// Status of the miner
    miner_status: Arc<Mutex<MinerStatus>>,
    /// Communication link to the coordinator thread
    coord_comms: CoordinatorChannels,
    /// Unconfirmed transactions (shared between the relayer and p2p threads)
    unconfirmed_txs: Arc<Mutex<UnconfirmedTxMap>>,
    /// Writer endpoint to the relayer thread
    relay_send: SyncSender<RelayerDirective>,
    /// Cointer state in the main thread
    counters: Counters,
    /// Connection to the PoX sync watchdog
    sync_comms: PoxSyncWatchdogComms,
    /// Global flag to see if we should keep running
    pub should_keep_running: Arc<AtomicBool>,
    /// testing: simulate delayed block-commits
    #[cfg(test)]
    delayed_txs: Arc<Mutex<HashMap<u64, Vec<SerializedTx>>>>,
}

/// Miner chain tip, on top of which to build microblocks
#[derive(Debug, Clone, PartialEq)]
pub struct MinerTip {
    /// tip's consensus hash
    consensus_hash: ConsensusHash,
    /// tip's Stacks block header hash
    block_hash: BlockHeaderHash,
    /// Microblock private key to use to sign microblocks
    microblock_privkey: Secp256k1PrivateKey,
    /// Stacks height
    stacks_height: u64,
    /// burnchain height
    burn_height: u64,
}

impl MinerTip {
    pub fn new(
        ch: ConsensusHash,
        bh: BlockHeaderHash,
        pk: Secp256k1PrivateKey,
        stacks_height: u64,
        burn_height: u64,
    ) -> MinerTip {
        MinerTip {
            consensus_hash: ch,
            block_hash: bh,
            microblock_privkey: pk,
            stacks_height,
            burn_height,
        }
    }
}

impl Globals {
    pub fn new(
        coord_comms: CoordinatorChannels,
        miner_status: Arc<Mutex<MinerStatus>>,
        relay_send: SyncSender<RelayerDirective>,
        counters: Counters,
        sync_comms: PoxSyncWatchdogComms,
        should_keep_running: Arc<AtomicBool>,
    ) -> Globals {
        Globals {
            last_sortition: Arc::new(Mutex::new(None)),
            miner_status,
            coord_comms,
            unconfirmed_txs: Arc::new(Mutex::new(UnconfirmedTxMap::new())),
            relay_send,
            counters,
            sync_comms,
            should_keep_running,
            #[cfg(test)]
            delayed_txs: Arc::new(Mutex::new(HashMap::new())),
        }
    }

    /// Get the last sortition processed by the relayer thread
    pub fn get_last_sortition(&self) -> Option<BlockSnapshot> {
        match self.last_sortition.lock() {
            Ok(sort_opt) => sort_opt.clone(),
            Err(_) => {
                error!("Sortition mutex poisoned!");
                panic!();
            }
        }
    }

    /// Set the last sortition processed
    pub fn set_last_sortition(&self, block_snapshot: BlockSnapshot) {
        match self.last_sortition.lock() {
            Ok(mut sortition_opt) => {
                sortition_opt.replace(block_snapshot);
            }
            Err(_) => {
                error!("Sortition mutex poisoned!");
                panic!();
            }
        };
    }

    /// Get the status of the miner (blocked or ready)
    pub fn get_miner_status(&self) -> Arc<Mutex<MinerStatus>> {
        self.miner_status.clone()
    }

    /// Get the main thread's counters
    pub fn get_counters(&self) -> Counters {
        self.counters.clone()
    }

    /// Called by the relayer to pass unconfirmed txs to the p2p thread, so the p2p thread doesn't
    /// need to do the disk I/O needed to instantiate the unconfirmed state trie they represent.
    /// Clears the unconfirmed transactions, and replaces them with the chainstate's.
    pub fn send_unconfirmed_txs(&self, chainstate: &StacksChainState) {
        if let Some(ref unconfirmed) = chainstate.unconfirmed_state {
            match self.unconfirmed_txs.lock() {
                Ok(mut txs) => {
                    txs.clear();
                    txs.extend(unconfirmed.mined_txs.clone());
                }
                Err(e) => {
                    // can only happen due to a thread panic in the relayer
                    error!("FATAL: unconfirmed tx arc mutex is poisoned: {:?}", &e);
                    panic!();
                }
            };
        }
    }

    /// Called by the p2p thread to accept the unconfirmed tx state processed by the relayer.
    /// Puts the shared unconfirmed transactions to chainstate.
    pub fn recv_unconfirmed_txs(&self, chainstate: &mut StacksChainState) {
        if let Some(ref mut unconfirmed) = chainstate.unconfirmed_state {
            match self.unconfirmed_txs.lock() {
                Ok(txs) => {
                    unconfirmed.mined_txs.clear();
                    unconfirmed.mined_txs.extend(txs.clone());
                }
                Err(e) => {
                    // can only happen due to a thread panic in the relayer
                    error!("FATAL: unconfirmed arc mutex is poisoned: {:?}", &e);
                    panic!();
                }
            };
        }
    }

    /// Signal system-wide stop
    pub fn signal_stop(&self) {
        self.should_keep_running.store(false, Ordering::SeqCst);
    }

    /// Should we keep running?
    pub fn keep_running(&self) -> bool {
        self.should_keep_running.load(Ordering::SeqCst)
    }

    /// Get the handle to the coordinator
    pub fn coord(&self) -> &CoordinatorChannels {
        &self.coord_comms
    }

    /// Store a delayed TX so it can be replayed later.
    /// Simulates late Bitcoin transactions
    #[cfg(test)]
    fn store_delayed_tx(&self, tx: SerializedTx, send_height: u64) {
        match self.delayed_txs.lock() {
            Ok(ref mut tx_map) => {
                if let Some(tx_list) = tx_map.get_mut(&send_height) {
                    tx_list.push(tx);
                } else {
                    tx_map.insert(send_height, vec![tx]);
                }
            }
            Err(_) => {
                panic!("Poisoned DELAYED_TXS mutex");
            }
        }
    }

    /// Get a delayed transaction that should be relayed at this block height
    #[cfg(test)]
    fn get_delayed_txs(&self, height: u64) -> Vec<SerializedTx> {
        match self.delayed_txs.lock() {
            Ok(tx_map) => tx_map.get(&height).cloned().unwrap_or(vec![]),
            Err(_) => {
                panic!("Poisoned DELAYED_TXS mutex");
            }
        }
    }
}

/// Node implementation for both miners and followers.
/// This struct is used to set up the node proper and launch the p2p thread and relayer thread.
/// It is further used by the main thread to communicate with these two threads.
pub struct StacksNode {
    /// Node configuration
    config: Config,
<<<<<<< HEAD
    relay_channel: SyncSender<RelayerDirective>,
    last_sortition: Arc<Mutex<Option<BlockSnapshot>>>,
    is_miner: bool,
    pub atlas_config: AtlasConfig,
    leader_key_registration_state: Arc<Mutex<LeaderKeyRegistrationState>>,
=======
    /// Atlas network configuration
    pub atlas_config: AtlasConfig,
    /// Global inter-thread communication handle
    pub globals: Globals,
    /// Stringy representation of our keychain (the authoritative keychain is stored in the
    /// subordinate RelayerThread instance)
    burnchain_signer: BurnchainSigner,
    /// True if we're a miner
    is_miner: bool,
    /// VRF public key registration state machine
    leader_key_registration_state: LeaderKeyRegistrationState,
    /// handle to the p2p thread
>>>>>>> b3723ca0
    pub p2p_thread_handle: JoinHandle<()>,
    /// handle to the relayer thread
    pub relayer_thread_handle: JoinHandle<()>,
}

/// Fault injection logic to artificially increase the length of a tenure.
/// Only used in testing
#[cfg(test)]
fn fault_injection_long_tenure() {
    // simulated slow block
    match std::env::var("STX_TEST_SLOW_TENURE") {
        Ok(tenure_str) => match tenure_str.parse::<u64>() {
            Ok(tenure_time) => {
                info!(
                    "Fault injection: sleeping for {} milliseconds to simulate a long tenure",
                    tenure_time
                );
                stacks::util::sleep_ms(tenure_time);
            }
            Err(_) => {
                error!("Parse error for STX_TEST_SLOW_TENURE");
                panic!();
            }
        },
        _ => {}
    }
}

#[cfg(not(test))]
fn fault_injection_long_tenure() {}

/// Types of errors that can arise during mining
enum Error {
    /// Can't find the header record for the chain tip
    HeaderNotFoundForChainTip,
    /// Can't find the stacks block's offset in the burnchain block
    WinningVtxNotFoundForChainTip,
    /// Can't find the block sortition snapshot for the chain tip
    SnapshotNotFoundForChainTip,
    /// The burnchain tip changed while this operation was in progress
    BurnchainTipChanged,
    /// The coordinator channel closed
    CoordinatorClosed,
}

/// Metadata required for beginning a new tenure
struct ParentStacksBlockInfo {
    /// Header metadata for the Stacks block we're going to build on top of
    stacks_parent_header: StacksHeaderInfo,
    /// the consensus hash of the sortition that selected the Stacks block parent
    parent_consensus_hash: ConsensusHash,
    /// the burn block height of the sortition that selected the Stacks block parent
    parent_block_burn_height: u64,
    /// the total amount burned in the sortition that selected the Stacks block parent
    parent_block_total_burn: u64,
    /// offset in the burnchain block where the parent's block-commit was
    parent_winning_vtxindex: u16,
    /// nonce to use for this new block's coinbase transaction
    coinbase_nonce: u64,
}

enum LeaderKeyRegistrationState {
    /// Not started yet
    Inactive,
    /// Waiting for burnchain confirmation
    Pending,
    /// Ready to go!
    Active(RegisteredKey),
}

<<<<<<< HEAD
/// Constructs and returns a LeaderKeyRegisterOp out of the provided params
fn inner_generate_leader_key_register_op(
    vrf_public_key: VRFPublicKey,
    consensus_hash: &ConsensusHash,
) -> BlockstackOperationType {
    BlockstackOperationType::LeaderKeyRegister(LeaderKeyRegisterOp {
        public_key: vrf_public_key,
        memo: vec![],
        consensus_hash: consensus_hash.clone(),
        vtxindex: 0,
        txid: Txid([0u8; 32]),
        block_height: 0,
        burn_header_hash: BurnchainHeaderHash::zero(),
    })
}

fn rotate_vrf_and_register(
    is_mainnet: bool,
    epoch_id: StacksEpochId,
    keychain: &mut Keychain,
    burn_block: &BlockSnapshot,
    btc_controller: &mut BitcoinRegtestController,
) -> Option<Txid> {
    let vrf_pk = keychain.rotate_vrf_keypair(burn_block.block_height);
    let burnchain_tip_consensus_hash = &burn_block.consensus_hash;
    let op = inner_generate_leader_key_register_op(vrf_pk, burnchain_tip_consensus_hash);

    let mut one_off_signer = keychain.generate_op_signer();
    btc_controller.submit_operation(epoch_id, op, &mut one_off_signer, 1)
=======
/// Relayer thread
/// * accepts network results and stores blocks and microblocks
/// * forwards new blocks, microblocks, and transactions to the p2p thread
/// * processes burnchain state
/// * if mining, runs the miner and broadcasts blocks (via a subordinate MinerThread)
pub struct RelayerThread {
    /// Node config
    config: Config,
    /// Handle to the sortition DB (optional so we can take/replace it)
    sortdb: Option<SortitionDB>,
    /// Handle to the chainstate DB (optional so we can take/replace it)
    chainstate: Option<StacksChainState>,
    /// Handle to the mempool DB (optional so we can take/replace it)
    mempool: Option<MemPoolDB>,
    /// Handle to global state and inter-thread communication channels
    globals: Globals,
    /// Authoritative copy of the keychain state
    keychain: Keychain,
    /// Burnchian configuration
    burnchain: Burnchain,
    /// Set of blocks that we have mined, but are still potentially-broadcastable
    last_mined_blocks: MinedBlocks,
    /// client to the burnchain (used only for sending block-commits)
    bitcoin_controller: BitcoinRegtestController,
    /// client to the event dispatcher
    event_dispatcher: EventDispatcher,
    /// copy of the local peer state
    local_peer: LocalPeer,
    /// last time we tried to mine a block (in millis)
    last_tenure_issue_time: u128,
    /// last observed burnchain block height from the p2p thread (obtained from network results)
    last_network_block_height: u64,
    /// time at which we observed a change in the network block height (epoch time in millis)
    last_network_block_height_ts: u128,
    /// last observed number of downloader state-machine passes from the p2p thread (obtained from
    /// network results)
    last_network_download_passes: u64,
    /// last observed number of inventory state-machine passes from the p2p thread (obtained from
    /// network results)
    last_network_inv_passes: u64,
    /// minimum number of downloader state-machine passes that must take place before mining (this
    /// is used to ensure that the p2p thread attempts to download new Stacks block data before
    /// this thread tries to mine a block)
    min_network_download_passes: u64,
    /// minimum number of inventory state-machine passes that must take place before mining (this
    /// is used to ensure that the p2p thread attempts to download new Stacks block data before
    /// this thread tries to mine a block)
    min_network_inv_passes: u64,
    /// consensus hash of the last sortition we saw, even if we weren't the winner
    last_tenure_consensus_hash: Option<ConsensusHash>,
    /// tip of last tenure we won (used for mining microblocks)
    miner_tip: Option<MinerTip>,
    /// last time we mined a microblock, in millis
    last_microblock_tenure_time: u128,
    /// when should we run the next microblock tenure, in millis
    microblock_deadline: u128,
    /// cost of the last-produced microblock stream
    microblock_stream_cost: ExecutionCost,

    /// Inner relayer instance for forwarding broadcasted data back to the p2p thread for dispatch
    /// to neighbors
    relayer: Relayer,

    /// handle to the subordinate miner thread
    miner_thread: Option<JoinHandle<Option<MinerThreadResult>>>,
    /// if true, then the last time the miner thread was launched, it was used to mine a Stacks
    /// block (used to alternate between mining microblocks and Stacks blocks that confirm them)
    mined_stacks_block: bool,
}

struct BlockMinerThread {
    /// node config struct
    config: Config,
    /// handle to global state
    globals: Globals,
    /// copy of the node's keychain
    keychain: Keychain,
    /// burnchain configuration
    burnchain: Burnchain,
    /// Set of blocks that we have mined, but are still potentially-broadcastable
    /// (copied from RelayerThread since we need the info to determine the strategy for mining the
    /// next block during this tenure).
    last_mined_blocks: MinedBlocks,
    /// Copy of the node's last ongoing block commit from the last time this thread was run
    ongoing_commit: Option<OngoingBlockCommit>,
    /// Copy of the node's registered VRF key
    registered_key: RegisteredKey,
    /// Burnchain block snapshot at the time this thread was initialized
    burn_block: BlockSnapshot,
    /// Handle to the node's event dispatcher
    event_dispatcher: EventDispatcher,
>>>>>>> b3723ca0
}

/// State representing the microblock miner.
struct MicroblockMinerThread {
    /// handle to global state
    globals: Globals,
    /// handle to chainstate DB (optional so we can take/replace it)
    chainstate: Option<StacksChainState>,
    /// handle to sortition DB (optional so we can take/replace it)
    sortdb: Option<SortitionDB>,
    /// handle to mempool DB (optional so we can take/replace it)
    mempool: Option<MemPoolDB>,
    /// Handle to the node's event dispatcher
    event_dispatcher: EventDispatcher,
    /// Parent Stacks block's sortition's consensus hash
    parent_consensus_hash: ConsensusHash,
    /// Parent Stacks block's hash
    parent_block_hash: BlockHeaderHash,
    /// Microblock signing key
    miner_key: Secp256k1PrivateKey,
    /// How often to make microblocks, in milliseconds
    frequency: u64,
    /// Epoch timestamp, in milliseconds, when the last microblock was produced
    last_mined: u128,
    /// How many microblocks produced so far
    quantity: u64,
    /// Block budget consumed so far by this tenure (initialized to the cost of the Stacks block
    /// itself; microblocks fill up the remaining budget)
    cost_so_far: ExecutionCost,
    /// Block builder settings for the microblock miner.
    settings: BlockBuilderSettings,
}

impl MicroblockMinerThread {
    /// Instantiate the miner thread state from the relayer thread.
    /// May fail if:
    /// * we didn't win the last sortition
    /// * we couldn't open or read the DBs for some reason
    /// * we couldn't find the anchored block (i.e. it's not processed yet)
    pub fn from_relayer_thread(relayer_thread: &RelayerThread) -> Option<MicroblockMinerThread> {
        let globals = relayer_thread.globals.clone();
        let config = relayer_thread.config.clone();
        let burnchain = relayer_thread.burnchain.clone();
        let miner_tip = match relayer_thread.miner_tip.clone() {
            Some(tip) => tip,
            None => {
                debug!("Relayer: cannot instantiate microblock miner: did not win Stacks tip sortition");
                return None;
            }
        };

        let stacks_chainstate_path = config.get_chainstate_path_str();
        let burn_db_path = config.get_burn_db_file_path();
        let cost_estimator = config
            .make_cost_estimator()
            .unwrap_or_else(|| Box::new(UnitEstimator));
        let metric = config
            .make_cost_metric()
            .unwrap_or_else(|| Box::new(UnitMetric));

        // NOTE: read-write access is needed in order to be able to query the recipient set.
        // This is an artifact of the way the MARF is built (see #1449)
        let sortdb = SortitionDB::open(&burn_db_path, true, burnchain.pox_constants.clone())
            .map_err(|e| {
                error!(
                    "Relayer: Could not open sortdb '{}' ({:?}); skipping tenure",
                    &burn_db_path, &e
                );
                e
            })
            .ok()?;

        let (mut chainstate, _) = StacksChainState::open(
            config.is_mainnet(),
            config.burnchain.chain_id,
            &stacks_chainstate_path,
            Some(config.node.get_marf_opts()),
        )
        .map_err(|e| {
            error!(
                "Relayer: Could not open chainstate '{}' ({:?}); skipping microblock tenure",
                &stacks_chainstate_path, &e
            );
            e
        })
        .ok()?;

        let mempool = MemPoolDB::open(
            config.is_mainnet(),
            config.burnchain.chain_id,
            &stacks_chainstate_path,
            cost_estimator,
            metric,
        )
        .expect("Database failure opening mempool");

        let MinerTip {
            consensus_hash: ch,
            block_hash: bhh,
            microblock_privkey: miner_key,
            ..
        } = miner_tip;

        debug!(
            "Relayer: Instantiate microblock mining state off of {}/{}",
            &ch, &bhh
        );

        // we won a block! proceed to build a microblock tail if we've stored it
        match StacksChainState::get_anchored_block_header_info(chainstate.db(), &ch, &bhh) {
            Ok(Some(_)) => {
                let parent_index_hash = StacksBlockHeader::make_index_block_hash(&ch, &bhh);
                let cost_so_far = if relayer_thread.microblock_stream_cost == ExecutionCost::zero()
                {
                    // unknown cost, or this is idempotent.
                    StacksChainState::get_stacks_block_anchored_cost(
                        chainstate.db(),
                        &parent_index_hash,
                    )
                    .expect("FATAL: failed to get anchored block cost")
                    .expect("FATAL: no anchored block cost stored for processed anchored block")
                } else {
                    relayer_thread.microblock_stream_cost.clone()
                };

                let frequency = config.node.microblock_frequency;
                let settings =
                    config.make_block_builder_settings(0, true, globals.get_miner_status());

                // port over unconfirmed state to this thread
                chainstate.unconfirmed_state = if let Some(unconfirmed_state) =
                    relayer_thread.chainstate_ref().unconfirmed_state.as_ref()
                {
                    Some(unconfirmed_state.make_readonly_owned().ok()?)
                } else {
                    None
                };

                Some(MicroblockMinerThread {
                    globals,
                    chainstate: Some(chainstate),
                    sortdb: Some(sortdb),
                    mempool: Some(mempool),
                    event_dispatcher: relayer_thread.event_dispatcher.clone(),
                    parent_consensus_hash: ch.clone(),
                    parent_block_hash: bhh.clone(),
                    miner_key,
                    frequency,
                    last_mined: 0,
                    quantity: 0,
                    cost_so_far: cost_so_far,
                    settings,
                })
            }
            Ok(None) => {
                warn!(
                    "Relayer: No such anchored block: {}/{}.  Cannot mine microblocks",
                    ch, bhh
                );
                None
            }
            Err(e) => {
                warn!(
                    "Relayer: Failed to get anchored block cost for {}/{}: {:?}",
                    ch, bhh, &e
                );
                None
            }
        }
    }

    /// Do something with the inner chainstate DBs (borrowed mutably).
    /// Used to fool the borrow-checker.
    /// NOT COMPOSIBLE - WILL PANIC IF CALLED FROM WITHIN ITSELF.
    fn with_chainstate<F, R>(&mut self, func: F) -> R
    where
        F: FnOnce(&mut Self, &mut SortitionDB, &mut StacksChainState, &mut MemPoolDB) -> R,
    {
        let mut sortdb = self.sortdb.take().expect("FATAL: already took sortdb");
        let mut chainstate = self
            .chainstate
            .take()
            .expect("FATAL: already took chainstate");
        let mut mempool = self.mempool.take().expect("FATAL: already took mempool");

        let res = func(self, &mut sortdb, &mut chainstate, &mut mempool);

        self.sortdb = Some(sortdb);
        self.chainstate = Some(chainstate);
        self.mempool = Some(mempool);

        res
    }

    /// Unconditionally mine one microblock.
    /// Can fail if the miner thread gets cancelled (most likely cause), or if there's some kind of
    /// DB error.
    fn inner_mine_one_microblock(
        &mut self,
        sortdb: &SortitionDB,
        chainstate: &mut StacksChainState,
        mempool: &mut MemPoolDB,
    ) -> Result<StacksMicroblock, ChainstateError> {
        debug!(
            "Try to mine one microblock off of {}/{} (total: {})",
            &self.parent_consensus_hash,
            &self.parent_block_hash,
            chainstate
                .unconfirmed_state
                .as_ref()
                .map(|us| us.num_microblocks())
                .unwrap_or(0)
        );

        let burn_height =
            SortitionDB::get_block_snapshot_consensus(sortdb.conn(), &self.parent_consensus_hash)
                .map_err(|e| {
                    error!("Failed to find block snapshot for mined block: {}", e);
                    e
                })?
                .ok_or_else(|| {
                    error!("Failed to find block snapshot for mined block");
                    ChainstateError::NoSuchBlockError
                })?
                .block_height;

        let ast_rules = SortitionDB::get_ast_rules(sortdb.conn(), burn_height).map_err(|e| {
            error!("Failed to get AST rules for microblock: {}", e);
            e
        })?;

        let epoch_id = SortitionDB::get_stacks_epoch(sortdb.conn(), burn_height)
            .map_err(|e| {
                error!("Failed to get epoch for microblock: {}", e);
                e
            })?
            .expect("FATAL: no epoch defined")
            .epoch_id;

        let mint_result = {
            let ic = sortdb.index_conn();
            let mut microblock_miner = match StacksMicroblockBuilder::resume_unconfirmed(
                chainstate,
                &ic,
                &self.cost_so_far,
                self.settings.clone(),
            ) {
                Ok(x) => x,
                Err(e) => {
                    let msg = format!(
                        "Failed to create a microblock miner at chaintip {}/{}: {:?}",
                        &self.parent_consensus_hash, &self.parent_block_hash, &e
                    );
                    error!("{}", msg);
                    return Err(e);
                }
            };

            let t1 = get_epoch_time_ms();

            let mblock = microblock_miner.mine_next_microblock(
                mempool,
                &self.miner_key,
                &self.event_dispatcher,
            )?;
            let new_cost_so_far = microblock_miner.get_cost_so_far().expect("BUG: cannot read cost so far from miner -- indicates that the underlying Clarity Tx is somehow in use still.");
            let t2 = get_epoch_time_ms();

            info!(
                "Mined microblock {} ({}) with {} transactions in {}ms",
                mblock.block_hash(),
                mblock.header.sequence,
                mblock.txs.len(),
                t2.saturating_sub(t1)
            );

            Ok((mblock, new_cost_so_far))
        };

        let (mined_microblock, new_cost) = match mint_result {
            Ok(x) => x,
            Err(e) => {
                warn!("Failed to mine microblock: {}", e);
                return Err(e);
            }
        };

        // failsafe
        if !Relayer::static_check_problematic_relayed_microblock(
            chainstate.mainnet,
            epoch_id,
            &mined_microblock,
            ASTRules::PrecheckSize,
        ) {
            // nope!
            warn!(
                "Our mined microblock {} was problematic",
                &mined_microblock.block_hash()
            );

            #[cfg(any(test, feature = "testing"))]
            {
                use std::fs;
                use std::io::Write;
                use std::path::Path;
                if let Ok(path) = std::env::var("STACKS_BAD_BLOCKS_DIR") {
                    // record this microblock somewhere
                    if !fs::metadata(&path).is_ok() {
                        fs::create_dir_all(&path)
                            .expect(&format!("FATAL: could not create '{}'", &path));
                    }

                    let path = Path::new(&path);
                    let path = path.join(Path::new(&format!("{}", &mined_microblock.block_hash())));
                    let mut file = fs::File::create(&path)
                        .expect(&format!("FATAL: could not create '{:?}'", &path));

                    let mblock_bits = mined_microblock.serialize_to_vec();
                    let mblock_bits_hex = to_hex(&mblock_bits);

                    let mblock_json = format!(
                        r#"{{"microblock":"{}","parent_consensus":"{}","parent_block":"{}"}}"#,
                        &mblock_bits_hex, &self.parent_consensus_hash, &self.parent_block_hash
                    );
                    file.write_all(&mblock_json.as_bytes()).expect(&format!(
                        "FATAL: failed to write microblock bits to '{:?}'",
                        &path
                    ));
                    info!(
                        "Fault injection: bad microblock {} saved to {}",
                        &mined_microblock.block_hash(),
                        &path.to_str().unwrap()
                    );
                }
            }
            if !Relayer::process_mined_problematic_blocks(ast_rules, ASTRules::PrecheckSize) {
                // don't process it
                warn!(
                    "Will NOT process our problematic mined microblock {}",
                    &mined_microblock.block_hash()
                );
                return Err(ChainstateError::NoTransactionsToMine);
            } else {
                warn!(
                    "Will process our problematic mined microblock {}",
                    &mined_microblock.block_hash()
                )
            }
        }

        // cancelled?
        let is_miner_blocked = self
            .globals
            .get_miner_status()
            .lock()
            .expect("FATAL: mutex poisoned")
            .is_blocked();
        if is_miner_blocked {
            return Err(ChainstateError::MinerAborted);
        }

        // preprocess the microblock locally
        chainstate.preprocess_streamed_microblock(
            &self.parent_consensus_hash,
            &self.parent_block_hash,
            &mined_microblock,
        )?;

        // update unconfirmed state cost
        self.cost_so_far = new_cost;
        self.quantity += 1;
        return Ok(mined_microblock);
    }

    /// Can this microblock miner mine off of this given tip?
    pub fn can_mine_on_tip(
        &self,
        consensus_hash: &ConsensusHash,
        block_hash: &BlockHeaderHash,
    ) -> bool {
        self.parent_consensus_hash == *consensus_hash && self.parent_block_hash == *block_hash
    }

    /// Body of try_mine_microblock()
    fn inner_try_mine_microblock(
        &mut self,
        miner_tip: MinerTip,
        sortdb: &SortitionDB,
        chainstate: &mut StacksChainState,
        mem_pool: &mut MemPoolDB,
    ) -> Result<Option<(StacksMicroblock, ExecutionCost)>, NetError> {
        if !self.can_mine_on_tip(&self.parent_consensus_hash, &self.parent_block_hash) {
            // not configured to mine on this tip
            return Ok(None);
        }
        if !self.can_mine_on_tip(&miner_tip.consensus_hash, &miner_tip.block_hash) {
            // this tip isn't what this miner is meant to mine on
            return Ok(None);
        }

        if self.last_mined + (self.frequency as u128) >= get_epoch_time_ms() {
            // too soon to mine
            return Ok(None);
        }

        let mut next_microblock_and_runtime = None;

        // opportunistically try and mine, but only if there are no attachable blocks in
        // recent history (i.e. in the last 10 minutes)
        let num_attachable = StacksChainState::count_attachable_staging_blocks(
            chainstate.db(),
            1,
            get_epoch_time_secs() - 600,
        )?;
        if num_attachable == 0 {
            match self.inner_mine_one_microblock(sortdb, chainstate, mem_pool) {
                Ok(microblock) => {
                    // will need to relay this
                    next_microblock_and_runtime = Some((microblock, self.cost_so_far.clone()));
                }
                Err(ChainstateError::NoTransactionsToMine) => {
                    info!("Will keep polling mempool for transactions to include in a microblock");
                }
                Err(e) => {
                    warn!("Failed to mine one microblock: {:?}", &e);
                }
            }
        } else {
            debug!("Will not mine microblocks yet -- have {} attachable blocks that arrived in the last 10 minutes", num_attachable);
        }

        self.last_mined = get_epoch_time_ms();

        Ok(next_microblock_and_runtime)
    }

    /// Try to mine one microblock, given the current chain tip and access to the chain state DBs.
    /// If we succeed, return the microblock and log the tx events to the given event dispatcher.
    /// May return None if any of the following are true:
    /// * `miner_tip` does not match this miner's miner tip
    /// * it's been too soon (less than microblock_frequency milliseconds) since we tried this call
    /// * there are simply no transactions to mine
    /// * there are still stacks blocks to be processed in the staging db
    /// * the miner thread got cancelled
    pub fn try_mine_microblock(
        &mut self,
        cur_tip: MinerTip,
    ) -> Result<Option<(StacksMicroblock, ExecutionCost)>, NetError> {
        self.with_chainstate(|mblock_miner, sortdb, chainstate, mempool| {
            mblock_miner.inner_try_mine_microblock(cur_tip, sortdb, chainstate, mempool)
        })
    }
}

impl BlockMinerThread {
    /// Instantiate the miner thread from its parent RelayerThread
    pub fn from_relayer_thread(
        rt: &RelayerThread,
        registered_key: RegisteredKey,
        burn_block: BlockSnapshot,
    ) -> BlockMinerThread {
        BlockMinerThread {
            config: rt.config.clone(),
            globals: rt.globals.clone(),
            keychain: rt.keychain.clone(),
            burnchain: rt.burnchain.clone(),
            last_mined_blocks: rt.last_mined_blocks.clone(),
            ongoing_commit: rt.bitcoin_controller.get_ongoing_commit(),
            registered_key,
            burn_block,
            event_dispatcher: rt.event_dispatcher.clone(),
        }
    }

    /// Get the coinbase recipient address, if set in the config and if allowed in this epoch
    fn get_coinbase_recipient(&self, epoch_id: StacksEpochId) -> Option<PrincipalData> {
        if epoch_id < StacksEpochId::Epoch21 && self.config.miner.block_reward_recipient.is_some() {
            warn!("Coinbase pay-to-contract is not supported in the current epoch");
            None
        } else {
            self.config.miner.block_reward_recipient.clone()
        }
    }

<<<<<<< HEAD
fn spawn_miner_relayer(
    runloop: &RunLoop,
    mut relayer: Relayer,
    local_peer: LocalPeer,
    mut keychain: Keychain,
    relay_channel: Receiver<RelayerDirective>,
    last_sortition: Arc<Mutex<Option<BlockSnapshot>>>,
    leader_key_registration_state: Arc<Mutex<LeaderKeyRegistrationState>>,
    coord_comms: CoordinatorChannels,
    unconfirmed_txs: Arc<Mutex<UnconfirmedTxMap>>,
) -> Result<JoinHandle<()>, NetError> {
    let config = runloop.config().clone();
    let event_dispatcher = runloop.get_event_dispatcher();
    let counters = runloop.get_counters();
    let sync_comms = runloop.get_pox_sync_comms();
    let burnchain = runloop.get_burnchain();

    let is_mainnet = config.is_mainnet();
    let chain_id = config.burnchain.chain_id;
    let burn_db_path = config.get_burn_db_file_path();
    let stacks_chainstate_path = config.get_chainstate_path_str();

    // Note: the chainstate coordinator is *the* block processor, it is responsible for writes to
    // the chainstate -- eventually, no other codepaths should be writing to it.
    //
    // the relayer _should not_ be modifying the sortdb,
    //   however, it needs a mut reference to create read TXs.
    //   should address via #1449
    let mut sortdb = SortitionDB::open(&burn_db_path, true, burnchain.pox_constants.clone())
        .map_err(NetError::DBError)?;

    let (mut chainstate, _) = StacksChainState::open(
        is_mainnet,
        chain_id,
        &stacks_chainstate_path,
        Some(config.node.get_marf_opts()),
    )
    .map_err(|e| NetError::ChainstateError(e.to_string()))?;

    let mut last_mined_blocks: HashMap<
        BurnchainHeaderHash,
        Vec<(AssembledAnchorBlock, Secp256k1PrivateKey)>,
    > = HashMap::new();
    let burn_fee_cap = config.burnchain.burn_fee_cap;

    let mut bitcoin_controller =
        BitcoinRegtestController::new_dummy(config.clone(), burnchain.clone());
    let mut microblock_miner_state: Option<MicroblockMinerState> = None;
    let mut miner_tip = None; // only set if we won the last sortition
    let mut last_microblock_tenure_time = 0;
    let mut last_tenure_issue_time = 0;
    let mut last_vrf_register_height = 0;

    let relayer_handle = thread::Builder::new().name("relayer".to_string()).spawn(move || {
        let cost_estimator = config.make_cost_estimator()
            .unwrap_or_else(|| Box::new(UnitEstimator));
        let metric = config.make_cost_metric()
            .unwrap_or_else(|| Box::new(UnitMetric));
=======
    /// Create a coinbase transaction.
    fn inner_generate_coinbase_tx(
        &mut self,
        nonce: u64,
        epoch_id: StacksEpochId,
    ) -> StacksTransaction {
        let is_mainnet = self.config.is_mainnet();
        let chain_id = self.config.burnchain.chain_id;
        let mut tx_auth = self.keychain.get_transaction_auth().unwrap();
        tx_auth.set_origin_nonce(nonce);

        let version = if is_mainnet {
            TransactionVersion::Mainnet
        } else {
            TransactionVersion::Testnet
        };
>>>>>>> b3723ca0

        let recipient_opt = self.get_coinbase_recipient(epoch_id);
        let mut tx = StacksTransaction::new(
            version,
            tx_auth,
            TransactionPayload::Coinbase(CoinbasePayload([0u8; 32]), recipient_opt),
        );
        tx.chain_id = chain_id;
        tx.anchor_mode = TransactionAnchorMode::OnChainOnly;
        let mut tx_signer = StacksTransactionSigner::new(&tx);
        self.keychain.sign_as_origin(&mut tx_signer);

        tx_signer.get_tx().unwrap()
    }

    /// Create a poison microblock transaction.
    fn inner_generate_poison_microblock_tx(
        &mut self,
        nonce: u64,
        poison_payload: TransactionPayload,
    ) -> StacksTransaction {
        let is_mainnet = self.config.is_mainnet();
        let chain_id = self.config.burnchain.chain_id;
        let mut tx_auth = self.keychain.get_transaction_auth().unwrap();
        tx_auth.set_origin_nonce(nonce);

        let version = if is_mainnet {
            TransactionVersion::Mainnet
        } else {
            TransactionVersion::Testnet
        };
        let mut tx = StacksTransaction::new(version, tx_auth, poison_payload);
        tx.chain_id = chain_id;
        tx.anchor_mode = TransactionAnchorMode::OnChainOnly;
        let mut tx_signer = StacksTransactionSigner::new(&tx);
        self.keychain.sign_as_origin(&mut tx_signer);

        tx_signer.get_tx().unwrap()
    }

    /// Constructs and returns a LeaderBlockCommitOp out of the provided params.
    fn inner_generate_block_commit_op(
        &self,
        block_header_hash: BlockHeaderHash,
        burn_fee: u64,
        key: &RegisteredKey,
        parent_burnchain_height: u32,
        parent_winning_vtx: u16,
        vrf_seed: VRFSeed,
        commit_outs: Vec<PoxAddress>,
        sunset_burn: u64,
        current_burn_height: u64,
    ) -> BlockstackOperationType {
        let (parent_block_ptr, parent_vtxindex) = (parent_burnchain_height, parent_winning_vtx);
        let burn_parent_modulus = (current_burn_height % BURN_BLOCK_MINED_AT_MODULUS) as u8;
        let sender = self.keychain.get_burnchain_signer();
        BlockstackOperationType::LeaderBlockCommit(LeaderBlockCommitOp {
            sunset_burn,
            block_header_hash,
            burn_fee,
            input: (Txid([0; 32]), 0),
            apparent_sender: sender,
            key_block_ptr: key.block_height as u32,
            key_vtxindex: key.op_vtxindex as u16,
            memo: vec![STACKS_EPOCH_2_05_MARKER],
            new_seed: vrf_seed,
            parent_block_ptr,
            parent_vtxindex,
            vtxindex: 0,
            txid: Txid([0u8; 32]),
            block_height: 0,
            burn_header_hash: BurnchainHeaderHash::zero(),
            burn_parent_modulus,
            commit_outs,
        })
    }

    /// Get references to the inner assembled anchor block data we've produced for a given burnchain block height
    fn find_inflight_mined_blocks(
        burn_height: u64,
        last_mined_blocks: &MinedBlocks,
    ) -> Vec<&AssembledAnchorBlock> {
        let mut ret = vec![];
        for (_, (assembled_block, _)) in last_mined_blocks.iter() {
            if assembled_block.my_block_height >= burn_height {
                ret.push(assembled_block);
            }
        }
        ret
    }

    /// Load up the parent block info for mining.
    /// If there's no parent because this is the first block, then return the genesis block's info.
    /// If we can't find the parent in the DB but we expect one, return None.
    fn load_block_parent_info(
        &self,
        burn_db: &mut SortitionDB,
        chain_state: &mut StacksChainState,
    ) -> Option<ParentStacksBlockInfo> {
        if let Some(stacks_tip) = chain_state
            .get_stacks_chain_tip(burn_db)
            .expect("FATAL: could not query chain tip")
        {
            let miner_address = self
                .keychain
                .origin_address(self.config.is_mainnet())
                .unwrap();
            match ParentStacksBlockInfo::lookup(
                chain_state,
                burn_db,
                &self.burn_block,
                miner_address,
                &stacks_tip.consensus_hash,
                &stacks_tip.anchored_block_hash,
            ) {
                Ok(parent_info) => Some(parent_info),
                Err(Error::BurnchainTipChanged) => {
                    self.globals.counters.bump_missed_tenures();
                    None
                }
                Err(..) => None,
            }
        } else {
            debug!("No Stacks chain tip known, will return a genesis block");
            let (network, _) = self.config.burnchain.get_bitcoin_network();
            let burnchain_params =
                BurnchainParameters::from_params(&self.config.burnchain.chain, &network)
                    .expect("Bitcoin network unsupported");

            let chain_tip = ChainTip::genesis(
                &burnchain_params.first_block_hash,
                burnchain_params.first_block_height.into(),
                burnchain_params.first_block_timestamp.into(),
            );

            Some(ParentStacksBlockInfo {
                stacks_parent_header: chain_tip.metadata,
                parent_consensus_hash: FIRST_BURNCHAIN_CONSENSUS_HASH.clone(),
                parent_block_burn_height: 0,
                parent_block_total_burn: 0,
                parent_winning_vtxindex: 0,
                coinbase_nonce: 0,
            })
        }
    }

    /// Determine which attempt this will be when mining a block, and whether or not an attempt
    /// should even be made.
    /// Returns Some(attempt) if we should attempt to mine (and what attempt it will be)
    /// Returns None if we should not mine.
    fn get_mine_attempt(
        &self,
        chain_state: &StacksChainState,
        parent_block_info: &ParentStacksBlockInfo,
    ) -> Option<u64> {
        let parent_consensus_hash = &parent_block_info.parent_consensus_hash;
        let stacks_parent_header = &parent_block_info.stacks_parent_header;
        let parent_block_burn_height = parent_block_info.parent_block_burn_height;

        let last_mined_blocks =
            Self::find_inflight_mined_blocks(self.burn_block.block_height, &self.last_mined_blocks);

<<<<<<< HEAD
                    last_tenure_issue_time = get_epoch_time_ms();
                    debug!("Relayer: RunTenure finished at {} (in {}ms)", last_tenure_issue_time, last_tenure_issue_time.saturating_sub(tenure_begin));
                }
                RelayerDirective::RegisterKey(ref last_burn_block) => {
                    if last_burn_block.block_height == last_vrf_register_height {
                        continue;
                    }

                    let cur_epoch = SortitionDB::get_stacks_epoch(sortdb.conn(), last_burn_block.block_height)
                        .expect("FATAL: failed to read sortition DB")
                        .expect("FATAL: no epoch defined");

                    debug!("Register VRF public key as of {}", last_burn_block.block_height);
                    let txid_opt = rotate_vrf_and_register(
                        is_mainnet,
                        cur_epoch.epoch_id,
                        &mut keychain,
                        last_burn_block,
                        &mut bitcoin_controller,
                    );
                    if let Some(txid) = txid_opt {
                        let mut registration_state = leader_key_registration_state.lock().expect("FATAL: mutex poisoned");
                        *registration_state = LeaderKeyRegistrationState::Pending(txid);
                        last_vrf_register_height = last_burn_block.block_height;
                    }
                    else {
                        warn!("Failed to submit leader key registration");
                    }
                    counters.bump_blocks_processed();
=======
        // has the tip changed from our previously-mined block for this epoch?
        let attempt = if last_mined_blocks.len() <= 1 {
            // always mine if we've not mined a block for this epoch yet, or
            // if we've mined just one attempt, unconditionally try again (so we
            // can use `subsequent_miner_time_ms` in this attempt)
            if last_mined_blocks.len() == 1 {
                debug!("Have only attempted one block; unconditionally trying again");
            }
            last_mined_blocks.len() as u64 + 1
        } else {
            let mut best_attempt = 0;
            debug!(
                "Consider {} in-flight Stacks tip(s)",
                &last_mined_blocks.len()
            );
            for prev_block in last_mined_blocks.iter() {
                debug!(
                    "Consider in-flight block {} on Stacks tip {}/{} in {} with {} txs",
                    &prev_block.anchored_block.block_hash(),
                    &prev_block.parent_consensus_hash,
                    &prev_block.anchored_block.header.parent_block,
                    &prev_block.my_burn_hash,
                    &prev_block.anchored_block.txs.len()
                );

                if prev_block.anchored_block.txs.len() == 1 && prev_block.attempt == 1 {
                    // Don't let the fact that we've built an empty block during this sortition
                    // prevent us from trying again.
                    best_attempt = 1;
                    continue;
>>>>>>> b3723ca0
                }
                if prev_block.parent_consensus_hash == *parent_consensus_hash
                    && prev_block.my_burn_hash == self.burn_block.burn_header_hash
                    && prev_block.anchored_block.header.parent_block
                        == stacks_parent_header.anchored_header.block_hash()
                {
                    // the anchored chain tip hasn't changed since we attempted to build a block.
                    // But, have discovered any new microblocks worthy of being mined?
                    if let Ok(Some(stream)) =
                        StacksChainState::load_descendant_staging_microblock_stream(
                            chain_state.db(),
                            &StacksBlockHeader::make_index_block_hash(
                                &prev_block.parent_consensus_hash,
                                &stacks_parent_header.anchored_header.block_hash(),
                            ),
                            0,
                            u16::MAX,
                        )
                    {
                        if (prev_block.anchored_block.header.parent_microblock
                            == BlockHeaderHash([0u8; 32])
                            && stream.len() == 0)
                            || (prev_block.anchored_block.header.parent_microblock
                                != BlockHeaderHash([0u8; 32])
                                && stream.len()
                                    <= (prev_block.anchored_block.header.parent_microblock_sequence
                                        as usize)
                                        + 1)
                        {
                            // the chain tip hasn't changed since we attempted to build a block.  Use what we
                            // already have.
                            debug!("Relayer: Stacks tip is unchanged since we last tried to mine a block off of {}/{} at height {} with {} txs, in {} at burn height {}, and no new microblocks ({} <= {} + 1)",
                                   &prev_block.parent_consensus_hash, &prev_block.anchored_block.header.parent_block, prev_block.anchored_block.header.total_work.work,
                                   prev_block.anchored_block.txs.len(), prev_block.my_burn_hash, parent_block_burn_height, stream.len(), prev_block.anchored_block.header.parent_microblock_sequence);

                            return None;
                        } else {
                            // there are new microblocks!
                            // TODO: only consider rebuilding our anchored block if we (a) have
                            // time, and (b) the new microblocks are worth more than the new BTC
                            // fee minus the old BTC fee
                            debug!("Relayer: Stacks tip is unchanged since we last tried to mine a block off of {}/{} at height {} with {} txs, in {} at burn height {}, but there are new microblocks ({} > {} + 1)",
                                   &prev_block.parent_consensus_hash, &prev_block.anchored_block.header.parent_block, prev_block.anchored_block.header.total_work.work,
                                   prev_block.anchored_block.txs.len(), prev_block.my_burn_hash, parent_block_burn_height, stream.len(), prev_block.anchored_block.header.parent_microblock_sequence);

                            best_attempt = cmp::max(best_attempt, prev_block.attempt);
                        }
                    } else {
                        // no microblock stream to confirm, and the stacks tip hasn't changed
                        debug!("Relayer: Stacks tip is unchanged since we last tried to mine a block off of {}/{} at height {} with {} txs, in {} at burn height {}, and no microblocks present",
                               &prev_block.parent_consensus_hash, &prev_block.anchored_block.header.parent_block, prev_block.anchored_block.header.total_work.work,
                               prev_block.anchored_block.txs.len(), prev_block.my_burn_hash, parent_block_burn_height);

                        return None;
                    }
                } else {
                    if self.burn_block.burn_header_hash == prev_block.my_burn_hash {
                        // only try and re-mine if there was no sortition since the last chain tip
                        debug!("Relayer: Stacks tip has changed to {}/{} since we last tried to mine a block in {} at burn height {}; attempt was {} (for Stacks tip {}/{})",
                               parent_consensus_hash, stacks_parent_header.anchored_header.block_hash(), prev_block.my_burn_hash, parent_block_burn_height, prev_block.attempt, &prev_block.parent_consensus_hash, &prev_block.anchored_block.header.parent_block);
                        best_attempt = cmp::max(best_attempt, prev_block.attempt);
                    } else {
                        debug!("Relayer: Burn tip has changed to {} ({}) since we last tried to mine a block in {}",
                               &self.burn_block.burn_header_hash, self.burn_block.block_height, &prev_block.my_burn_hash);
                    }
                }
            }
            best_attempt + 1
        };
        Some(attempt)
    }

<<<<<<< HEAD
enum LeaderKeyRegistrationState {
    Inactive,
    Pending(Txid),
    Active(RegisteredKey),
}
=======
    /// Generate the VRF proof for the block we're going to build.
    /// Returns Some(proof) if we could make the proof
    /// Return None if we could not make the proof
    fn make_vrf_proof(&mut self) -> Option<VRFProof> {
        // if we're a mock miner, then make sure that the keychain has a keypair for the mocked VRF
        // key
        if self.config.node.mock_mining {
            self.keychain.rotate_vrf_keypair(VRF_MOCK_MINER_KEY);
        }
>>>>>>> b3723ca0

        // Generates a proof out of the sortition hash provided in the params.
        let vrf_proof = match self.keychain.generate_proof(
            &self.registered_key.vrf_public_key,
            self.burn_block.sortition_hash.as_bytes(),
        ) {
            Some(vrfp) => vrfp,
            None => {
                // Try to recover a key registered in a former session.
                // registered_key.block_height gives us a pointer to the height of the block
                // holding the key register op, but the VRF was derived using the height of one
                // of the parents blocks.
                let _ = self
                    .keychain
                    .rotate_vrf_keypair(self.registered_key.block_height - 1);
                match self.keychain.generate_proof(
                    &self.registered_key.vrf_public_key,
                    self.burn_block.sortition_hash.as_bytes(),
                ) {
                    Some(vrfp) => vrfp,
                    None => {
                        error!(
                            "Relayer: Failed to generate proof with {:?}",
                            &self.registered_key.vrf_public_key
                        );
                        return None;
                    }
                }
            }
        };

        debug!(
            "Generated VRF Proof: {} over {} with key {}",
            vrf_proof.to_hex(),
            &self.burn_block.sortition_hash,
            &self.registered_key.vrf_public_key.to_hex()
        );
        Some(vrf_proof)
    }

    /// Get the microblock private key we'll be using for this tenure, should we win.
    /// Return the private key on success
    /// return None if we were unable to generate the key.
    fn make_microblock_private_key(&mut self, attempt: u64) -> Option<Secp256k1PrivateKey> {
        // Generates a new secret key for signing the trail of microblocks
        // of the upcoming tenure.
        let microblock_secret_key = if attempt > 1 {
            match self.keychain.get_microblock_key() {
                Some(k) => k,
                None => {
                    error!(
                        "Relayer: Failed to obtain microblock key for mining attempt";
                        "attempt" => %attempt
                    );
                    return None;
                }
            }
        } else {
            // NOTE: this is a no-op if run in a separate thread with a moved copy of the keychain
            self.keychain
                .rotate_microblock_keypair(self.burn_block.block_height)
        };

        Some(microblock_secret_key)
    }

    /// Load the parent microblock stream and vet it for the absence of forks.
    /// If there is a fork, then mine and relay a poison microblock transaction.
    /// Update stacks_parent_header's microblock tail to point to the end of the stream we load.
    /// Return the microblocks we'll confirm, if there are any.
    fn load_and_vet_parent_microblocks(
        &mut self,
        chain_state: &mut StacksChainState,
        mem_pool: &mut MemPoolDB,
        parent_block_info: &mut ParentStacksBlockInfo,
    ) -> Option<Vec<StacksMicroblock>> {
        let parent_consensus_hash = &parent_block_info.parent_consensus_hash;
        let stacks_parent_header = &mut parent_block_info.stacks_parent_header;

        let microblock_info_opt =
            match StacksChainState::load_descendant_staging_microblock_stream_with_poison(
                chain_state.db(),
                &StacksBlockHeader::make_index_block_hash(
                    parent_consensus_hash,
                    &stacks_parent_header.anchored_header.block_hash(),
                ),
                0,
                u16::MAX,
            ) {
                Ok(x) => {
                    let num_mblocks = x.as_ref().map(|(mblocks, ..)| mblocks.len()).unwrap_or(0);
                    debug!(
                        "Loaded {} microblocks descending from {}/{} (data: {})",
                        num_mblocks,
                        parent_consensus_hash,
                        &stacks_parent_header.anchored_header.block_hash(),
                        x.is_some()
                    );
                    x
                }
                Err(e) => {
                    warn!(
                        "Failed to load descendant microblock stream from {}/{}: {:?}",
                        parent_consensus_hash,
                        &stacks_parent_header.anchored_header.block_hash(),
                        &e
                    );
                    None
                }
            };

        if let Some((ref microblocks, ref poison_opt)) = &microblock_info_opt {
            if let Some(ref tail) = microblocks.last() {
                debug!(
                    "Confirm microblock stream tailed at {} (seq {})",
                    &tail.block_hash(),
                    tail.header.sequence
                );
            }

            // try and confirm as many microblocks as we can (but note that the stream itself may
            // be too long; we'll try again if that happens).
            stacks_parent_header.microblock_tail =
                microblocks.last().clone().map(|blk| blk.header.clone());

            if let Some(poison_payload) = poison_opt {
                debug!("Detected poisoned microblock fork: {:?}", &poison_payload);

                // submit it multiple times with different nonces, so it'll have a good chance of
                // eventually getting picked up (even if the miner sends other transactions from
                // the same address)
                for i in 0..10 {
                    let poison_microblock_tx = self.inner_generate_poison_microblock_tx(
                        parent_block_info.coinbase_nonce + 1 + i,
                        poison_payload.clone(),
                    );

                    // submit the poison payload, privately, so we'll mine it when building the
                    // anchored block.
                    if let Err(e) = mem_pool.miner_submit(
                        chain_state,
                        &parent_consensus_hash,
                        &stacks_parent_header.anchored_header.block_hash(),
                        &poison_microblock_tx,
                        Some(&self.event_dispatcher),
                        1_000_000_000.0, // prioritize this for inclusion
                    ) {
                        warn!(
                            "Detected but failed to mine poison-microblock transaction: {:?}",
                            &e
                        );
                    } else {
                        debug!(
                            "Submit poison-microblock transaction {:?}",
                            &poison_microblock_tx
                        );
                    }
                }
            }
        }

        microblock_info_opt.map(|(stream, _)| stream)
    }

    /// Produce the block-commit for this anchored block, if we can.
    /// Returns the op on success
    /// Returns None if we fail somehow.
    pub fn make_block_commit(
        &self,
        burn_db: &mut SortitionDB,
        chain_state: &mut StacksChainState,
        block_hash: BlockHeaderHash,
        parent_block_burn_height: u64,
        parent_winning_vtxindex: u16,
        vrf_proof: &VRFProof,
        target_epoch_id: StacksEpochId,
    ) -> Option<BlockstackOperationType> {
        // let's figure out the recipient set!
        let recipients = match get_next_recipients(
            &self.burn_block,
            chain_state,
            burn_db,
            &self.burnchain,
            &OnChainRewardSetProvider(),
        ) {
            Ok(x) => x,
            Err(e) => {
                error!("Relayer: Failure fetching recipient set: {:?}", e);
                return None;
            }
        };

        let burn_fee_cap = self.config.burnchain.burn_fee_cap;
        let sunset_burn = self.burnchain.expected_sunset_burn(
            self.burn_block.block_height + 1,
            burn_fee_cap,
            target_epoch_id,
        );
        let rest_commit = burn_fee_cap - sunset_burn;

        let commit_outs = if self.burn_block.block_height + 1
            < self.burnchain.pox_constants.sunset_end
            && !self
                .burnchain
                .is_in_prepare_phase(self.burn_block.block_height + 1)
        {
            RewardSetInfo::into_commit_outs(recipients, self.config.is_mainnet())
        } else {
            vec![PoxAddress::standard_burn_address(self.config.is_mainnet())]
        };

        // let's commit, but target the current burnchain tip with our modulus
        let op = self.inner_generate_block_commit_op(
            block_hash,
            rest_commit,
            &self.registered_key,
            parent_block_burn_height
                .try_into()
                .expect("Could not convert parent block height into u32"),
            parent_winning_vtxindex,
            VRFSeed::from_proof(vrf_proof),
            commit_outs,
            sunset_burn,
            self.burn_block.block_height,
        );
        Some(op)
    }

    /// Try to mine a Stacks block by assembling one from mempool transactions and sending a
    /// burnchain block-commit transaction.  If we succeed, then return the assembled block data as
    /// well as the microblock private key to use to produce microblocks.
    /// Return None if we couldn't build a block for whatever reason.
    pub fn run_tenure(&mut self) -> Option<MinerThreadResult> {
        fault_injection_long_tenure();

        let burn_db_path = self.config.get_burn_db_file_path();
        let stacks_chainstate_path = self.config.get_chainstate_path_str();

        let cost_estimator = self
            .config
            .make_cost_estimator()
            .unwrap_or_else(|| Box::new(UnitEstimator));
        let metric = self
            .config
            .make_cost_metric()
            .unwrap_or_else(|| Box::new(UnitMetric));

        let mut bitcoin_controller = BitcoinRegtestController::new_ongoing_dummy(
            self.config.clone(),
            self.ongoing_commit.clone(),
        );

        // NOTE: read-write access is needed in order to be able to query the recipient set.
        // This is an artifact of the way the MARF is built (see #1449)
        let mut burn_db =
            SortitionDB::open(&burn_db_path, true, self.burnchain.pox_constants.clone())
                .expect("FATAL: could not open sortition DB");

        let (mut chain_state, _) = StacksChainState::open(
            self.config.is_mainnet(),
            self.config.burnchain.chain_id,
            &stacks_chainstate_path,
            Some(self.config.node.get_marf_opts()),
        )
        .expect("FATAL: could not open chainstate DB");

        let mut mem_pool = MemPoolDB::open(
            self.config.is_mainnet(),
            self.config.burnchain.chain_id,
            &stacks_chainstate_path,
            cost_estimator,
            metric,
        )
        .expect("Database failure opening mempool");

        let tenure_begin = get_epoch_time_ms();

        let target_epoch_id =
            SortitionDB::get_stacks_epoch(burn_db.conn(), self.burn_block.block_height + 1)
                .ok()?
                .expect("FATAL: no epoch defined")
                .epoch_id;
        let mut parent_block_info = self.load_block_parent_info(&mut burn_db, &mut chain_state)?;
        let attempt = self.get_mine_attempt(&chain_state, &parent_block_info)?;
        let vrf_proof = self.make_vrf_proof()?;

        // Generates a new secret key for signing the trail of microblocks
        // of the upcoming tenure.
        let microblock_private_key = self.make_microblock_private_key(attempt)?;
        let mblock_pubkey_hash =
            Hash160::from_node_public_key(&StacksPublicKey::from_private(&microblock_private_key));

        // create our coinbase
        let coinbase_tx =
            self.inner_generate_coinbase_tx(parent_block_info.coinbase_nonce, target_epoch_id);

        // find the longest microblock tail we can build off of.
        // target it to the microblock tail in parent_block_info
        let microblocks_opt = self.load_and_vet_parent_microblocks(
            &mut chain_state,
            &mut mem_pool,
            &mut parent_block_info,
        );

        // build the block itself
        let (anchored_block, _, _) = match StacksBlockBuilder::build_anchored_block(
            &chain_state,
            &burn_db.index_conn(),
            &mut mem_pool,
            &parent_block_info.stacks_parent_header,
            parent_block_info.parent_block_total_burn,
            vrf_proof.clone(),
            mblock_pubkey_hash,
            &coinbase_tx,
            self.config.make_block_builder_settings(
                attempt,
                false,
                self.globals.get_miner_status(),
            ),
            Some(&self.event_dispatcher),
        ) {
            Ok(block) => block,
            Err(ChainstateError::InvalidStacksMicroblock(msg, mblock_header_hash)) => {
                // part of the parent microblock stream is invalid, so try again
                info!("Parent microblock stream is invalid; trying again without the offender {} (msg: {})", &mblock_header_hash, &msg);

                // truncate the stream
                parent_block_info.stacks_parent_header.microblock_tail = match microblocks_opt {
                    Some(microblocks) => {
                        let mut tail = None;
                        for mblock in microblocks.into_iter() {
                            if mblock.block_hash() == mblock_header_hash {
                                break;
                            }
                            tail = Some(mblock);
                        }
                        if let Some(ref t) = &tail {
                            debug!(
                                "New parent microblock stream tail is {} (seq {})",
                                t.block_hash(),
                                t.header.sequence
                            );
                        }
                        tail.map(|t| t.header)
                    }
                    None => None,
                };

                // try again
                match StacksBlockBuilder::build_anchored_block(
                    &chain_state,
                    &burn_db.index_conn(),
                    &mut mem_pool,
                    &parent_block_info.stacks_parent_header,
                    parent_block_info.parent_block_total_burn,
                    vrf_proof.clone(),
                    mblock_pubkey_hash,
                    &coinbase_tx,
                    self.config.make_block_builder_settings(
                        attempt,
                        false,
                        self.globals.get_miner_status(),
                    ),
                    Some(&self.event_dispatcher),
                ) {
                    Ok(block) => block,
                    Err(e) => {
                        error!("Relayer: Failure mining anchor block even after removing offending microblock {}: {}", &mblock_header_hash, &e);
                        return None;
                    }
                }
            }
            Err(e) => {
                error!("Relayer: Failure mining anchored block: {}", e);
                return None;
            }
        };

        info!(
            "Relayer: Succeeded assembling {} block #{}: {}, with {} txs, attempt {}",
            if parent_block_info.parent_block_total_burn == 0 {
                "Genesis"
            } else {
                "Stacks"
            },
            anchored_block.header.total_work.work,
            anchored_block.block_hash(),
            anchored_block.txs.len(),
            attempt
        );

        // let's commit
        let op = self.make_block_commit(
            &mut burn_db,
            &mut chain_state,
            anchored_block.block_hash(),
            parent_block_info.parent_block_burn_height,
            parent_block_info.parent_winning_vtxindex,
            &vrf_proof,
            target_epoch_id,
        )?;

        // last chance -- confirm that the stacks tip is unchanged (since it could have taken long
        // enough to build this block that another block could have arrived), and confirm that all
        // Stacks blocks with heights higher than the canoincal tip are processed.
        let cur_burn_chain_tip = SortitionDB::get_canonical_burn_chain_tip(burn_db.conn())
            .expect("FATAL: failed to query sortition DB for canonical burn chain tip");

        if let Some(stacks_tip) = chain_state
            .get_stacks_chain_tip(&burn_db)
            .expect("FATAL: could not query chain tip")
        {
            let is_miner_blocked = self
                .globals
                .get_miner_status()
                .lock()
                .expect("FATAL: mutex poisoned")
                .is_blocked();
            let has_unprocessed = StacksChainState::has_higher_unprocessed_blocks(
                chain_state.db(),
                stacks_tip.height,
            )
            .expect("FATAL: failed to query staging blocks");
            if stacks_tip.anchored_block_hash != anchored_block.header.parent_block
                || parent_block_info.parent_consensus_hash != stacks_tip.consensus_hash
                || cur_burn_chain_tip.burn_header_hash != self.burn_block.burn_header_hash
                || is_miner_blocked
                || has_unprocessed
            {
                debug!(
                    "Relayer: Cancel block-commit; chain tip(s) have changed or cancelled";
                    "block_hash" => %anchored_block.block_hash(),
                    "tx_count" => anchored_block.txs.len(),
                    "target_height" => %anchored_block.header.total_work.work,
                    "parent_consensus_hash" => %parent_block_info.parent_consensus_hash,
                    "parent_block_hash" => %anchored_block.header.parent_block,
                    "parent_microblock_hash" => %anchored_block.header.parent_microblock,
                    "parent_microblock_seq" => anchored_block.header.parent_microblock_sequence,
                    "old_tip_burn_block_hash" => %self.burn_block.burn_header_hash,
                    "old_tip_burn_block_height" => self.burn_block.block_height,
                    "old_tip_burn_block_sortition_id" => %self.burn_block.sortition_id,
                    "attempt" => attempt,
                    "new_stacks_tip_block_hash" => %stacks_tip.anchored_block_hash,
                    "new_stacks_tip_consensus_hash" => %stacks_tip.consensus_hash,
                    "new_tip_burn_block_height" => cur_burn_chain_tip.block_height,
                    "new_tip_burn_block_sortition_id" => %cur_burn_chain_tip.sortition_id,
                    "new_burn_block_sortition_id" => %cur_burn_chain_tip.sortition_id,
                    "miner_blocked" => %is_miner_blocked,
                    "has_unprocessed" => %has_unprocessed
                );
                self.globals.counters.bump_missed_tenures();
                return None;
            }
        }

        let mut op_signer = self.keychain.generate_op_signer();
        debug!(
            "Relayer: Submit block-commit";
            "block_hash" => %anchored_block.block_hash(),
            "tx_count" => anchored_block.txs.len(),
            "target_height" => anchored_block.header.total_work.work,
            "parent_consensus_hash" => %parent_block_info.parent_consensus_hash,
            "parent_block_hash" => %anchored_block.header.parent_block,
            "parent_microblock_hash" => %anchored_block.header.parent_microblock,
            "parent_microblock_seq" => anchored_block.header.parent_microblock_sequence,
            "tip_burn_block_hash" => %self.burn_block.burn_header_hash,
            "tip_burn_block_height" => self.burn_block.block_height,
            "tip_burn_block_sortition_id" => %self.burn_block.sortition_id,
            "cur_burn_block_hash" => %cur_burn_chain_tip.burn_header_hash,
            "cur_burn_block_height" => %cur_burn_chain_tip.block_height,
            "cur_burn_block_sortition_id" => %cur_burn_chain_tip.sortition_id,
            "attempt" => attempt
        );

<<<<<<< HEAD
        let leader_key_registration_state = if config.node.mock_mining {
            // mock mining, pretend to have a registered key
            let vrf_public_key = keychain.rotate_vrf_keypair(1);
            Arc::new(Mutex::new(LeaderKeyRegistrationState::Active(
                RegisteredKey {
                    block_height: 1,
                    op_vtxindex: 1,
                    vrf_public_key,
                },
            )))
        } else {
            Arc::new(Mutex::new(LeaderKeyRegistrationState::Inactive))
        };

        let relayer_thread_handle = spawn_miner_relayer(
            runloop,
            relayer,
            local_peer,
            keychain,
            relay_recv,
            last_sortition.clone(),
            leader_key_registration_state.clone(),
            coord_comms,
            shared_unconfirmed_txs.clone(),
=======
        let send_tx = fault_injection_delay_transactions(
            &mut bitcoin_controller,
            &self.globals,
            cur_burn_chain_tip.block_height,
            self.burn_block.block_height,
            &op,
            &mut op_signer,
            attempt,
        );
        if send_tx {
            let res = bitcoin_controller.submit_operation(op, &mut op_signer, attempt);
            if !res {
                if !self.config.node.mock_mining {
                    warn!("Relayer: Failed to submit Bitcoin transaction");
                    return None;
                } else {
                    debug!("Relayer: Mock-mining enabled; not sending Bitcoin transaction");
                }
            }
        }

        Some(MinerThreadResult::Block(
            AssembledAnchorBlock {
                parent_consensus_hash: parent_block_info.parent_consensus_hash,
                my_burn_hash: cur_burn_chain_tip.burn_header_hash,
                my_block_height: cur_burn_chain_tip.block_height,
                orig_burn_hash: self.burn_block.burn_header_hash,
                anchored_block,
                attempt,
                tenure_begin,
            },
            self.keychain.clone(),
            microblock_private_key,
            bitcoin_controller.get_ongoing_commit(),
        ))
    }
}

impl RelayerThread {
    /// Instantiate off of a StacksNode, a runloop, and a relayer.
    pub fn new(runloop: &RunLoop, local_peer: LocalPeer, relayer: Relayer) -> RelayerThread {
        let config = runloop.config().clone();
        let globals = runloop.get_globals();
        let burn_db_path = config.get_burn_db_file_path();
        let stacks_chainstate_path = config.get_chainstate_path_str();
        let is_mainnet = config.is_mainnet();
        let chain_id = config.burnchain.chain_id;

        let sortdb = SortitionDB::open(&burn_db_path, true, runloop.get_burnchain().pox_constants)
            .expect("FATAL: failed to open burnchain DB");

        let (chainstate, _) = StacksChainState::open(
            is_mainnet,
            chain_id,
            &stacks_chainstate_path,
            Some(config.node.get_marf_opts()),
>>>>>>> b3723ca0
        )
        .expect("FATAL: failed to open chainstate DB");

        let cost_estimator = config
            .make_cost_estimator()
            .unwrap_or_else(|| Box::new(UnitEstimator));
        let metric = config
            .make_cost_metric()
            .unwrap_or_else(|| Box::new(UnitMetric));

        let mempool = MemPoolDB::open(
            is_mainnet,
            chain_id,
            &stacks_chainstate_path,
            cost_estimator,
            metric,
        )
        .expect("Database failure opening mempool");

        let keychain = Keychain::default(config.node.seed.clone());
        let bitcoin_controller = BitcoinRegtestController::new_dummy(config.clone());

        RelayerThread {
            config: config.clone(),
            sortdb: Some(sortdb),
            chainstate: Some(chainstate),
            mempool: Some(mempool),
            globals,
            keychain,
            burnchain: runloop.get_burnchain(),
            last_mined_blocks: MinedBlocks::new(),
            bitcoin_controller,
            event_dispatcher: runloop.get_event_dispatcher(),
            local_peer,

<<<<<<< HEAD
        StacksNode {
            config,
            relay_channel: relay_send,
            last_sortition,
            is_miner,
            atlas_config,
            leader_key_registration_state,
            p2p_thread_handle,
            relayer_thread_handle,
=======
            last_tenure_issue_time: 0,
            last_network_block_height: 0,
            last_network_block_height_ts: 0,
            last_network_download_passes: 0,
            min_network_download_passes: 0,
            last_network_inv_passes: 0,
            min_network_inv_passes: 0,

            last_tenure_consensus_hash: None,
            miner_tip: None,
            last_microblock_tenure_time: 0,
            microblock_deadline: 0,
            microblock_stream_cost: ExecutionCost::zero(),

            relayer,

            miner_thread: None,
            mined_stacks_block: false,
>>>>>>> b3723ca0
        }
    }

    /// Get an immutible ref to the sortdb
    pub fn sortdb_ref(&self) -> &SortitionDB {
        self.sortdb
            .as_ref()
            .expect("FATAL: tried to access sortdb while taken")
    }

<<<<<<< HEAD
        if let Some(burnchain_tip) = get_last_sortition(&self.last_sortition) {
            match self.leader_key_registration_state.lock() {
                Ok(ref mut leader_registration_state) => match **leader_registration_state {
                    LeaderKeyRegistrationState::Active(ref key) => {
                        debug!(
                            "Tenure: Using key {:?} off of {}",
                            &key.vrf_public_key, &burnchain_tip.burn_header_hash
                        );

                        self.relay_channel
                            .send(RelayerDirective::RunTenure(
                                key.clone(),
                                burnchain_tip,
                                get_epoch_time_ms(),
                            ))
                            .is_ok()
                    }
                    LeaderKeyRegistrationState::Inactive => {
                        warn!(
                            "Tenure: skipped tenure because no active VRF key. Trying to register one."
                        );
                        self.relay_channel
                            .send(RelayerDirective::RegisterKey(burnchain_tip))
                            .is_ok()
                    }
                    LeaderKeyRegistrationState::Pending(..) => true,
                },
                Err(e) => {
                    error!("FATAL: failed to query leader key registration state due to mutex poisoning");
                    panic!();
                }
            }
        } else {
            warn!("Tenure: Do not know the last burn block. As a miner, this is bad.");
            true
        }
=======
    /// Get an immutible ref to the chainstate
    pub fn chainstate_ref(&self) -> &StacksChainState {
        self.chainstate
            .as_ref()
            .expect("FATAL: tried to access chainstate while it was taken")
    }

    /// Fool the borrow checker into letting us do something with the chainstate databases.
    /// DOES NOT COMPOSE -- do NOT call this, or self.sortdb_ref(), or self.chainstate_ref(), within
    /// `func`.  You will get a runtime panic.
    pub fn with_chainstate<F, R>(&mut self, func: F) -> R
    where
        F: FnOnce(&mut RelayerThread, &mut SortitionDB, &mut StacksChainState, &mut MemPoolDB) -> R,
    {
        let mut sortdb = self
            .sortdb
            .take()
            .expect("FATAL: tried to take sortdb while taken");
        let mut chainstate = self
            .chainstate
            .take()
            .expect("FATAL: tried to take chainstate while taken");
        let mut mempool = self
            .mempool
            .take()
            .expect("FATAL: tried to take mempool while taken");
        let res = func(self, &mut sortdb, &mut chainstate, &mut mempool);
        self.sortdb = Some(sortdb);
        self.chainstate = Some(chainstate);
        self.mempool = Some(mempool);
        res
>>>>>>> b3723ca0
    }

    /// have we waited for the right conditions under which to start mining a block off of our
    /// chain tip?
    pub fn has_waited_for_latest_blocks(&self) -> bool {
        // a network download pass took place
        (self.min_network_download_passes <= self.last_network_download_passes
        // a network inv pass took place
        && self.min_network_download_passes <= self.last_network_download_passes)
        // we waited long enough for a download pass, but timed out waiting
        || self.last_network_block_height_ts + (self.config.node.wait_time_for_blocks as u128) < get_epoch_time_ms()
        // we're not supposed to wait at all
        || !self.config.miner.wait_for_block_download
    }

    /// Return debug string for waiting for latest blocks
    pub fn debug_waited_for_latest_blocks(&self) -> String {
        format!(
            "({} <= {} && {} <= {}) || {} + {} < {} || {}",
            self.min_network_download_passes,
            self.last_network_download_passes,
            self.min_network_inv_passes,
            self.last_network_inv_passes,
            self.last_network_block_height_ts,
            self.config.node.wait_time_for_blocks,
            get_epoch_time_ms(),
            self.config.miner.wait_for_block_download
        )
    }

    /// Handle a NetworkResult from the p2p/http state machine.  Usually this is the act of
    /// * preprocessing and storing new blocks and microblocks
    /// * relaying blocks, microblocks, and transacctions
    /// * updating unconfirmed state views
    pub fn process_network_result(&mut self, mut net_result: NetworkResult) {
        debug!(
            "Relayer: Handle network result (from {})",
            net_result.burn_height
        );

        if self.last_network_block_height != net_result.burn_height {
            // burnchain advanced; disable mining until we also do a download pass.
            self.last_network_block_height = net_result.burn_height;
            self.min_network_download_passes = net_result.num_download_passes + 1;
            self.min_network_inv_passes = net_result.num_inv_sync_passes + 1;
            self.last_network_block_height_ts = get_epoch_time_ms();
            debug!(
                "Relayer: block mining until the next download pass {}",
                self.min_network_download_passes
            );
            signal_mining_blocked(self.globals.get_miner_status());
        }

        let net_receipts = self.with_chainstate(|relayer_thread, sortdb, chainstate, mempool| {
            relayer_thread
                .relayer
                .process_network_result(
                    &relayer_thread.local_peer,
                    &mut net_result,
                    sortdb,
                    chainstate,
                    mempool,
                    relayer_thread.globals.sync_comms.get_ibd(),
                    Some(&relayer_thread.globals.coord_comms),
                    Some(&relayer_thread.event_dispatcher),
                )
                .expect("BUG: failure processing network results")
        });

        if net_receipts.num_new_blocks > 0 || net_receipts.num_new_confirmed_microblocks > 0 {
            // if we received any new block data that could invalidate our view of the chain tip,
            // then stop mining until we process it
            debug!("Relayer: block mining to process newly-arrived blocks or microblocks");
            signal_mining_blocked(self.globals.get_miner_status());
        }

        let mempool_txs_added = net_receipts.mempool_txs_added.len();
        if mempool_txs_added > 0 {
            self.event_dispatcher
                .process_new_mempool_txs(net_receipts.mempool_txs_added);
        }

        let num_unconfirmed_microblock_tx_receipts =
            net_receipts.processed_unconfirmed_state.receipts.len();
        if num_unconfirmed_microblock_tx_receipts > 0 {
            if let Some(unconfirmed_state) = self.chainstate_ref().unconfirmed_state.as_ref() {
                let canonical_tip = unconfirmed_state.confirmed_chain_tip.clone();
                self.event_dispatcher.process_new_microblocks(
                    canonical_tip,
                    net_receipts.processed_unconfirmed_state,
                );
            } else {
                warn!("Relayer: oops, unconfirmed state is uninitialized but there are microblock events");
            }
        }

        // Dispatch retrieved attachments, if any.
        if net_result.has_attachments() {
            self.event_dispatcher
                .process_new_attachments(&net_result.attachments);
        }

        // synchronize unconfirmed tx index to p2p thread
        self.with_chainstate(|relayer_thread, _sortdb, chainstate, _mempool| {
            relayer_thread.globals.send_unconfirmed_txs(chainstate);
        });

        // resume mining if we blocked it, and if we've done the requisite download
        // passes
        self.last_network_download_passes = net_result.num_download_passes;
        self.last_network_inv_passes = net_result.num_inv_sync_passes;
        if self.has_waited_for_latest_blocks() {
            debug!("Relayer: did a download pass, so unblocking mining");
            signal_mining_ready(self.globals.get_miner_status());
        }
    }

    /// Process the block and microblocks from a sortition that we won.
    /// At this point, we're modifying the chainstate, and merging the artifacts from the previous tenure.
    /// Blocks until the given stacks block is processed.
    /// Returns true if we accepted this block as new.
    /// Returns false if we already processed this block.
    fn accept_winning_tenure(
        &mut self,
        anchored_block: &StacksBlock,
        consensus_hash: &ConsensusHash,
        parent_consensus_hash: &ConsensusHash,
    ) -> Result<bool, ChainstateError> {
        if StacksChainState::has_stored_block(
            self.chainstate_ref().db(),
            &self.chainstate_ref().blocks_path,
            consensus_hash,
            &anchored_block.block_hash(),
        )? {
            // already processed my tenure
            return Ok(false);
        }
        let burn_height =
            SortitionDB::get_block_snapshot_consensus(self.sortdb_ref().conn(), consensus_hash)
                .map_err(|e| {
                    error!("Failed to find block snapshot for mined block: {}", e);
                    e
                })?
                .ok_or_else(|| {
                    error!("Failed to find block snapshot for mined block");
                    ChainstateError::NoSuchBlockError
                })?
                .block_height;

        let ast_rules = SortitionDB::get_ast_rules(self.sortdb_ref().conn(), burn_height)?;
        let epoch_id = SortitionDB::get_stacks_epoch(self.sortdb_ref().conn(), burn_height)?
            .expect("FATAL: no epoch defined")
            .epoch_id;

        // failsafe
        if !Relayer::static_check_problematic_relayed_block(
            self.chainstate_ref().mainnet,
            epoch_id,
            &anchored_block,
            ASTRules::PrecheckSize,
        ) {
            // nope!
            warn!(
                "Our mined block {} was problematic",
                &anchored_block.block_hash()
            );
            #[cfg(any(test, feature = "testing"))]
            {
                use std::fs;
                use std::io::Write;
                use std::path::Path;
                if let Ok(path) = std::env::var("STACKS_BAD_BLOCKS_DIR") {
                    // record this block somewhere
                    if !fs::metadata(&path).is_ok() {
                        fs::create_dir_all(&path)
                            .expect(&format!("FATAL: could not create '{}'", &path));
                    }

                    let path = Path::new(&path);
                    let path = path.join(Path::new(&format!("{}", &anchored_block.block_hash())));
                    let mut file = fs::File::create(&path)
                        .expect(&format!("FATAL: could not create '{:?}'", &path));

                    let block_bits = anchored_block.serialize_to_vec();
                    let block_bits_hex = to_hex(&block_bits);
                    let block_json = format!(
                        r#"{{"block":"{}","consensus":"{}"}}"#,
                        &block_bits_hex, &consensus_hash
                    );
                    file.write_all(&block_json.as_bytes()).expect(&format!(
                        "FATAL: failed to write block bits to '{:?}'",
                        &path
                    ));
                    info!(
                        "Fault injection: bad block {} saved to {}",
                        &anchored_block.block_hash(),
                        &path.to_str().unwrap()
                    );
                }
            }
            if !Relayer::process_mined_problematic_blocks(ast_rules, ASTRules::PrecheckSize) {
                // don't process it
                warn!(
                    "Will NOT process our problematic mined block {}",
                    &anchored_block.block_hash()
                );
                return Err(ChainstateError::NoTransactionsToMine);
            } else {
                warn!(
                    "Will process our problematic mined block {}",
                    &anchored_block.block_hash()
                )
            }
        }

        // Preprocess the anchored block
        self.with_chainstate(|_relayer_thread, sort_db, chainstate, _mempool| {
            let ic = sort_db.index_conn();
            chainstate.preprocess_anchored_block(
                &ic,
                consensus_hash,
                &anchored_block,
                &parent_consensus_hash,
                0,
            )
        })?;

        Ok(true)
    }

    /// Process a new block we mined
    /// Return true if we processed it
    /// Return false if we timed out waiting for it
    /// Return Err(..) if we couldn't reach the chains coordiantor thread
    fn process_new_block(&self) -> Result<bool, Error> {
        // process the block
        if !self.globals.coord_comms.announce_new_stacks_block() {
            return Err(Error::CoordinatorClosed);
        }
        let stacks_blocks_processed = self.globals.coord_comms.get_stacks_blocks_processed();
        if !self
            .globals
            .coord_comms
            .wait_for_stacks_blocks_processed(stacks_blocks_processed, u64::MAX)
        {
            // basically unreachable
            warn!("ChainsCoordinator timed out while waiting for new stacks block to be processed");
            return Ok(false);
        }
        Ok(true)
    }

    /// Given the two miner tips, return the newer tip.
    fn pick_higher_tip(cur: Option<MinerTip>, new: Option<MinerTip>) -> Option<MinerTip> {
        match (cur, new) {
            (Some(cur), None) => Some(cur),
            (None, Some(new)) => Some(new),
            (None, None) => None,
            (Some(cur), Some(new)) => {
                if cur.stacks_height < new.stacks_height {
                    Some(new)
                } else if cur.stacks_height > new.stacks_height {
                    Some(cur)
                } else if cur.burn_height < new.burn_height {
                    Some(new)
                } else if cur.burn_height > new.burn_height {
                    Some(cur)
                } else {
                    assert_eq!(cur, new);
                    Some(cur)
                }
            }
        }
    }

    /// Given the pointer to a recently-discovered tenure, see if we won the sortition and if so,
    /// store it, preprocess it, and forward it to our neighbors.  All the while, keep track of the
    /// latest Stacks mining tip we have produced so far.
    ///
    /// Returns (true, Some(tip)) if the coordinator is still running and we have a miner tip to
    /// build on (i.e. we won this last sortition).
    ///
    /// Returns (true, None) if the coordinator is still running, and we do NOT have a miner tip to
    /// build on (i.e. we did not win this last sortition)
    ///
    /// Returns (false, _) if the coordinator could not be reached, meaning this thread should die.
    pub fn process_one_tenure(
        &mut self,
        consensus_hash: ConsensusHash,
        block_header_hash: BlockHeaderHash,
        burn_hash: BurnchainHeaderHash,
    ) -> (bool, Option<MinerTip>) {
        let mut miner_tip = None;
        let sn =
            SortitionDB::get_block_snapshot_consensus(self.sortdb_ref().conn(), &consensus_hash)
                .expect("FATAL: failed to query sortition DB")
                .expect("FATAL: unknown consensus hash");

        debug!(
            "Relayer: Process tenure {}/{} in {} burn height {}",
            &consensus_hash, &block_header_hash, &burn_hash, sn.block_height
        );

        if let Some((last_mined_block_data, microblock_privkey)) =
            self.last_mined_blocks.remove(&block_header_hash)
        {
            // we won!
            let AssembledAnchorBlock {
                parent_consensus_hash,
                anchored_block: mined_block,
                my_burn_hash: mined_burn_hash,
                attempt: _,
                ..
            } = last_mined_block_data;

            let reward_block_height = mined_block.header.total_work.work + MINER_REWARD_MATURITY;
            info!(
                "Relayer: Won sortition! Mining reward will be received in {} blocks (block #{})",
                MINER_REWARD_MATURITY, reward_block_height
            );
            debug!("Relayer: Won sortition!";
                  "stacks_header" => %block_header_hash,
                  "burn_hash" => %mined_burn_hash,
            );

            increment_stx_blocks_mined_counter();
            let has_new_data = match self.accept_winning_tenure(
                &mined_block,
                &consensus_hash,
                &parent_consensus_hash,
            ) {
                Ok(accepted) => accepted,
                Err(ChainstateError::ChannelClosed(_)) => {
                    warn!("Coordinator stopped, stopping relayer thread...");
                    return (false, None);
                }
                Err(e) => {
                    warn!("Error processing my tenure, bad block produced: {}", e);
                    warn!(
                        "Bad block";
                        "stacks_header" => %block_header_hash,
                        "data" => %to_hex(&mined_block.serialize_to_vec()),
                    );
                    return (true, None);
                }
            };

            // advertize _and_ push blocks for now
            let blocks_available = Relayer::load_blocks_available_data(
                self.sortdb_ref(),
                vec![consensus_hash.clone()],
            )
            .expect("Failed to obtain block information for a block we mined.");

            let block_data = {
                let mut bd = HashMap::new();
                bd.insert(consensus_hash.clone(), mined_block.clone());
                bd
            };

            if let Err(e) = self.relayer.advertize_blocks(blocks_available, block_data) {
                warn!("Failed to advertise new block: {}", e);
            }

            let snapshot = SortitionDB::get_block_snapshot_consensus(
                self.sortdb_ref().conn(),
                &consensus_hash,
            )
            .expect("Failed to obtain snapshot for block")
            .expect("Failed to obtain snapshot for block");

            if !snapshot.pox_valid {
                warn!(
                    "Snapshot for {} is no longer valid; discarding {}...",
                    &consensus_hash,
                    &mined_block.block_hash()
                );
                miner_tip = Self::pick_higher_tip(miner_tip, None);
            } else {
                let ch = snapshot.consensus_hash.clone();
                let bh = mined_block.block_hash();
                let height = mined_block.header.total_work.work;

                if let Err(e) = self
                    .relayer
                    .broadcast_block(snapshot.consensus_hash, mined_block)
                {
                    warn!("Failed to push new block: {}", e);
                }

                // proceed to mine microblocks
                miner_tip = Some(MinerTip::new(
                    ch,
                    bh,
                    microblock_privkey,
                    height,
                    snapshot.block_height,
                ));
            }

            if has_new_data {
                // process the block, now that we've advertized it
                if let Err(Error::CoordinatorClosed) = self.process_new_block() {
                    // coordiantor stopped
                    return (false, None);
                }
            }
        } else {
            debug!(
                "Relayer: Did not win sortition in {}, winning block was {}/{}",
                &burn_hash, &consensus_hash, &block_header_hash
            );
            miner_tip = None;
        }

        (true, miner_tip)
    }

    /// Process all new tenures that we're aware of.
    /// Clear out stale tenure artifacts as well.
    /// Update the miner tip if we won the highest tenure (or clear it if we didn't).
    /// If we won any sortitions, send the block and microblock data to the p2p thread.
    /// Return true if we can still continue to run; false if not.
    pub fn process_new_tenures(
        &mut self,
        consensus_hash: ConsensusHash,
        burn_hash: BurnchainHeaderHash,
        block_header_hash: BlockHeaderHash,
    ) -> bool {
        let mut miner_tip = None;

        // process all sortitions between the last-processed consensus hash and this
        // one.  ProcessTenure(..) messages can get lost.
        let burn_tip = SortitionDB::get_canonical_burn_chain_tip(self.sortdb_ref().conn())
            .expect("FATAL: failed to read current burnchain tip");

        let tenures = if let Some(last_ch) = self.last_tenure_consensus_hash.as_ref() {
            let mut tenures = vec![];
            let last_sn =
                SortitionDB::get_block_snapshot_consensus(self.sortdb_ref().conn(), &last_ch)
                    .expect("FATAL: failed to query sortition DB")
                    .expect("FATAL: unknown prior consensus hash");

            debug!(
                "Relayer: query tenures between burn block heights {} and {}",
                last_sn.block_height + 1,
                burn_tip.block_height + 1
            );
            for block_to_process in (last_sn.block_height + 1)..(burn_tip.block_height + 1) {
                let sn = {
                    let ic = self.sortdb_ref().index_conn();
                    SortitionDB::get_ancestor_snapshot(
                        &ic,
                        block_to_process,
                        &burn_tip.sortition_id,
                    )
                    .expect("FATAL: failed to read ancestor snapshot from sortition DB")
                    .expect("Failed to find block in fork processed by burnchain indexer")
                };
                if !sn.sortition {
                    debug!(
                        "Relayer: Skipping tenure {}/{} at burn hash/height {},{} -- no sortition",
                        &sn.consensus_hash,
                        &sn.winning_stacks_block_hash,
                        &sn.burn_header_hash,
                        sn.block_height
                    );
                    continue;
                }
                debug!(
                    "Relayer: Will process tenure {}/{} at burn hash/height {},{}",
                    &sn.consensus_hash,
                    &sn.winning_stacks_block_hash,
                    &sn.burn_header_hash,
                    sn.block_height
                );
                tenures.push((
                    sn.consensus_hash,
                    sn.burn_header_hash,
                    sn.winning_stacks_block_hash,
                ));
            }
            tenures
        } else {
            // first-ever tenure processed
            vec![(consensus_hash, burn_hash, block_header_hash)]
        };

        debug!("Relayer: will process {} tenures", &tenures.len());
        let num_tenures = tenures.len();
        if num_tenures > 0 {
            // temporarily halt mining
            signal_mining_blocked(self.globals.get_miner_status());
        }

        for (consensus_hash, burn_hash, block_header_hash) in tenures.into_iter() {
            self.miner_thread_try_join();
            let (continue_thread, new_miner_tip) =
                self.process_one_tenure(consensus_hash, block_header_hash, burn_hash);
            if !continue_thread {
                // coordinator thread hang-up
                return false;
            }
            miner_tip = Self::pick_higher_tip(miner_tip, new_miner_tip);

            // clear all blocks up to this consensus hash
            let this_burn_tip = SortitionDB::get_block_snapshot_consensus(
                self.sortdb_ref().conn(),
                &consensus_hash,
            )
            .expect("FATAL: failed to query sortition DB")
            .expect("FATAL: no snapshot for consensus hash");

            let old_last_mined_blocks =
                mem::replace(&mut self.last_mined_blocks, MinedBlocks::new());
            self.last_mined_blocks =
                Self::clear_stale_mined_blocks(this_burn_tip.block_height, old_last_mined_blocks);

            // update last-tenure pointer
            self.last_tenure_consensus_hash = Some(consensus_hash);
        }

        if let Some(miner_tip) = miner_tip.as_ref() {
            debug!(
                "Relayer: Microblock miner tip is now {}/{} ({})",
                miner_tip.consensus_hash,
                miner_tip.block_hash,
                StacksBlockHeader::make_index_block_hash(
                    &miner_tip.consensus_hash,
                    &miner_tip.block_hash
                )
            );

            self.with_chainstate(|relayer_thread, sortdb, chainstate, _mempool| {
                Relayer::refresh_unconfirmed(chainstate, sortdb);
                relayer_thread.globals.send_unconfirmed_txs(chainstate);
            });
        }

        // update state for microblock mining
        self.setup_microblock_mining_state(miner_tip);

        // resume mining if we blocked it
        if num_tenures > 0 {
            if self.miner_tip.is_some() {
                // we won the highest tenure
                if self.config.node.mine_microblocks {
                    // mine a microblock first
                    self.mined_stacks_block = true;
                } else {
                    // mine a Stacks block first -- we won't build microblocks
                    self.mined_stacks_block = false;
                }
            } else {
                // mine a Stacks block first -- we didn't win
                self.mined_stacks_block = false;
            }
            signal_mining_ready(self.globals.get_miner_status());
        }
        true
    }

    /// Update the miner tip with a new tip.  If it's changed, then clear out the microblock stream
    /// cost since we won't be mining it anymore.
    fn setup_microblock_mining_state(&mut self, new_miner_tip: Option<MinerTip>) {
        // update state
        let my_miner_tip = std::mem::replace(&mut self.miner_tip, None);
        let best_tip = Self::pick_higher_tip(my_miner_tip.clone(), new_miner_tip.clone());
        if best_tip == new_miner_tip && best_tip != my_miner_tip {
            // tip has changed
            debug!(
                "Relayer: Best miner tip went from {:?} to {:?}",
                &my_miner_tip, &new_miner_tip
            );
            self.microblock_stream_cost = ExecutionCost::zero();
        }
        self.miner_tip = best_tip;
    }

    /// Try to resume microblock mining if we don't need to build an anchored block
    fn try_resume_microblock_mining(&mut self) {
        if self.miner_tip.is_some() {
            // we won the highest tenure
            if self.config.node.mine_microblocks {
                // mine a microblock first
                self.mined_stacks_block = true;
            } else {
                // mine a Stacks block first -- we won't build microblocks
                self.mined_stacks_block = false;
            }
        } else {
            // mine a Stacks block first -- we didn't win
            self.mined_stacks_block = false;
        }
    }

    /// Constructs and returns a LeaderKeyRegisterOp out of the provided params
    fn inner_generate_leader_key_register_op(
        address: StacksAddress,
        vrf_public_key: VRFPublicKey,
        consensus_hash: &ConsensusHash,
    ) -> BlockstackOperationType {
        BlockstackOperationType::LeaderKeyRegister(LeaderKeyRegisterOp {
            public_key: vrf_public_key,
            memo: vec![],
            address,
            consensus_hash: consensus_hash.clone(),
            vtxindex: 0,
            txid: Txid([0u8; 32]),
            block_height: 0,
            burn_header_hash: BurnchainHeaderHash::zero(),
        })
    }

    /// Create and broadcast a VRF public key registration transaction.
    /// Returns true if we succeed in doing so; false if not.
    pub fn rotate_vrf_and_register(&mut self, burn_block: &BlockSnapshot) -> bool {
        let is_mainnet = self.config.is_mainnet();
        let vrf_pk = self.keychain.rotate_vrf_keypair(burn_block.block_height);
        let burnchain_tip_consensus_hash = &burn_block.consensus_hash;
        let op = Self::inner_generate_leader_key_register_op(
            self.keychain.get_address(is_mainnet),
            vrf_pk,
            burnchain_tip_consensus_hash,
        );

        let mut one_off_signer = self.keychain.generate_op_signer();
        self.bitcoin_controller
            .submit_operation(op, &mut one_off_signer, 1)
    }

    /// Remove any block state we've mined for the given burnchain height.
    /// Return the filtered `last_mined_blocks`
    fn clear_stale_mined_blocks(burn_height: u64, last_mined_blocks: MinedBlocks) -> MinedBlocks {
        let mut ret = HashMap::new();
        for (stacks_bhh, (assembled_block, microblock_privkey)) in last_mined_blocks.into_iter() {
            if assembled_block.my_block_height < burn_height {
                debug!(
                    "Stale mined block: {} (as of {},{})",
                    &stacks_bhh, &assembled_block.my_burn_hash, assembled_block.my_block_height
                );
                continue;
            }
            debug!(
                "Mined block in-flight: {} (as of {},{})",
                &stacks_bhh, &assembled_block.my_burn_hash, assembled_block.my_block_height
            );
            ret.insert(stacks_bhh, (assembled_block, microblock_privkey));
        }
        ret
    }

    /// Create the block miner thread state.
    /// Only proceeds if all of the following are true:
    /// * the miner is not blocked
    /// * last_burn_block corresponds to the canonical sortition DB's chain tip
    /// * the time of issuance is sufficiently recent
    /// * there are no unprocessed stacks blocks in the staging DB
    /// * the relayer has already tried a download scan that included this sortition (which, if a
    /// block was found, would have placed it into the staging DB and marked it as
    /// unprocessed)
    /// * a miner thread is not running already
    fn create_block_miner(
        &mut self,
        registered_key: RegisteredKey,
        last_burn_block: BlockSnapshot,
        issue_timestamp_ms: u128,
    ) -> Option<BlockMinerThread> {
        if self
            .globals
            .get_miner_status()
            .lock()
            .expect("FATAL: mutex poisoned")
            .is_blocked()
        {
            debug!(
                "Relayer: miner is blocked as of {}; cannot mine Stacks block at this time",
                &last_burn_block.burn_header_hash
            );
            return None;
        }

        // start a new tenure
        if let Some(cur_sortition) = self.globals.get_last_sortition() {
            if last_burn_block.sortition_id != cur_sortition.sortition_id {
                debug!(
                    "Relayer: Drop stale RunTenure for {}: current sortition is for {}",
                    &last_burn_block.burn_header_hash, &cur_sortition.burn_header_hash
                );
                self.globals.counters.bump_missed_tenures();
                return None;
            }
        }

        let burn_header_hash = last_burn_block.burn_header_hash.clone();
        let burn_chain_sn = SortitionDB::get_canonical_burn_chain_tip(self.sortdb_ref().conn())
            .expect("FATAL: failed to query sortition DB for canonical burn chain tip");

        let burn_chain_tip = burn_chain_sn.burn_header_hash.clone();

        if burn_chain_tip != burn_header_hash {
            debug!(
                "Relayer: Drop stale RunTenure for {}: current sortition is for {}",
                &burn_header_hash, &burn_chain_tip
            );
            self.globals.counters.bump_missed_tenures();
            return None;
        }

        if let Some(stacks_tip) = self
            .chainstate_ref()
            .get_stacks_chain_tip(self.sortdb_ref())
            .expect("FATAL: could not query chain tip")
        {
            let has_unprocessed = StacksChainState::has_higher_unprocessed_blocks(
                self.chainstate_ref().db(),
                stacks_tip.height,
            )
            .expect("FATAL: failed to query staging blocks");
            if has_unprocessed {
                debug!(
                    "Relayer: Drop RunTenure for {} because there are pending blocks",
                    &burn_header_hash
                );
                return None;
            }
        }

        if burn_chain_sn.block_height != self.last_network_block_height
            || !self.has_waited_for_latest_blocks()
        {
            debug!("Relayer: network has not had a chance to process in-flight blocks ({} != {} || !({}))",
                    burn_chain_sn.block_height, self.last_network_block_height, self.debug_waited_for_latest_blocks());
            return None;
        }

        let tenure_cooldown = if self.config.node.mine_microblocks {
            self.config.node.wait_time_for_microblocks as u128
        } else {
            0
        };

        // no burnchain change, so only re-run block tenure every so often in order
        // to give microblocks a chance to collect
        if issue_timestamp_ms < self.last_tenure_issue_time + tenure_cooldown {
            debug!("Relayer: will NOT run tenure since issuance at {} is too fresh (wait until {} + {} = {})",
                    issue_timestamp_ms / 1000, self.last_tenure_issue_time / 1000, tenure_cooldown / 1000, (self.last_tenure_issue_time + tenure_cooldown) / 1000);
            return None;
        }

        // if we're still mining on this burn block, then do nothing
        if self.miner_thread.is_some() {
            debug!("Relayer: will NOT run tenure since miner thread is already running for burn tip {}", &burn_chain_tip);
            return None;
        }

        debug!(
            "Relayer: Spawn tenure thread";
            "height" => last_burn_block.block_height,
            "burn_header_hash" => %burn_header_hash,
        );

        let miner_thread_state =
            BlockMinerThread::from_relayer_thread(self, registered_key, last_burn_block);
        Some(miner_thread_state)
    }

    /// Try to start up a block miner thread with this given VRF key and current burnchain tip.
    /// Returns true if the thread was started; false if it was not (for any reason)
    pub fn block_miner_thread_try_start(
        &mut self,
        registered_key: RegisteredKey,
        last_burn_block: BlockSnapshot,
        issue_timestamp_ms: u128,
    ) -> bool {
        if !self.miner_thread_try_join() {
            return false;
        }

        if !self.config.node.mock_mining {
            // mock miner can't mine microblocks yet, so don't stop it from trying multiple
            // anchored blocks
            if self.mined_stacks_block && self.config.node.mine_microblocks {
                debug!("Relayer: mined a Stacks block already; waiting for microblock miner");
                return false;
            }
        }

        let mut miner_thread_state =
            match self.create_block_miner(registered_key, last_burn_block, issue_timestamp_ms) {
                Some(state) => state,
                None => {
                    return false;
                }
            };

        if let Ok(miner_handle) = thread::Builder::new()
            .name(format!("miner-block-{}", self.local_peer.data_url))
            .stack_size(BLOCK_PROCESSOR_STACK_SIZE)
            .spawn(move || miner_thread_state.run_tenure())
            .map_err(|e| {
                error!("Relayer: Failed to start tenure thread: {:?}", &e);
                e
            })
        {
            self.miner_thread = Some(miner_handle);
        }

        true
    }

    /// See if we should run a microblock tenure now.
    /// Return true if so; false if not
    fn can_run_microblock_tenure(&mut self) -> bool {
        if !self.config.node.mine_microblocks {
            // not enabled
            test_debug!("Relayer: not configured to mine microblocks");
            return false;
        }
        if !self.miner_thread_try_join() {
            // already running (for an anchored block or microblock)
            test_debug!("Relayer: miner thread already running so cannot mine microblock");
            return false;
        }
        if self.microblock_deadline > get_epoch_time_ms() {
            debug!(
                "Relayer: Too soon to start a microblock tenure ({} > {})",
                self.microblock_deadline,
                get_epoch_time_ms()
            );
            return false;
        }
        if self.miner_tip.is_none() {
            debug!("Relayer: did not win last block, so cannot mine microblocks");
            return false;
        }
        if !self.mined_stacks_block {
            // have not tried to mine a stacks block yet that confirms previously-mined unconfirmed
            // state (or have not tried to mine a new Stacks block yet for this active tenure);
            debug!("Relayer: Did not mine a block yet, so will not mine a microblock");
            return false;
        }
        if self.globals.get_last_sortition().is_none() {
            debug!("Relayer: no first sortition yet");
            return false;
        }

        // go ahead
        true
    }

    /// Start up a microblock miner thread if we can:
    /// * no miner thread must be running already
    /// * the miner must not be blocked
    /// * we must have won the sortition on the stacks chain tip
    /// Returns true if the thread was started; false if not.
    pub fn microblock_miner_thread_try_start(&mut self) -> bool {
        let miner_tip = match self.miner_tip.as_ref() {
            Some(tip) => tip.clone(),
            None => {
                debug!("Relayer: did not win last block, so cannot mine microblocks");
                return false;
            }
        };

        let burnchain_tip = match self.globals.get_last_sortition() {
            Some(sn) => sn,
            None => {
                debug!("Relayer: no first sortition yet");
                return false;
            }
        };

        debug!(
            "Relayer: mined Stacks block {}/{} so can mine microblocks",
            &miner_tip.consensus_hash, &miner_tip.block_hash
        );

        if !self.miner_thread_try_join() {
            // already running (for an anchored block or microblock)
            debug!("Relayer: miner thread already running so cannot mine microblock");
            return false;
        }
        if self
            .globals
            .get_miner_status()
            .lock()
            .expect("FATAL: mutex poisoned")
            .is_blocked()
        {
            debug!(
                "Relayer: miner is blocked as of {}; cannot mine microblock at this time",
                &burnchain_tip.burn_header_hash
            );
            self.globals.counters.set_microblocks_processed(0);
            return false;
        }

        let parent_consensus_hash = &miner_tip.consensus_hash;
        let parent_block_hash = &miner_tip.block_hash;

        debug!(
            "Relayer: Run microblock tenure for {}/{}",
            parent_consensus_hash, parent_block_hash
        );

        let mut microblock_thread_state = match MicroblockMinerThread::from_relayer_thread(self) {
            Some(ts) => ts,
            None => {
                return false;
            }
        };

        if let Ok(miner_handle) = thread::Builder::new()
            .name(format!("miner-microblock-{}", self.local_peer.data_url))
            .stack_size(BLOCK_PROCESSOR_STACK_SIZE)
            .spawn(move || {
                Some(MinerThreadResult::Microblock(
                    microblock_thread_state.try_mine_microblock(miner_tip.clone()),
                    miner_tip,
                ))
            })
            .map_err(|e| {
                error!("Relayer: Failed to start tenure thread: {:?}", &e);
                e
            })
        {
            // thread started!
            self.miner_thread = Some(miner_handle);
            self.microblock_deadline =
                get_epoch_time_ms() + (self.config.node.microblock_frequency as u128);
        }

        true
    }

    /// Inner body of Self::miner_thread_try_join
    fn inner_miner_thread_try_join(
        &mut self,
        thread_handle: JoinHandle<Option<MinerThreadResult>>,
    ) -> Option<JoinHandle<Option<MinerThreadResult>>> {
        // tenure run already in progress; try and join
        if !thread_handle.is_finished() {
            debug!("Relayer: RunTenure thread not finished / is in-progress");
            return Some(thread_handle);
        }
        let last_mined_block_opt = thread_handle
            .join()
            .expect("FATAL: failed to join miner thread");
        if let Some(miner_result) = last_mined_block_opt {
            match miner_result {
                MinerThreadResult::Block(
                    last_mined_block,
                    modified_keychain,
                    microblock_privkey,
                    ongoing_commit_opt,
                ) => {
                    // finished mining a block
                    if BlockMinerThread::find_inflight_mined_blocks(
                        last_mined_block.my_block_height,
                        &self.last_mined_blocks,
                    )
                    .len()
                        == 0
                    {
                        // first time we've mined a block in this burnchain block
                        self.globals.counters.bump_blocks_processed();
                    }

                    debug!(
                        "Relayer: RunTenure thread joined; got Stacks block {}",
                        &last_mined_block.anchored_block.block_hash()
                    );

                    let bhh = last_mined_block.my_burn_hash.clone();
                    let orig_bhh = last_mined_block.orig_burn_hash.clone();
                    let tenure_begin = last_mined_block.tenure_begin;

                    // keep our keychain up-to-date with the miner's progress
                    self.keychain = modified_keychain;

                    self.last_mined_blocks.insert(
                        last_mined_block.anchored_block.block_hash(),
                        (last_mined_block, microblock_privkey),
                    );

                    self.last_tenure_issue_time = get_epoch_time_ms();
                    self.bitcoin_controller
                        .set_ongoing_commit(ongoing_commit_opt);

                    debug!(
                        "Relayer: RunTenure finished at {} (in {}ms) targeting {} (originally {})",
                        self.last_tenure_issue_time,
                        self.last_tenure_issue_time.saturating_sub(tenure_begin),
                        &bhh,
                        &orig_bhh
                    );

                    // this stacks block confirms all in-flight microblocks we know about,
                    // including the ones we produced.
                    self.mined_stacks_block = true;
                }
                MinerThreadResult::Microblock(microblock_result, miner_tip) => {
                    // finished mining a microblock
                    match microblock_result {
                        Ok(Some((next_microblock, new_cost))) => {
                            // apply it
                            let microblock_hash = next_microblock.block_hash();

                            let (processed_unconfirmed_state, num_mblocks) = self.with_chainstate(
                                |_relayer_thread, sortdb, chainstate, _mempool| {
                                    let processed_unconfirmed_state =
                                        Relayer::refresh_unconfirmed(chainstate, sortdb);
                                    let num_mblocks = chainstate
                                        .unconfirmed_state
                                        .as_ref()
                                        .map(|ref unconfirmed| unconfirmed.num_microblocks())
                                        .unwrap_or(0);

                                    (processed_unconfirmed_state, num_mblocks)
                                },
                            );

                            info!(
                                "Mined one microblock: {} seq {} txs {} (total processed: {})",
                                &microblock_hash,
                                next_microblock.header.sequence,
                                next_microblock.txs.len(),
                                num_mblocks
                            );
                            self.globals.counters.set_microblocks_processed(num_mblocks);

                            let parent_index_block_hash = StacksBlockHeader::make_index_block_hash(
                                &miner_tip.consensus_hash,
                                &miner_tip.block_hash,
                            );
                            self.event_dispatcher.process_new_microblocks(
                                parent_index_block_hash,
                                processed_unconfirmed_state,
                            );

                            // send it off
                            if let Err(e) = self.relayer.broadcast_microblock(
                                &miner_tip.consensus_hash,
                                &miner_tip.block_hash,
                                next_microblock,
                            ) {
                                error!(
                                    "Failure trying to broadcast microblock {}: {}",
                                    microblock_hash, e
                                );
                            }

                            self.last_microblock_tenure_time = get_epoch_time_ms();
                            self.microblock_stream_cost = new_cost;

                            // synchronise state
                            self.with_chainstate(
                                |relayer_thread, _sortdb, chainstate, _mempool| {
                                    relayer_thread.globals.send_unconfirmed_txs(chainstate);
                                },
                            );

                            // have not yet mined a stacks block that confirms this microblock, so
                            // do that on the next run
                            self.mined_stacks_block = false;
                        }
                        Ok(None) => {
                            debug!("Relayer: did not mine microblock in this tenure");

                            // switch back to block mining
                            self.mined_stacks_block = false;
                        }
                        Err(e) => {
                            warn!("Relayer: Failed to mine next microblock: {:?}", &e);

                            // switch back to block mining
                            self.mined_stacks_block = false;
                        }
                    }
                }
            }
        } else {
            // if we tried and failed to make an anchored block (e.g. because there's nothing to
            // do), then resume microblock mining
            if !self.mined_stacks_block {
                self.try_resume_microblock_mining();
            }
        }
        None
    }

    /// Try to join with the miner thread.  If we succeed, join the thread and return true.
    /// Otherwise, if the thread is still running, return false;
    /// Updates internal state gleaned from the miner, such as:
    /// * new stacks block data
    /// * new keychain state
    /// * new metrics
    /// * new unconfirmed state
    /// Returns true if joined; false if not.
    pub fn miner_thread_try_join(&mut self) -> bool {
        if let Some(thread_handle) = self.miner_thread.take() {
            let new_thread_handle = self.inner_miner_thread_try_join(thread_handle);
            self.miner_thread = new_thread_handle;
        }
        self.miner_thread.is_none()
    }

    /// Top-level dispatcher
    pub fn handle_directive(&mut self, directive: RelayerDirective) -> bool {
        debug!("Relayer: received next directive");
        let continue_running = match directive {
            RelayerDirective::HandleNetResult(net_result) => {
                self.process_network_result(net_result);
                true
            }
            RelayerDirective::RegisterKey(last_burn_block) => {
                self.rotate_vrf_and_register(&last_burn_block);
                self.globals.counters.bump_blocks_processed();
                true
            }
            RelayerDirective::ProcessTenure(consensus_hash, burn_hash, block_header_hash) => {
                self.process_new_tenures(consensus_hash, burn_hash, block_header_hash)
            }
            RelayerDirective::RunTenure(registered_key, last_burn_block, issue_timestamp_ms) => {
                self.block_miner_thread_try_start(
                    registered_key,
                    last_burn_block,
                    issue_timestamp_ms,
                );
                true
            }
            RelayerDirective::Exit => false,
        };
        if !continue_running {
            return false;
        }

        // see if we need to run a microblock tenure
        if self.can_run_microblock_tenure() {
            self.microblock_miner_thread_try_start();
        }
        continue_running
    }
}

impl ParentStacksBlockInfo {
    /// Determine where in the set of forks to attempt to mine the next anchored block.
    /// `mine_tip_ch` and `mine_tip_bhh` identify the parent block on top of which to mine.
    /// `check_burn_block` identifies what we believe to be the burn chain's sortition history tip.
    /// This is used to mitigate (but not eliminate) a TOCTTOU issue with mining: the caller's
    /// conception of the sortition history tip may have become stale by the time they call this
    /// method, in which case, mining should *not* happen (since the block will be invalid).
    pub fn lookup(
        chain_state: &mut StacksChainState,
        burn_db: &mut SortitionDB,
        check_burn_block: &BlockSnapshot,
        miner_address: StacksAddress,
        mine_tip_ch: &ConsensusHash,
        mine_tip_bh: &BlockHeaderHash,
    ) -> Result<ParentStacksBlockInfo, Error> {
        let stacks_tip_header = StacksChainState::get_anchored_block_header_info(
            chain_state.db(),
            &mine_tip_ch,
            &mine_tip_bh,
        )
        .unwrap()
        .ok_or_else(|| {
            error!(
                "Could not mine new tenure, since could not find header for known chain tip.";
                "tip_consensus_hash" => %mine_tip_ch,
                "tip_stacks_block_hash" => %mine_tip_bh
            );
            Error::HeaderNotFoundForChainTip
        })?;

        // the stacks block I'm mining off of's burn header hash and vtxindex:
        let parent_snapshot =
            SortitionDB::get_block_snapshot_consensus(burn_db.conn(), mine_tip_ch)
                .expect("Failed to look up block's parent snapshot")
                .expect("Failed to look up block's parent snapshot");

        let parent_sortition_id = &parent_snapshot.sortition_id;
        let parent_winning_vtxindex =
            SortitionDB::get_block_winning_vtxindex(burn_db.conn(), parent_sortition_id)
                .expect("SortitionDB failure.")
                .ok_or_else(|| {
                    error!(
                        "Failed to find winning vtx index for the parent sortition";
                        "parent_sortition_id" => %parent_sortition_id
                    );
                    Error::WinningVtxNotFoundForChainTip
                })?;

        let parent_block = SortitionDB::get_block_snapshot(burn_db.conn(), parent_sortition_id)
            .expect("SortitionDB failure.")
            .ok_or_else(|| {
                error!(
                    "Failed to find block snapshot for the parent sortition";
                    "parent_sortition_id" => %parent_sortition_id
                );
                Error::SnapshotNotFoundForChainTip
            })?;

        // don't mine off of an old burnchain block
        let burn_chain_tip = SortitionDB::get_canonical_burn_chain_tip(burn_db.conn())
            .expect("FATAL: failed to query sortition DB for canonical burn chain tip");

        if burn_chain_tip.consensus_hash != check_burn_block.consensus_hash {
            info!(
                "New canonical burn chain tip detected. Will not try to mine.";
                "new_consensus_hash" => %burn_chain_tip.consensus_hash,
                "old_consensus_hash" => %check_burn_block.consensus_hash,
                "new_burn_height" => burn_chain_tip.block_height,
                "old_burn_height" => check_burn_block.block_height
            );
            return Err(Error::BurnchainTipChanged);
        }

        debug!("Mining tenure's last consensus hash: {} (height {} hash {}), stacks tip consensus hash: {} (height {} hash {})",
               &check_burn_block.consensus_hash, check_burn_block.block_height, &check_burn_block.burn_header_hash,
               mine_tip_ch, parent_snapshot.block_height, &parent_snapshot.burn_header_hash);

        let coinbase_nonce = {
            let principal = miner_address.into();
            let account = chain_state
                .with_read_only_clarity_tx(
                    &burn_db.index_conn(),
                    &StacksBlockHeader::make_index_block_hash(mine_tip_ch, mine_tip_bh),
                    |conn| StacksChainState::get_account(conn, &principal),
                )
                .expect(&format!(
                    "BUG: stacks tip block {}/{} no longer exists after we queried it",
                    mine_tip_ch, mine_tip_bh
                ));
            account.nonce
        };

        Ok(ParentStacksBlockInfo {
            stacks_parent_header: stacks_tip_header,
            parent_consensus_hash: mine_tip_ch.clone(),
            parent_block_burn_height: parent_block.block_height,
            parent_block_total_burn: parent_block.total_burn,
            parent_winning_vtxindex,
            coinbase_nonce,
        })
    }
}

/// Thread that runs the network state machine, handling both p2p and http requests.
pub struct PeerThread {
    /// Node config
    config: Config,
    /// instance of the peer network. Made optional in order to trick the borrow checker.
    net: Option<PeerNetwork>,
    /// handle to global inter-thread comms
    globals: Globals,
    /// how long to wait for network messages on each poll, in millis
    poll_timeout: u64,
    /// receiver for attachments discovered by the chains coordinator thread
    attachments_rx: Receiver<HashSet<AttachmentInstance>>,
    /// handle to the sortition DB (optional so we can take/replace it)
    sortdb: Option<SortitionDB>,
    /// handle to the chainstate DB (optional so we can take/replace it)
    chainstate: Option<StacksChainState>,
    /// handle to the mempool DB (optional so we can take/replace it)
    mempool: Option<MemPoolDB>,
    /// buffer of relayer commands with block data that couldn't be sent to the relayer just yet
    /// (i.e. due to backpressure).  We track this separately, instead of just using a bigger
    /// channel, because we need to know when backpressure occurs in order to throttle the p2p
    /// thread's downloader.
    results_with_data: VecDeque<RelayerDirective>,
    /// total number of p2p state-machine passes so far. Used to signal when to download the next
    /// reward cycle of blocks
    num_p2p_state_machine_passes: u64,
    /// total number of inventory state-machine passes so far. Used to signal when to download the
    /// next reward cycle of blocks.
    num_inv_sync_passes: u64,
    /// total number of download state-machine passes so far. Used to signal when to download the
    /// next reward cycle of blocks.
    num_download_passes: u64,
    /// last burnchain block seen in the PeerNetwork's chain view since the last run
    last_burn_block_height: u64,
}

impl PeerThread {
    /// set up the mempool DB connection
    fn connect_mempool_db(config: &Config) -> MemPoolDB {
        // create estimators, metric instances for RPC handler
        let cost_estimator = config
            .make_cost_estimator()
            .unwrap_or_else(|| Box::new(UnitEstimator));
        let metric = config
            .make_cost_metric()
            .unwrap_or_else(|| Box::new(UnitMetric));

        let mempool = MemPoolDB::open(
            config.is_mainnet(),
            config.burnchain.chain_id,
            &config.get_chainstate_path_str(),
            cost_estimator,
            metric,
        )
        .expect("Database failure opening mempool");

        mempool
    }

    /// Instantiate the p2p thread.
    /// Binds the addresses in the config (which may panic if the port is blocked).
    /// This is so the node will crash "early" before any new threads start if there's going to be
    /// a bind error anyway.
    pub fn new(
        runloop: &RunLoop,
        mut net: PeerNetwork,
        attachments_rx: Receiver<HashSet<AttachmentInstance>>,
    ) -> PeerThread {
        let config = runloop.config().clone();
        let mempool = Self::connect_mempool_db(&config);
        let burn_db_path = config.get_burn_db_file_path();
        let stacks_chainstate_path = config.get_chainstate_path_str();

        let sortdb = SortitionDB::open(&burn_db_path, false, runloop.get_burnchain().pox_constants)
            .expect("FATAL: could not open sortition DB");
        let (chainstate, _) = StacksChainState::open(
            config.is_mainnet(),
            config.burnchain.chain_id,
            &stacks_chainstate_path,
            Some(config.node.get_marf_opts()),
        )
        .expect("FATAL: could not open chainstate DB");

        let p2p_sock: SocketAddr = config.node.p2p_bind.parse().expect(&format!(
            "Failed to parse socket: {}",
            &config.node.p2p_bind
        ));
        let rpc_sock = config.node.rpc_bind.parse().expect(&format!(
            "Failed to parse socket: {}",
            &config.node.rpc_bind
        ));

        net.bind(&p2p_sock, &rpc_sock)
            .expect("BUG: PeerNetwork could not bind or is already bound");

        let poll_timeout = cmp::min(5000, config.miner.first_attempt_time_ms / 2);

        PeerThread {
            config,
            net: Some(net),
            globals: runloop.get_globals(),
            poll_timeout,
            attachments_rx,
            sortdb: Some(sortdb),
            chainstate: Some(chainstate),
            mempool: Some(mempool),
            results_with_data: VecDeque::new(),
            num_p2p_state_machine_passes: 0,
            num_inv_sync_passes: 0,
            num_download_passes: 0,
            last_burn_block_height: 0,
        }
    }

    /// Do something with mutable references to the mempool, sortdb, and chainstate
    /// Fools the borrow checker.
    /// NOT COMPOSIBLE
    fn with_chainstate<F, R>(&mut self, func: F) -> R
    where
        F: FnOnce(&mut PeerThread, &mut SortitionDB, &mut StacksChainState, &mut MemPoolDB) -> R,
    {
        let mut sortdb = self.sortdb.take().expect("BUG: sortdb already taken");
        let mut chainstate = self
            .chainstate
            .take()
            .expect("BUG: chainstate already taken");
        let mut mempool = self.mempool.take().expect("BUG: mempool already taken");

        let res = func(self, &mut sortdb, &mut chainstate, &mut mempool);

        self.sortdb = Some(sortdb);
        self.chainstate = Some(chainstate);
        self.mempool = Some(mempool);

        res
    }

    /// Get an immutable ref to the inner network.
    /// DO NOT USE WITHIN with_network()
    fn get_network(&self) -> &PeerNetwork {
        self.net.as_ref().expect("BUG: did not replace net")
    }

    /// Do something with mutable references to the network.
    /// Fools the borrow checker.
    /// NOT COMPOSIBLE. DO NOT CALL THIS OR get_network() IN func
    fn with_network<F, R>(&mut self, func: F) -> R
    where
        F: FnOnce(&mut PeerThread, &mut PeerNetwork) -> R,
    {
        let mut net = self.net.take().expect("BUG: net already taken");

        let res = func(self, &mut net);

        self.net = Some(net);
        res
    }

    /// Run one pass of the p2p/http state machine
    /// Return true if we should continue running passes; false if not
    pub fn run_one_pass(
        &mut self,
        dns_client_opt: Option<&mut DNSClient>,
        event_dispatcher: &EventDispatcher,
        cost_estimator: &Box<dyn CostEstimator>,
        cost_metric: &Box<dyn CostMetric>,
        fee_estimator: Option<&Box<dyn FeeEstimator>>,
    ) -> bool {
        // initial block download?
        let ibd = self.globals.sync_comms.get_ibd();
        let download_backpressure = self.results_with_data.len() > 0;
        let poll_ms = if !download_backpressure && self.get_network().has_more_downloads() {
            // keep getting those blocks -- drive the downloader state-machine
            debug!(
                "P2P: backpressure: {}, more downloads: {}",
                download_backpressure,
                self.get_network().has_more_downloads()
            );
            1
        } else {
            self.poll_timeout
        };

        let mut expected_attachments = match self.attachments_rx.try_recv() {
            Ok(expected_attachments) => {
                debug!("Atlas: received attachments: {:?}", &expected_attachments);
                expected_attachments
            }
            _ => {
                debug!("Atlas: attachment channel is empty");
                HashSet::new()
            }
        };

        // move over unconfirmed state obtained from the relayer
        self.with_chainstate(|p2p_thread, sortdb, chainstate, _mempool| {
            let _ = Relayer::setup_unconfirmed_state_readonly(chainstate, sortdb);
            p2p_thread.globals.recv_unconfirmed_txs(chainstate);
        });

        // do one pass
        let p2p_res = self.with_chainstate(|p2p_thread, sortdb, chainstate, mempool| {
            // NOTE: handler_args must be created such that it outlives the inner net.run() call and
            // doesn't ref anything within p2p_thread.
            let handler_args = RPCHandlerArgs {
                exit_at_block_height: p2p_thread
                    .config
                    .burnchain
                    .process_exit_at_block_height
                    .clone(),
                genesis_chainstate_hash: Sha256Sum::from_hex(stx_genesis::GENESIS_CHAINSTATE_HASH)
                    .unwrap(),
                event_observer: Some(event_dispatcher),
                cost_estimator: Some(cost_estimator.as_ref()),
                cost_metric: Some(cost_metric.as_ref()),
                fee_estimator: fee_estimator.map(|boxed_estimator| boxed_estimator.as_ref()),
                ..RPCHandlerArgs::default()
            };
            p2p_thread.with_network(|_, net| {
                net.run(
                    sortdb,
                    chainstate,
                    mempool,
                    dns_client_opt,
                    download_backpressure,
                    ibd,
                    poll_ms,
                    &handler_args,
                    &mut expected_attachments,
                )
            })
        });

        match p2p_res {
            Ok(network_result) => {
                let mut have_update = false;
                if self.num_p2p_state_machine_passes < network_result.num_state_machine_passes {
                    // p2p state-machine did a full pass. Notify anyone listening.
                    self.globals.sync_comms.notify_p2p_state_pass();
                    self.num_p2p_state_machine_passes = network_result.num_state_machine_passes;
                }

                if self.num_inv_sync_passes < network_result.num_inv_sync_passes {
                    // inv-sync state-machine did a full pass. Notify anyone listening.
                    self.globals.sync_comms.notify_inv_sync_pass();
                    self.num_inv_sync_passes = network_result.num_inv_sync_passes;

                    // the relayer cares about the number of inventory passes, so pass this along
                    have_update = true;
                }

                if self.num_download_passes < network_result.num_download_passes {
                    // download state-machine did a full pass.  Notify anyone listening.
                    self.globals.sync_comms.notify_download_pass();
                    self.num_download_passes = network_result.num_download_passes;

                    // the relayer cares about the number of download passes, so pass this along
                    have_update = true;
                }

                if network_result.has_data_to_store()
                    || self.last_burn_block_height != network_result.burn_height
                    || have_update
                {
                    // pass along if we have blocks, microblocks, or transactions, or a status
                    // update on the network's view of the burnchain
                    self.last_burn_block_height = network_result.burn_height;
                    self.results_with_data
                        .push_back(RelayerDirective::HandleNetResult(network_result));
                }
            }
            Err(e) => {
                // this is only reachable if the network is not instantiated correctly --
                // i.e. you didn't connect it
                panic!("P2P: Failed to process network dispatch: {:?}", &e);
            }
        };

        while let Some(next_result) = self.results_with_data.pop_front() {
            // have blocks, microblocks, and/or transactions (don't care about anything else),
            // or a directive to mine microblocks
            if let Err(e) = self.globals.relay_send.try_send(next_result) {
                debug!(
                    "P2P: {:?}: download backpressure detected (bufferred {})",
                    &self.get_network().local_peer,
                    self.results_with_data.len()
                );
                match e {
                    TrySendError::Full(directive) => {
                        if let RelayerDirective::RunTenure(..) = directive {
                            // can drop this
                        } else {
                            // don't lose this data -- just try it again
                            self.results_with_data.push_front(directive);
                        }
                        break;
                    }
                    TrySendError::Disconnected(_) => {
                        info!("P2P: Relayer hang up with p2p channel");
                        self.globals.signal_stop();
                        return false;
                    }
                }
            } else {
                debug!("P2P: Dispatched result to Relayer!");
            }
        }

        true
    }
}

impl StacksNode {
    /// Create a StacksPrivateKey from a given seed buffer
    pub fn make_node_private_key_from_seed(seed: &[u8]) -> StacksPrivateKey {
        let node_privkey = {
            let mut re_hashed_seed = seed.to_vec();
            let my_private_key = loop {
                match Secp256k1PrivateKey::from_slice(&re_hashed_seed[..]) {
                    Ok(sk) => break sk,
                    Err(_) => {
                        re_hashed_seed = Sha256Sum::from_data(&re_hashed_seed[..])
                            .as_bytes()
                            .to_vec()
                    }
                }
            };
            my_private_key
        };
        node_privkey
    }

    /// Set up the AST size-precheck height, if configured
    fn setup_ast_size_precheck(config: &Config, sortdb: &mut SortitionDB) {
        if let Some(ast_precheck_size_height) = config.burnchain.ast_precheck_size_height {
            info!(
                "Override burnchain height of {:?} to {}",
                ASTRules::PrecheckSize,
                ast_precheck_size_height
            );
            let mut tx = sortdb
                .tx_begin()
                .expect("FATAL: failed to begin tx on sortition DB");
            SortitionDB::override_ast_rule_height(
                &mut tx,
                ASTRules::PrecheckSize,
                ast_precheck_size_height,
            )
            .expect("FATAL: failed to override AST PrecheckSize rule height");
            tx.commit()
                .expect("FATAL: failed to commit sortition DB transaction");
        }
    }

    /// Set up the mempool DB by making sure it exists.
    /// Panics on failure.
    fn setup_mempool_db(config: &Config) -> MemPoolDB {
        // force early mempool instantiation
        let cost_estimator = config
            .make_cost_estimator()
            .unwrap_or_else(|| Box::new(UnitEstimator));
        let metric = config
            .make_cost_metric()
            .unwrap_or_else(|| Box::new(UnitMetric));

        let mempool = MemPoolDB::open(
            config.is_mainnet(),
            config.burnchain.chain_id,
            &config.get_chainstate_path_str(),
            cost_estimator,
            metric,
        )
        .expect("BUG: failed to instantiate mempool");

        mempool
    }

    /// Set up the Peer DB and update any soft state from the config file.  This includes:
    /// * blacklisted/whitelisted nodes
    /// * node keys
    /// * bootstrap nodes
    /// Returns the instantiated PeerDB
    /// Panics on failure.
    fn setup_peer_db(config: &Config, burnchain: &Burnchain) -> PeerDB {
        let data_url = UrlString::try_from(format!("{}", &config.node.data_url)).unwrap();
        let initial_neighbors = config.node.bootstrap_node.clone();
        if initial_neighbors.len() > 0 {
            info!(
                "Will bootstrap from peers {}",
                VecDisplay(&initial_neighbors)
            );
        } else {
            warn!("Without a peer to bootstrap from, the node will start mining a new chain");
        }

        let p2p_sock: SocketAddr = config.node.p2p_bind.parse().expect(&format!(
            "Failed to parse socket: {}",
            &config.node.p2p_bind
        ));
        let p2p_addr: SocketAddr = config.node.p2p_address.parse().expect(&format!(
            "Failed to parse socket: {}",
            &config.node.p2p_address
        ));
        let node_privkey =
            StacksNode::make_node_private_key_from_seed(&config.node.local_peer_seed);

        let mut peerdb = PeerDB::connect(
            &config.get_peer_db_file_path(),
            true,
            config.burnchain.chain_id,
            burnchain.network_id,
            Some(node_privkey),
            config.connection_options.private_key_lifetime.clone(),
            PeerAddress::from_socketaddr(&p2p_addr),
            p2p_sock.port(),
            data_url,
            &vec![],
            Some(&initial_neighbors),
        )
        .map_err(|e| {
            eprintln!(
                "Failed to open {}: {:?}",
                &config.get_peer_db_file_path(),
                &e
            );
            panic!();
        })
        .unwrap();

        // allow all bootstrap nodes
        {
            let mut tx = peerdb.tx_begin().unwrap();
            for initial_neighbor in initial_neighbors.iter() {
                // update peer in case public key changed
                PeerDB::update_peer(&mut tx, &initial_neighbor).unwrap();
                PeerDB::set_allow_peer(
                    &mut tx,
                    initial_neighbor.addr.network_id,
                    &initial_neighbor.addr.addrbytes,
                    initial_neighbor.addr.port,
                    -1,
                )
                .unwrap();
            }
            tx.commit().unwrap();
        }

        if !config.node.deny_nodes.is_empty() {
            warn!("Will ignore nodes {:?}", &config.node.deny_nodes);
        }

        // deny all config-denied peers
        {
            let mut tx = peerdb.tx_begin().unwrap();
            for denied in config.node.deny_nodes.iter() {
                PeerDB::set_deny_peer(
                    &mut tx,
                    denied.addr.network_id,
                    &denied.addr.addrbytes,
                    denied.addr.port,
                    get_epoch_time_secs() + 24 * 365 * 3600,
                )
                .unwrap();
            }
            tx.commit().unwrap();
        }

        // update services to indicate we can support mempool sync
        {
            let mut tx = peerdb.tx_begin().unwrap();
            PeerDB::set_local_services(
                &mut tx,
                (ServiceFlags::RPC as u16) | (ServiceFlags::RELAY as u16),
            )
            .unwrap();
            tx.commit().unwrap();
        }

        peerdb
    }

    /// Set up the PeerNetwork, but do not bind it.
    pub fn setup_peer_network(
        config: &Config,
        atlas_config: &AtlasConfig,
        burnchain: Burnchain,
    ) -> PeerNetwork {
        let sortdb = SortitionDB::open(
            &config.get_burn_db_file_path(),
            true,
            burnchain.pox_constants.clone(),
        )
        .expect("Error while instantiating sor/tition db");

        let epochs = SortitionDB::get_stacks_epochs(sortdb.conn())
            .expect("Error while loading stacks epochs");

        let view = {
            let sortition_tip = SortitionDB::get_canonical_burn_chain_tip(&sortdb.conn())
                .expect("Failed to get sortition tip");
            SortitionDB::get_burnchain_view(&sortdb.conn(), &burnchain, &sortition_tip).unwrap()
        };

        let peerdb = Self::setup_peer_db(config, &burnchain);

        let atlasdb =
            AtlasDB::connect(atlas_config.clone(), &config.get_atlas_db_file_path(), true).unwrap();

        let local_peer = match PeerDB::get_local_peer(peerdb.conn()) {
            Ok(local_peer) => local_peer,
            _ => panic!("Unable to retrieve local peer"),
        };

        let p2p_net = PeerNetwork::new(
            peerdb,
            atlasdb,
            local_peer,
            config.burnchain.peer_version,
            burnchain,
            view,
            config.connection_options.clone(),
            epochs,
        );

        p2p_net
    }

    /// Main loop of the relayer.
    /// Runs in a separate thread.
    /// Continuously receives
    pub fn relayer_main(mut relayer_thread: RelayerThread, relay_recv: Receiver<RelayerDirective>) {
        while let Ok(directive) = relay_recv.recv() {
            if !relayer_thread.globals.keep_running() {
                break;
            }

            if !relayer_thread.handle_directive(directive) {
                break;
            }
        }

        // kill miner if it's running
        signal_mining_blocked(relayer_thread.globals.get_miner_status());

        // set termination flag so other threads die
        relayer_thread.globals.signal_stop();

        debug!("Relayer exit!");
    }

    /// Main loop of the p2p thread.
    /// Runs in a separate thread.
    /// Continuously receives, until told otherwise.
    pub fn p2p_main(mut p2p_thread: PeerThread, event_dispatcher: EventDispatcher) {
        let (mut dns_resolver, mut dns_client) = DNSResolver::new(10);
        // spawn a daemon thread that runs the DNS resolver.
        // It will die when the rest of the system dies.
        {
            let _jh = thread::Builder::new()
                .name("dns-resolver".to_string())
                .spawn(move || {
                    dns_resolver.thread_main();
                })
                .unwrap();
        }

        // NOTE: these must be instantiated in the thread context, since it can't be safely sent
        // between threads
        let fee_estimator_opt = p2p_thread.config.make_fee_estimator();
        let cost_estimator = p2p_thread
            .config
            .make_cost_estimator()
            .unwrap_or_else(|| Box::new(UnitEstimator));
        let cost_metric = p2p_thread
            .config
            .make_cost_metric()
            .unwrap_or_else(|| Box::new(UnitMetric));

        // receive until we can't reach the receiver thread
        loop {
            if !p2p_thread.globals.keep_running() {
                break;
            }
            if !p2p_thread.run_one_pass(
                Some(&mut dns_client),
                &event_dispatcher,
                &cost_estimator,
                &cost_metric,
                fee_estimator_opt.as_ref(),
            ) {
                break;
            }
        }

        // kill miner
        signal_mining_blocked(p2p_thread.globals.get_miner_status());

        // set termination flag so other threads die
        p2p_thread.globals.signal_stop();

        // thread exited, so signal to the relayer thread to die.
        while let Err(TrySendError::Full(_)) = p2p_thread
            .globals
            .relay_send
            .try_send(RelayerDirective::Exit)
        {
            warn!("Failed to direct relayer thread to exit, sleeping and trying again");
            thread::sleep(Duration::from_secs(5));
        }
        info!("P2P thread exit!");
    }

    pub fn spawn(
        runloop: &RunLoop,
        globals: Globals,
        // relay receiver endpoint for the p2p thread, so the relayer can feed it data to push
        relay_recv: Receiver<RelayerDirective>,
        // attachments receiver endpoint for the p2p thread, so the chains coordinator can feed it
        // attachments it discovers
        attachments_receiver: Receiver<HashSet<AttachmentInstance>>,
    ) -> StacksNode {
        let config = runloop.config().clone();
        let is_miner = runloop.is_miner();
        let burnchain = runloop.get_burnchain();
        let atlas_config = AtlasConfig::default(config.is_mainnet());
        let mut keychain = Keychain::default(config.node.seed.clone());

        // we can call _open_ here rather than _connect_, since connect is first called in
        //   make_genesis_block
        let mut sortdb = SortitionDB::open(
            &config.get_burn_db_file_path(),
            true,
            burnchain.pox_constants.clone(),
        )
        .expect("Error while instantiating sor/tition db");

        Self::setup_ast_size_precheck(&config, &mut sortdb);

        let _ = Self::setup_mempool_db(&config);

        let mut p2p_net = Self::setup_peer_network(&config, &atlas_config, burnchain.clone());
        let relayer = Relayer::from_p2p(&mut p2p_net);

        let local_peer = p2p_net.local_peer.clone();

        let burnchain_signer = keychain.get_burnchain_signer();
        match monitoring::set_burnchain_signer(burnchain_signer.clone()) {
            Err(e) => {
                warn!("Failed to set global burnchain signer: {:?}", &e);
            }
            _ => {}
        }

        let leader_key_registration_state = if config.node.mock_mining {
            // mock mining, pretend to have a registered key
            let vrf_public_key = keychain.rotate_vrf_keypair(VRF_MOCK_MINER_KEY);
            LeaderKeyRegistrationState::Active(RegisteredKey {
                block_height: 1,
                op_vtxindex: 1,
                vrf_public_key,
            })
        } else {
            LeaderKeyRegistrationState::Inactive
        };

        let relayer_thread = RelayerThread::new(runloop, local_peer.clone(), relayer);
        let relayer_thread_handle = thread::Builder::new()
            .name(format!("relayer-{}", &local_peer.data_url))
            .stack_size(BLOCK_PROCESSOR_STACK_SIZE)
            .spawn(move || {
                Self::relayer_main(relayer_thread, relay_recv);
            })
            .expect("FATAL: failed to start relayer thread");

        let p2p_event_dispatcher = runloop.get_event_dispatcher();
        let p2p_thread = PeerThread::new(runloop, p2p_net, attachments_receiver);
        let p2p_thread_handle = thread::Builder::new()
            .stack_size(BLOCK_PROCESSOR_STACK_SIZE)
            .name(format!(
                "p2p-({},{})",
                &config.node.p2p_bind, &config.node.rpc_bind
            ))
            .spawn(move || {
                Self::p2p_main(p2p_thread, p2p_event_dispatcher);
            })
            .expect("FATAL: failed to start p2p thread");

        info!("Start HTTP server on: {}", &config.node.rpc_bind);
        info!("Start P2P server on: {}", &config.node.p2p_bind);

<<<<<<< HEAD
        let cur_epoch =
            SortitionDB::get_stacks_epoch(burn_db.conn(), cur_burn_chain_tip.block_height)
                .expect("FATAL: failed to query sortition DB for epochs")
                .expect("FATAL: no epoch defined");

        // last chance -- confirm that the stacks tip and burnchain tip are unchanged (since it could have taken long
        // enough to build this block that another block could have arrived).
        if let Some(stacks_tip) = chain_state
            .get_stacks_chain_tip(burn_db)
            .expect("FATAL: could not query chain tip")
        {
            if stacks_tip.anchored_block_hash != anchored_block.header.parent_block
                || parent_consensus_hash != stacks_tip.consensus_hash
                || cur_burn_chain_tip.sortition_id != burn_block.sortition_id
            {
                debug!(
                    "Cancel block-commit; chain tip(s) have changed";
                    "block_hash" => %anchored_block.block_hash(),
                    "tx_count" => anchored_block.txs.len(),
                    "target_height" => %anchored_block.header.total_work.work,
                    "parent_consensus_hash" => %parent_consensus_hash,
                    "parent_block_hash" => %anchored_block.header.parent_block,
                    "parent_microblock_hash" => %anchored_block.header.parent_microblock,
                    "parent_microblock_seq" => anchored_block.header.parent_microblock_sequence,
                    "old_tip_burn_block_hash" => %burn_block.burn_header_hash,
                    "old_tip_burn_block_height" => burn_block.block_height,
                    "old_tip_burn_block_sortition_id" => %burn_block.sortition_id,
                    "attempt" => attempt,
                    "new_stacks_tip_block_hash" => %stacks_tip.anchored_block_hash,
                    "new_stacks_tip_consensus_hash" => %stacks_tip.consensus_hash,
                    "new_tip_burn_block_height" => cur_burn_chain_tip.block_height,
                    "new_tip_burn_block_sortition_id" => %cur_burn_chain_tip.sortition_id,
                    "new_burn_block_sortition_id" => %cur_burn_chain_tip.sortition_id
                );
                return None;
            }
=======
        StacksNode {
            config,
            atlas_config,
            globals,
            burnchain_signer,
            is_miner,
            leader_key_registration_state,
            p2p_thread_handle,
            relayer_thread_handle,
>>>>>>> b3723ca0
        }
    }

    /// Manage the VRF public key registration state machine.
    /// Tell the relayer thread to fire off a tenure and a block commit op,
    /// if it is time to do so.
    /// Called from the main thread.
    /// Return true if we succeeded in carrying out the next task of the operation.
    pub fn relayer_issue_tenure(&mut self) -> bool {
        if !self.is_miner {
            // node is a follower, don't try to issue a tenure
            return true;
        }

<<<<<<< HEAD
        let send_tx = fault_injection_delay_transactions(
            cur_epoch.epoch_id,
            bitcoin_controller,
            cur_burn_chain_tip.block_height,
            burn_block.block_height,
            &op,
            &mut op_signer,
            attempt,
        );
        if send_tx {
            let res = bitcoin_controller.submit_operation(
                cur_epoch.epoch_id,
                op,
                &mut op_signer,
                attempt,
            );
            if res.is_none() {
                if !config.node.mock_mining {
                    warn!("Failed to submit Bitcoin transaction");
                    return None;
                } else {
                    debug!("Mock-mining enabled; not sending Bitcoin transaction");
=======
        if let Some(burnchain_tip) = self.globals.get_last_sortition() {
            match self.leader_key_registration_state {
                LeaderKeyRegistrationState::Active(ref key) => {
                    debug!(
                        "Tenure: Using key {:?} off of {}",
                        &key.vrf_public_key, &burnchain_tip.burn_header_hash
                    );

                    self.globals
                        .relay_send
                        .send(RelayerDirective::RunTenure(
                            key.clone(),
                            burnchain_tip,
                            get_epoch_time_ms(),
                        ))
                        .is_ok()
                }
                LeaderKeyRegistrationState::Inactive => {
                    warn!(
                        "Tenure: skipped tenure because no active VRF key. Trying to register one."
                    );
                    self.leader_key_registration_state = LeaderKeyRegistrationState::Pending;
                    self.globals
                        .relay_send
                        .send(RelayerDirective::RegisterKey(burnchain_tip))
                        .is_ok()
>>>>>>> b3723ca0
                }
                LeaderKeyRegistrationState::Pending => true,
            }
        } else {
            warn!("Tenure: Do not know the last burn block. As a miner, this is bad.");
            true
        }
    }

    /// Notify the relayer of a sortition, telling it to process the block
    ///  and advertize it if it was mined by the node.
    /// returns _false_ if the relayer hung up the channel.
    /// Called from the main thread.
    pub fn relayer_sortition_notify(&self) -> bool {
        if !self.is_miner {
            // node is a follower, don't try to process my own tenure.
            return true;
        }

        if let Some(snapshot) = self.globals.get_last_sortition() {
            debug!(
                "Tenure: Notify sortition!";
                "consensus_hash" => %snapshot.consensus_hash,
                "burn_block_hash" => %snapshot.burn_header_hash,
                "winning_stacks_block_hash" => %snapshot.winning_stacks_block_hash,
                "burn_block_height" => &snapshot.block_height,
                "sortition_id" => %snapshot.sortition_id
            );
            if snapshot.sortition {
                return self
                    .globals
                    .relay_send
                    .send(RelayerDirective::ProcessTenure(
                        snapshot.consensus_hash.clone(),
                        snapshot.parent_burn_header_hash.clone(),
                        snapshot.winning_stacks_block_hash.clone(),
                    ))
                    .is_ok();
            }
        } else {
            debug!("Tenure: Notify sortition! No last burn block");
        }
        true
    }

    /// Process a state coming from the burnchain, by extracting the validated KeyRegisterOp
    /// and inspecting if a sortition was won.
    /// `ibd`: boolean indicating whether or not we are in the initial block download
    /// Called from the main thread.
    pub fn process_burnchain_state(
        &mut self,
        sortdb: &SortitionDB,
        sort_id: &SortitionId,
        ibd: bool,
    ) -> Option<BlockSnapshot> {
        let mut last_sortitioned_block = None;

        let ic = sortdb.index_conn();

        let block_snapshot = SortitionDB::get_block_snapshot(&ic, sort_id)
            .expect("Failed to obtain block snapshot for processed burn block.")
            .expect("Failed to obtain block snapshot for processed burn block.");
        let block_height = block_snapshot.block_height;

        let block_commits =
            SortitionDB::get_block_commits_by_block(&ic, &block_snapshot.sortition_id)
                .expect("Unexpected SortitionDB error fetching block commits");

        update_active_miners_count_gauge(block_commits.len() as i64);

        let (_, network) = self.config.burnchain.get_bitcoin_network();

        for op in block_commits.into_iter() {
            if op.txid == block_snapshot.winning_block_txid {
                info!(
                    "Received burnchain block #{} including block_commit_op (winning) - {} ({})",
                    block_height, op.apparent_sender, &op.block_header_hash
                );
                last_sortitioned_block = Some((block_snapshot.clone(), op.vtxindex));
            } else {
                if self.is_miner {
                    info!(
                        "Received burnchain block #{} including block_commit_op - {} ({})",
                        block_height, op.apparent_sender, &op.block_header_hash
                    );
                }
            }
        }

        let key_registers =
            SortitionDB::get_leader_keys_by_block(&ic, &block_snapshot.sortition_id)
                .expect("Unexpected SortitionDB error fetching key registers");

        match self.leader_key_registration_state.lock() {
            Ok(ref mut leader_key_registration_state) => {
                for op in key_registers.into_iter() {
                    if let LeaderKeyRegistrationState::Pending(txid) =
                        **leader_key_registration_state
                    {
                        info!(
                            "Received burnchain block #{} including key_register_op - {}",
                            block_height, txid
                        );
                        if txid == op.txid {
                            **leader_key_registration_state =
                                LeaderKeyRegistrationState::Active(RegisteredKey {
                                    vrf_public_key: op.public_key,
                                    block_height: op.block_height as u64,
                                    op_vtxindex: op.vtxindex as u32,
                                });
                        } else {
                            debug!(
                                "key_register_op {} does not match our pending op {}",
                                txid, &op.txid
                            );
                        }
                    }
                }
            }
            Err(e) => {
                error!("FATAL: failed to lock leader key registration state mutex");
                panic!();
            }
        }

        self.globals.set_last_sortition(block_snapshot);
        last_sortitioned_block.map(|x| x.0)
    }

    /// Join all inner threads
    pub fn join(self) {
        self.relayer_thread_handle.join().unwrap();
        self.p2p_thread_handle.join().unwrap();
    }
}<|MERGE_RESOLUTION|>--- conflicted
+++ resolved
@@ -29,7 +29,7 @@
 ///                           |   .----------.   |--------------------------------------.
 ///                           |   .StacksNode.   |                                      |
 ///                           |---.----------.---|                                      |
-///                    [1]        |     |    |     [1]                                  |
+///                    [1,12]     |     |    |     [1]                                  |
 ///              .----------------*     |    *---------------.                          |
 ///              |                  [3] |                    |                          |
 ///              V                      |                    V                          V
@@ -60,6 +60,7 @@
 /// [9]  Pushes retrieved blocks and microblocks
 /// [10] Broadcasts new blocks, microblocks, and transactions
 /// [11] Notifies about new transaction attachment events
+/// [12] Signals VRF key registration
 ///
 /// When the node is running, there are 4-5 active threads at once.  They are:
 ///
@@ -148,7 +149,6 @@
 use std::time::Duration;
 use std::{thread, thread::JoinHandle};
 
-use stacks::burnchains::BurnchainSigner;
 use stacks::burnchains::{Burnchain, BurnchainParameters, Txid};
 use stacks::chainstate::burn::db::sortdb::SortitionDB;
 use stacks::chainstate::burn::operations::{
@@ -367,6 +367,8 @@
     sync_comms: PoxSyncWatchdogComms,
     /// Global flag to see if we should keep running
     pub should_keep_running: Arc<AtomicBool>,
+    /// Status of our VRF key registration state (shared between the main thread and the relayer)
+    leader_key_registration_state: Arc<Mutex<LeaderKeyRegistrationState>>,
     /// testing: simulate delayed block-commits
     #[cfg(test)]
     delayed_txs: Arc<Mutex<HashMap<u64, Vec<SerializedTx>>>>,
@@ -423,6 +425,7 @@
             counters,
             sync_comms,
             should_keep_running,
+            leader_key_registration_state: Arc::new(Mutex::new(LeaderKeyRegistrationState::Inactive)),
             #[cfg(test)]
             delayed_txs: Arc::new(Mutex::new(HashMap::new())),
         }
@@ -514,6 +517,88 @@
         &self.coord_comms
     }
 
+    /// Get the current leader key registration state.
+    /// Called from the runloop thread and relayer thread.
+    fn get_leader_key_registration_state(&self) -> LeaderKeyRegistrationState {
+        match self.leader_key_registration_state.lock() {
+            Ok(state) => (*state).clone(),
+            Err(e) => {
+                // can only happen due to a thread panic in the relayer
+                error!("FATAL: leader key registration mutex is poisoned: {:?}", &e);
+                panic!();
+            }
+        }
+    }
+
+    /// Set the initial leader key registration state.
+    /// Called from the runloop thread when booting up.
+    fn set_initial_leader_key_registration_state(&self, new_state: LeaderKeyRegistrationState) {
+        match self.leader_key_registration_state.lock() {
+            Ok(mut state) => {
+                *state = new_state;
+            }
+            Err(e) => {
+                // can only happen due to a thread panic in the relayer
+                error!("FATAL: leader key registration mutex is poisoned: {:?}", &e);
+                panic!();
+            }
+        }
+    }
+
+    /// Advance the leader key registration state to pending, given a txid we just sent.
+    /// Only the relayer thread calls this.
+    fn set_pending_leader_key_registration(&self, txid: Txid) {
+        match self.leader_key_registration_state.lock() {
+            Ok(ref mut leader_key_registration_state) => {
+                **leader_key_registration_state = LeaderKeyRegistrationState::Pending(txid);
+            },
+            Err(_e) => {
+                error!("FATAL: failed to lock leader key registration state mutex");
+                panic!();
+            }
+        }
+    }
+
+    /// Advance the leader key registration state to active, given the VRF key registration ops
+    /// we've discovered in a given snapshot.
+    /// The runloop thread calls this whenever it processes a sortition.
+    pub fn try_activate_leader_key_registration(&self, burn_block_height: u64, key_registers: Vec<LeaderKeyRegisterOp>) -> bool {
+        let mut activated = false;
+        match self.leader_key_registration_state.lock() {
+            Ok(ref mut leader_key_registration_state) => {
+                for op in key_registers.into_iter() {
+                    if let LeaderKeyRegistrationState::Pending(txid) =
+                        **leader_key_registration_state
+                    {
+                        info!(
+                            "Received burnchain block #{} including key_register_op - {}",
+                            burn_block_height, txid
+                        );
+                        if txid == op.txid {
+                            **leader_key_registration_state =
+                                LeaderKeyRegistrationState::Active(RegisteredKey {
+                                    vrf_public_key: op.public_key,
+                                    block_height: op.block_height as u64,
+                                    op_vtxindex: op.vtxindex as u32,
+                                });
+                            activated = true;
+                        } else {
+                            debug!(
+                                "key_register_op {} does not match our pending op {}",
+                                txid, &op.txid
+                            );
+                        }
+                    }
+                }
+            }
+            Err(_e) => {
+                error!("FATAL: failed to lock leader key registration state mutex");
+                panic!();
+            }
+        }
+        activated
+    }
+
     /// Store a delayed TX so it can be replayed later.
     /// Simulates late Bitcoin transactions
     #[cfg(test)]
@@ -548,28 +633,13 @@
 /// This struct is used to set up the node proper and launch the p2p thread and relayer thread.
 /// It is further used by the main thread to communicate with these two threads.
 pub struct StacksNode {
-    /// Node configuration
-    config: Config,
-<<<<<<< HEAD
-    relay_channel: SyncSender<RelayerDirective>,
-    last_sortition: Arc<Mutex<Option<BlockSnapshot>>>,
-    is_miner: bool,
-    pub atlas_config: AtlasConfig,
-    leader_key_registration_state: Arc<Mutex<LeaderKeyRegistrationState>>,
-=======
     /// Atlas network configuration
     pub atlas_config: AtlasConfig,
     /// Global inter-thread communication handle
     pub globals: Globals,
-    /// Stringy representation of our keychain (the authoritative keychain is stored in the
-    /// subordinate RelayerThread instance)
-    burnchain_signer: BurnchainSigner,
     /// True if we're a miner
     is_miner: bool,
-    /// VRF public key registration state machine
-    leader_key_registration_state: LeaderKeyRegistrationState,
     /// handle to the p2p thread
->>>>>>> b3723ca0
     pub p2p_thread_handle: JoinHandle<()>,
     /// handle to the relayer thread
     pub relayer_thread_handle: JoinHandle<()>,
@@ -631,46 +701,17 @@
     coinbase_nonce: u64,
 }
 
+#[derive(Clone)]
 enum LeaderKeyRegistrationState {
     /// Not started yet
     Inactive,
     /// Waiting for burnchain confirmation
-    Pending,
+    /// `txid` is the burnchain transaction ID
+    Pending(Txid),
     /// Ready to go!
     Active(RegisteredKey),
 }
 
-<<<<<<< HEAD
-/// Constructs and returns a LeaderKeyRegisterOp out of the provided params
-fn inner_generate_leader_key_register_op(
-    vrf_public_key: VRFPublicKey,
-    consensus_hash: &ConsensusHash,
-) -> BlockstackOperationType {
-    BlockstackOperationType::LeaderKeyRegister(LeaderKeyRegisterOp {
-        public_key: vrf_public_key,
-        memo: vec![],
-        consensus_hash: consensus_hash.clone(),
-        vtxindex: 0,
-        txid: Txid([0u8; 32]),
-        block_height: 0,
-        burn_header_hash: BurnchainHeaderHash::zero(),
-    })
-}
-
-fn rotate_vrf_and_register(
-    is_mainnet: bool,
-    epoch_id: StacksEpochId,
-    keychain: &mut Keychain,
-    burn_block: &BlockSnapshot,
-    btc_controller: &mut BitcoinRegtestController,
-) -> Option<Txid> {
-    let vrf_pk = keychain.rotate_vrf_keypair(burn_block.block_height);
-    let burnchain_tip_consensus_hash = &burn_block.consensus_hash;
-    let op = inner_generate_leader_key_register_op(vrf_pk, burnchain_tip_consensus_hash);
-
-    let mut one_off_signer = keychain.generate_op_signer();
-    btc_controller.submit_operation(epoch_id, op, &mut one_off_signer, 1)
-=======
 /// Relayer thread
 /// * accepts network results and stores blocks and microblocks
 /// * forwards new blocks, microblocks, and transactions to the p2p thread
@@ -691,6 +732,8 @@
     keychain: Keychain,
     /// Burnchian configuration
     burnchain: Burnchain,
+    /// height of last VRF key registration request
+    last_vrf_key_burn_height: u64,
     /// Set of blocks that we have mined, but are still potentially-broadcastable
     last_mined_blocks: MinedBlocks,
     /// client to the burnchain (used only for sending block-commits)
@@ -762,7 +805,6 @@
     burn_block: BlockSnapshot,
     /// Handle to the node's event dispatcher
     event_dispatcher: EventDispatcher,
->>>>>>> b3723ca0
 }
 
 /// State representing the microblock miner.
@@ -1247,66 +1289,6 @@
         }
     }
 
-<<<<<<< HEAD
-fn spawn_miner_relayer(
-    runloop: &RunLoop,
-    mut relayer: Relayer,
-    local_peer: LocalPeer,
-    mut keychain: Keychain,
-    relay_channel: Receiver<RelayerDirective>,
-    last_sortition: Arc<Mutex<Option<BlockSnapshot>>>,
-    leader_key_registration_state: Arc<Mutex<LeaderKeyRegistrationState>>,
-    coord_comms: CoordinatorChannels,
-    unconfirmed_txs: Arc<Mutex<UnconfirmedTxMap>>,
-) -> Result<JoinHandle<()>, NetError> {
-    let config = runloop.config().clone();
-    let event_dispatcher = runloop.get_event_dispatcher();
-    let counters = runloop.get_counters();
-    let sync_comms = runloop.get_pox_sync_comms();
-    let burnchain = runloop.get_burnchain();
-
-    let is_mainnet = config.is_mainnet();
-    let chain_id = config.burnchain.chain_id;
-    let burn_db_path = config.get_burn_db_file_path();
-    let stacks_chainstate_path = config.get_chainstate_path_str();
-
-    // Note: the chainstate coordinator is *the* block processor, it is responsible for writes to
-    // the chainstate -- eventually, no other codepaths should be writing to it.
-    //
-    // the relayer _should not_ be modifying the sortdb,
-    //   however, it needs a mut reference to create read TXs.
-    //   should address via #1449
-    let mut sortdb = SortitionDB::open(&burn_db_path, true, burnchain.pox_constants.clone())
-        .map_err(NetError::DBError)?;
-
-    let (mut chainstate, _) = StacksChainState::open(
-        is_mainnet,
-        chain_id,
-        &stacks_chainstate_path,
-        Some(config.node.get_marf_opts()),
-    )
-    .map_err(|e| NetError::ChainstateError(e.to_string()))?;
-
-    let mut last_mined_blocks: HashMap<
-        BurnchainHeaderHash,
-        Vec<(AssembledAnchorBlock, Secp256k1PrivateKey)>,
-    > = HashMap::new();
-    let burn_fee_cap = config.burnchain.burn_fee_cap;
-
-    let mut bitcoin_controller =
-        BitcoinRegtestController::new_dummy(config.clone(), burnchain.clone());
-    let mut microblock_miner_state: Option<MicroblockMinerState> = None;
-    let mut miner_tip = None; // only set if we won the last sortition
-    let mut last_microblock_tenure_time = 0;
-    let mut last_tenure_issue_time = 0;
-    let mut last_vrf_register_height = 0;
-
-    let relayer_handle = thread::Builder::new().name("relayer".to_string()).spawn(move || {
-        let cost_estimator = config.make_cost_estimator()
-            .unwrap_or_else(|| Box::new(UnitEstimator));
-        let metric = config.make_cost_metric()
-            .unwrap_or_else(|| Box::new(UnitMetric));
-=======
     /// Create a coinbase transaction.
     fn inner_generate_coinbase_tx(
         &mut self,
@@ -1323,7 +1305,6 @@
         } else {
             TransactionVersion::Testnet
         };
->>>>>>> b3723ca0
 
         let recipient_opt = self.get_coinbase_recipient(epoch_id);
         let mut tx = StacksTransaction::new(
@@ -1486,37 +1467,6 @@
         let last_mined_blocks =
             Self::find_inflight_mined_blocks(self.burn_block.block_height, &self.last_mined_blocks);
 
-<<<<<<< HEAD
-                    last_tenure_issue_time = get_epoch_time_ms();
-                    debug!("Relayer: RunTenure finished at {} (in {}ms)", last_tenure_issue_time, last_tenure_issue_time.saturating_sub(tenure_begin));
-                }
-                RelayerDirective::RegisterKey(ref last_burn_block) => {
-                    if last_burn_block.block_height == last_vrf_register_height {
-                        continue;
-                    }
-
-                    let cur_epoch = SortitionDB::get_stacks_epoch(sortdb.conn(), last_burn_block.block_height)
-                        .expect("FATAL: failed to read sortition DB")
-                        .expect("FATAL: no epoch defined");
-
-                    debug!("Register VRF public key as of {}", last_burn_block.block_height);
-                    let txid_opt = rotate_vrf_and_register(
-                        is_mainnet,
-                        cur_epoch.epoch_id,
-                        &mut keychain,
-                        last_burn_block,
-                        &mut bitcoin_controller,
-                    );
-                    if let Some(txid) = txid_opt {
-                        let mut registration_state = leader_key_registration_state.lock().expect("FATAL: mutex poisoned");
-                        *registration_state = LeaderKeyRegistrationState::Pending(txid);
-                        last_vrf_register_height = last_burn_block.block_height;
-                    }
-                    else {
-                        warn!("Failed to submit leader key registration");
-                    }
-                    counters.bump_blocks_processed();
-=======
         // has the tip changed from our previously-mined block for this epoch?
         let attempt = if last_mined_blocks.len() <= 1 {
             // always mine if we've not mined a block for this epoch yet, or
@@ -1547,7 +1497,6 @@
                     // prevent us from trying again.
                     best_attempt = 1;
                     continue;
->>>>>>> b3723ca0
                 }
                 if prev_block.parent_consensus_hash == *parent_consensus_hash
                     && prev_block.my_burn_hash == self.burn_block.burn_header_hash
@@ -1620,13 +1569,6 @@
         Some(attempt)
     }
 
-<<<<<<< HEAD
-enum LeaderKeyRegistrationState {
-    Inactive,
-    Pending(Txid),
-    Active(RegisteredKey),
-}
-=======
     /// Generate the VRF proof for the block we're going to build.
     /// Returns Some(proof) if we could make the proof
     /// Return None if we could not make the proof
@@ -1636,7 +1578,6 @@
         if self.config.node.mock_mining {
             self.keychain.rotate_vrf_keypair(VRF_MOCK_MINER_KEY);
         }
->>>>>>> b3723ca0
 
         // Generates a proof out of the sortition hash provided in the params.
         let vrf_proof = match self.keychain.generate_proof(
@@ -2111,33 +2052,8 @@
             "attempt" => attempt
         );
 
-<<<<<<< HEAD
-        let leader_key_registration_state = if config.node.mock_mining {
-            // mock mining, pretend to have a registered key
-            let vrf_public_key = keychain.rotate_vrf_keypair(1);
-            Arc::new(Mutex::new(LeaderKeyRegistrationState::Active(
-                RegisteredKey {
-                    block_height: 1,
-                    op_vtxindex: 1,
-                    vrf_public_key,
-                },
-            )))
-        } else {
-            Arc::new(Mutex::new(LeaderKeyRegistrationState::Inactive))
-        };
-
-        let relayer_thread_handle = spawn_miner_relayer(
-            runloop,
-            relayer,
-            local_peer,
-            keychain,
-            relay_recv,
-            last_sortition.clone(),
-            leader_key_registration_state.clone(),
-            coord_comms,
-            shared_unconfirmed_txs.clone(),
-=======
         let send_tx = fault_injection_delay_transactions(
+            target_epoch_id,
             &mut bitcoin_controller,
             &self.globals,
             cur_burn_chain_tip.block_height,
@@ -2147,8 +2063,8 @@
             attempt,
         );
         if send_tx {
-            let res = bitcoin_controller.submit_operation(op, &mut op_signer, attempt);
-            if !res {
+            let res = bitcoin_controller.submit_operation(target_epoch_id, op, &mut op_signer, attempt);
+            if res.is_none() {
                 if !self.config.node.mock_mining {
                     warn!("Relayer: Failed to submit Bitcoin transaction");
                     return None;
@@ -2193,7 +2109,6 @@
             chain_id,
             &stacks_chainstate_path,
             Some(config.node.get_marf_opts()),
->>>>>>> b3723ca0
         )
         .expect("FATAL: failed to open chainstate DB");
 
@@ -2224,22 +2139,12 @@
             globals,
             keychain,
             burnchain: runloop.get_burnchain(),
+            last_vrf_key_burn_height: 0,
             last_mined_blocks: MinedBlocks::new(),
             bitcoin_controller,
             event_dispatcher: runloop.get_event_dispatcher(),
             local_peer,
 
-<<<<<<< HEAD
-        StacksNode {
-            config,
-            relay_channel: relay_send,
-            last_sortition,
-            is_miner,
-            atlas_config,
-            leader_key_registration_state,
-            p2p_thread_handle,
-            relayer_thread_handle,
-=======
             last_tenure_issue_time: 0,
             last_network_block_height: 0,
             last_network_block_height_ts: 0,
@@ -2258,7 +2163,6 @@
 
             miner_thread: None,
             mined_stacks_block: false,
->>>>>>> b3723ca0
         }
     }
 
@@ -2269,44 +2173,6 @@
             .expect("FATAL: tried to access sortdb while taken")
     }
 
-<<<<<<< HEAD
-        if let Some(burnchain_tip) = get_last_sortition(&self.last_sortition) {
-            match self.leader_key_registration_state.lock() {
-                Ok(ref mut leader_registration_state) => match **leader_registration_state {
-                    LeaderKeyRegistrationState::Active(ref key) => {
-                        debug!(
-                            "Tenure: Using key {:?} off of {}",
-                            &key.vrf_public_key, &burnchain_tip.burn_header_hash
-                        );
-
-                        self.relay_channel
-                            .send(RelayerDirective::RunTenure(
-                                key.clone(),
-                                burnchain_tip,
-                                get_epoch_time_ms(),
-                            ))
-                            .is_ok()
-                    }
-                    LeaderKeyRegistrationState::Inactive => {
-                        warn!(
-                            "Tenure: skipped tenure because no active VRF key. Trying to register one."
-                        );
-                        self.relay_channel
-                            .send(RelayerDirective::RegisterKey(burnchain_tip))
-                            .is_ok()
-                    }
-                    LeaderKeyRegistrationState::Pending(..) => true,
-                },
-                Err(e) => {
-                    error!("FATAL: failed to query leader key registration state due to mutex poisoning");
-                    panic!();
-                }
-            }
-        } else {
-            warn!("Tenure: Do not know the last burn block. As a miner, this is bad.");
-            true
-        }
-=======
     /// Get an immutible ref to the chainstate
     pub fn chainstate_ref(&self) -> &StacksChainState {
         self.chainstate
@@ -2338,7 +2204,6 @@
         self.chainstate = Some(chainstate);
         self.mempool = Some(mempool);
         res
->>>>>>> b3723ca0
     }
 
     /// have we waited for the right conditions under which to start mining a block off of our
@@ -2937,14 +2802,12 @@
 
     /// Constructs and returns a LeaderKeyRegisterOp out of the provided params
     fn inner_generate_leader_key_register_op(
-        address: StacksAddress,
         vrf_public_key: VRFPublicKey,
         consensus_hash: &ConsensusHash,
     ) -> BlockstackOperationType {
         BlockstackOperationType::LeaderKeyRegister(LeaderKeyRegisterOp {
             public_key: vrf_public_key,
             memo: vec![],
-            address,
             consensus_hash: consensus_hash.clone(),
             vtxindex: 0,
             txid: Txid([0u8; 32]),
@@ -2955,19 +2818,30 @@
 
     /// Create and broadcast a VRF public key registration transaction.
     /// Returns true if we succeed in doing so; false if not.
-    pub fn rotate_vrf_and_register(&mut self, burn_block: &BlockSnapshot) -> bool {
-        let is_mainnet = self.config.is_mainnet();
+    pub fn rotate_vrf_and_register(&mut self, burn_block: &BlockSnapshot) {
+        if burn_block.block_height == self.last_vrf_key_burn_height {
+            // already in-flight
+            return;
+        }
+
+        let cur_epoch = SortitionDB::get_stacks_epoch(self.sortdb_ref().conn(), burn_block.block_height)
+            .expect("FATAL: failed to query sortition DB")
+            .expect("FATAL: no epoch defined")
+            .epoch_id;
+
         let vrf_pk = self.keychain.rotate_vrf_keypair(burn_block.block_height);
         let burnchain_tip_consensus_hash = &burn_block.consensus_hash;
         let op = Self::inner_generate_leader_key_register_op(
-            self.keychain.get_address(is_mainnet),
             vrf_pk,
             burnchain_tip_consensus_hash,
         );
 
         let mut one_off_signer = self.keychain.generate_op_signer();
-        self.bitcoin_controller
-            .submit_operation(op, &mut one_off_signer, 1)
+        if let Some(txid) = self.bitcoin_controller.submit_operation(cur_epoch, op, &mut one_off_signer, 1) {
+            // advance key registration state
+            self.last_vrf_key_burn_height = burn_block.block_height;
+            self.globals.set_pending_leader_key_registration(txid);
+        }
     }
 
     /// Remove any block state we've mined for the given burnchain height.
@@ -4143,6 +4017,7 @@
     /// Continuously receives, until told otherwise.
     pub fn p2p_main(mut p2p_thread: PeerThread, event_dispatcher: EventDispatcher) {
         let (mut dns_resolver, mut dns_client) = DNSResolver::new(10);
+
         // spawn a daemon thread that runs the DNS resolver.
         // It will die when the rest of the system dies.
         {
@@ -4241,6 +4116,7 @@
             _ => {}
         }
 
+        // setup initial key registration
         let leader_key_registration_state = if config.node.mock_mining {
             // mock mining, pretend to have a registered key
             let vrf_public_key = keychain.rotate_vrf_keypair(VRF_MOCK_MINER_KEY);
@@ -4252,6 +4128,7 @@
         } else {
             LeaderKeyRegistrationState::Inactive
         };
+        globals.set_initial_leader_key_registration_state(leader_key_registration_state);
 
         let relayer_thread = RelayerThread::new(runloop, local_peer.clone(), relayer);
         let relayer_thread_handle = thread::Builder::new()
@@ -4278,121 +4155,63 @@
         info!("Start HTTP server on: {}", &config.node.rpc_bind);
         info!("Start P2P server on: {}", &config.node.p2p_bind);
 
-<<<<<<< HEAD
-        let cur_epoch =
-            SortitionDB::get_stacks_epoch(burn_db.conn(), cur_burn_chain_tip.block_height)
-                .expect("FATAL: failed to query sortition DB for epochs")
-                .expect("FATAL: no epoch defined");
-
-        // last chance -- confirm that the stacks tip and burnchain tip are unchanged (since it could have taken long
-        // enough to build this block that another block could have arrived).
-        if let Some(stacks_tip) = chain_state
-            .get_stacks_chain_tip(burn_db)
-            .expect("FATAL: could not query chain tip")
-        {
-            if stacks_tip.anchored_block_hash != anchored_block.header.parent_block
-                || parent_consensus_hash != stacks_tip.consensus_hash
-                || cur_burn_chain_tip.sortition_id != burn_block.sortition_id
-            {
-                debug!(
-                    "Cancel block-commit; chain tip(s) have changed";
-                    "block_hash" => %anchored_block.block_hash(),
-                    "tx_count" => anchored_block.txs.len(),
-                    "target_height" => %anchored_block.header.total_work.work,
-                    "parent_consensus_hash" => %parent_consensus_hash,
-                    "parent_block_hash" => %anchored_block.header.parent_block,
-                    "parent_microblock_hash" => %anchored_block.header.parent_microblock,
-                    "parent_microblock_seq" => anchored_block.header.parent_microblock_sequence,
-                    "old_tip_burn_block_hash" => %burn_block.burn_header_hash,
-                    "old_tip_burn_block_height" => burn_block.block_height,
-                    "old_tip_burn_block_sortition_id" => %burn_block.sortition_id,
-                    "attempt" => attempt,
-                    "new_stacks_tip_block_hash" => %stacks_tip.anchored_block_hash,
-                    "new_stacks_tip_consensus_hash" => %stacks_tip.consensus_hash,
-                    "new_tip_burn_block_height" => cur_burn_chain_tip.block_height,
-                    "new_tip_burn_block_sortition_id" => %cur_burn_chain_tip.sortition_id,
-                    "new_burn_block_sortition_id" => %cur_burn_chain_tip.sortition_id
-                );
-                return None;
-            }
-=======
         StacksNode {
-            config,
             atlas_config,
             globals,
-            burnchain_signer,
             is_miner,
-            leader_key_registration_state,
             p2p_thread_handle,
             relayer_thread_handle,
->>>>>>> b3723ca0
         }
     }
 
     /// Manage the VRF public key registration state machine.
     /// Tell the relayer thread to fire off a tenure and a block commit op,
     /// if it is time to do so.
+    /// `ibd` indicates whether or not we're in the initial block download.  Used to control when
+    /// to try and register VRF keys.
     /// Called from the main thread.
     /// Return true if we succeeded in carrying out the next task of the operation.
-    pub fn relayer_issue_tenure(&mut self) -> bool {
+    pub fn relayer_issue_tenure(&mut self, ibd: bool) -> bool {
         if !self.is_miner {
             // node is a follower, don't try to issue a tenure
             return true;
         }
 
-<<<<<<< HEAD
-        let send_tx = fault_injection_delay_transactions(
-            cur_epoch.epoch_id,
-            bitcoin_controller,
-            cur_burn_chain_tip.block_height,
-            burn_block.block_height,
-            &op,
-            &mut op_signer,
-            attempt,
-        );
-        if send_tx {
-            let res = bitcoin_controller.submit_operation(
-                cur_epoch.epoch_id,
-                op,
-                &mut op_signer,
-                attempt,
-            );
-            if res.is_none() {
-                if !config.node.mock_mining {
-                    warn!("Failed to submit Bitcoin transaction");
-                    return None;
-                } else {
-                    debug!("Mock-mining enabled; not sending Bitcoin transaction");
-=======
         if let Some(burnchain_tip) = self.globals.get_last_sortition() {
-            match self.leader_key_registration_state {
-                LeaderKeyRegistrationState::Active(ref key) => {
-                    debug!(
-                        "Tenure: Using key {:?} off of {}",
-                        &key.vrf_public_key, &burnchain_tip.burn_header_hash
-                    );
-
-                    self.globals
-                        .relay_send
-                        .send(RelayerDirective::RunTenure(
-                            key.clone(),
-                            burnchain_tip,
-                            get_epoch_time_ms(),
-                        ))
-                        .is_ok()
+            if !ibd {
+                // try and register a VRF key before issuing a tenure
+                let leader_key_registration_state = self.globals.get_leader_key_registration_state();
+                match leader_key_registration_state {
+                    LeaderKeyRegistrationState::Active(ref key) => {
+                        debug!(
+                            "Tenure: Using key {:?} off of {}",
+                            &key.vrf_public_key, &burnchain_tip.burn_header_hash
+                        );
+
+                        self.globals
+                            .relay_send
+                            .send(RelayerDirective::RunTenure(
+                                key.clone(),
+                                burnchain_tip,
+                                get_epoch_time_ms(),
+                            ))
+                            .is_ok()
+                    }
+                    LeaderKeyRegistrationState::Inactive => {
+                        warn!(
+                            "Tenure: skipped tenure because no active VRF key. Trying to register one."
+                        );
+                        self.globals
+                            .relay_send
+                            .send(RelayerDirective::RegisterKey(burnchain_tip))
+                            .is_ok()
+                    }
+                    LeaderKeyRegistrationState::Pending(..) => true,
                 }
-                LeaderKeyRegistrationState::Inactive => {
-                    warn!(
-                        "Tenure: skipped tenure because no active VRF key. Trying to register one."
-                    );
-                    self.leader_key_registration_state = LeaderKeyRegistrationState::Pending;
-                    self.globals
-                        .relay_send
-                        .send(RelayerDirective::RegisterKey(burnchain_tip))
-                        .is_ok()
->>>>>>> b3723ca0
-                }
-                LeaderKeyRegistrationState::Pending => true,
+            }
+            else {
+                // still sync'ing so just try again later
+                true
             }
         } else {
             warn!("Tenure: Do not know the last burn block. As a miner, this is bad.");
@@ -4461,8 +4280,6 @@
 
         update_active_miners_count_gauge(block_commits.len() as i64);
 
-        let (_, network) = self.config.burnchain.get_bitcoin_network();
-
         for op in block_commits.into_iter() {
             if op.txid == block_snapshot.winning_block_txid {
                 info!(
@@ -4484,36 +4301,9 @@
             SortitionDB::get_leader_keys_by_block(&ic, &block_snapshot.sortition_id)
                 .expect("Unexpected SortitionDB error fetching key registers");
 
-        match self.leader_key_registration_state.lock() {
-            Ok(ref mut leader_key_registration_state) => {
-                for op in key_registers.into_iter() {
-                    if let LeaderKeyRegistrationState::Pending(txid) =
-                        **leader_key_registration_state
-                    {
-                        info!(
-                            "Received burnchain block #{} including key_register_op - {}",
-                            block_height, txid
-                        );
-                        if txid == op.txid {
-                            **leader_key_registration_state =
-                                LeaderKeyRegistrationState::Active(RegisteredKey {
-                                    vrf_public_key: op.public_key,
-                                    block_height: op.block_height as u64,
-                                    op_vtxindex: op.vtxindex as u32,
-                                });
-                        } else {
-                            debug!(
-                                "key_register_op {} does not match our pending op {}",
-                                txid, &op.txid
-                            );
-                        }
-                    }
-                }
-            }
-            Err(e) => {
-                error!("FATAL: failed to lock leader key registration state mutex");
-                panic!();
-            }
+        if !ibd {
+            // only bother with this if we're sync'ed
+            self.globals.try_activate_leader_key_registration(block_height, key_registers);
         }
 
         self.globals.set_last_sortition(block_snapshot);
